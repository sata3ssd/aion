/*
 * Copyright (c) 2017-2018 Aion foundation.
 *
 *     This file is part of the aion network project.
 *
 *     The aion network project is free software: you can redistribute it
 *     and/or modify it under the terms of the GNU General Public License
 *     as published by the Free Software Foundation, either version 3 of
 *     the License, or any later version.
 *
 *     The aion network project is distributed in the hope that it will
 *     be useful, but WITHOUT ANY WARRANTY; without even the implied
 *     warranty of MERCHANTABILITY or FITNESS FOR A PARTICULAR PURPOSE.
 *     See the GNU General Public License for more details.
 *
 *     You should have received a copy of the GNU General Public License
 *     along with the aion network project source files.
 *     If not, see <https://www.gnu.org/licenses/>.
 *
 * Contributors:
 *     Aion foundation.
 */
package org.aion.p2p.impl1;

import java.io.IOException;
import java.net.InetSocketAddress;
import java.net.SocketException;
import java.nio.channels.*;
import java.util.*;
import java.util.concurrent.*;
import java.util.concurrent.atomic.AtomicBoolean;
import org.aion.p2p.*;
import org.aion.p2p.P2pConstant;
import org.aion.p2p.impl.TaskRequestActiveNodes;
import org.aion.p2p.impl.TaskUPnPManager;
import org.aion.p2p.impl.comm.Node;
import org.aion.p2p.impl.comm.NodeMgr;
import org.aion.p2p.impl.zero.msg.*;
import org.aion.p2p.impl1.tasks.MsgIn;
import org.aion.p2p.impl1.tasks.MsgOut;
import org.aion.p2p.impl1.tasks.TaskReceive;
import org.aion.p2p.impl1.tasks.TaskSend;
import org.aion.p2p.impl1.tasks.TaskClear;
import org.aion.p2p.impl1.tasks.TaskConnectPeers;
import org.aion.p2p.impl1.tasks.TaskInbound;
import org.aion.p2p.impl1.tasks.TaskStatus;
import org.apache.commons.collections4.map.LRUMap;

/** @author Chris p2p://{uuid}@{ip}:{port} */
public final class P2pMgr implements IP2pMgr {
<<<<<<< HEAD

    private final static int PERIOD_SHOW_STATUS = 10000;
    private final static int PERIOD_REQUEST_ACTIVE_NODES = 1000;
    private final static int PERIOD_CONNECT_OUTBOUND = 1000;
    private final static int PERIOD_CLEAR = 20000;
    private final static int PERIOD_UPNP_PORT_MAPPING = 3600000;

    private final static int TIMEOUT_OUTBOUND_CONNECT = 10000;
    private final static int TIMEOUT_OUTBOUND_NODES = 20000;
    private final static int TIMEOUT_MSG_READ = 10000;

    private final int maxTempNodes;
    private final int maxActiveNodes;

    // In this mode, this node only connects to the seed nodes but accept any inbound connections.
    private final boolean clusterNodeMode;

    private final boolean showStatus;
    private final boolean showLog;
    private final int selfNetId;
    private final String selfRevision;
    private final byte[] selfNodeId;
    private final int selfNodeIdHash;
    private final String selfShortId;
    private final byte[] selfIp;
    private final int selfPort;
    private final boolean upnpEnable;

=======
    private static final int PERIOD_SHOW_STATUS = 10000;
    private static final int PERIOD_REQUEST_ACTIVE_NODES = 1000;
    private static final int PERIOD_UPNP_PORT_MAPPING = 3600000;
    private static final int TIMEOUT_MSG_READ = 10000;

    private final int maxTempNodes, maxActiveNodes, selfNetId, selfNodeIdHash, selfPort;
    private final boolean syncSeedsOnly, showStatus, showLog, upnpEnable;
    private final String selfRevision, selfShortId;
    private final byte[] selfNodeId, selfIp;
    private final INodeMgr nodeMgr;
>>>>>>> 1855ef85
    private final Map<Integer, List<Handler>> handlers = new ConcurrentHashMap<>();
    private final Set<Short> versions = new HashSet<>();
    private final Map<Integer, Integer> errCnt = Collections.synchronizedMap(new LRUMap<>(128));

    private ServerSocketChannel tcpServer;
    private Selector selector;
    private ScheduledExecutorService scheduledWorkers;
    private int errTolerance;
    private BlockingQueue<MsgOut> sendMsgQue = new LinkedBlockingQueue<>();
    private BlockingQueue<MsgIn> receiveMsgQue = new LinkedBlockingQueue<>();
    private AtomicBoolean start = new AtomicBoolean(true);

    private static ReqHandshake1 cachedReqHandshake1;
    private static ResHandshake1 cachedResHandshake1;

    public enum Dest {
        INBOUND,
        OUTBOUND,
        ACTIVE
    }

    /**
     * @param _nodeId byte[36]
     * @param _ip String
     * @param _port int
     * @param _bootNodes String[]
     * @param _upnpEnable boolean
     * @param _maxTempNodes int
     * @param _maxActiveNodes int
     * @param _showStatus boolean
     * @param _showLog boolean
     */
<<<<<<< HEAD
    public P2pMgr(int _netId, String _revision, String _nodeId, String _ip, int _port, final String[] _bootNodes,
                  boolean _upnpEnable, int _maxTempNodes, int _maxActiveNodes, boolean _showStatus, boolean _showLog,
                  boolean _clusterMode, int _errorTolerance) {
=======
    public P2pMgr(
            int _netId,
            String _revision,
            String _nodeId,
            String _ip,
            int _port,
            final String[] _bootNodes,
            boolean _upnpEnable,
            int _maxTempNodes,
            int _maxActiveNodes,
            boolean _showStatus,
            boolean _showLog,
            boolean _bootlistSyncOnly,
            int _errorTolerance) {

>>>>>>> 1855ef85
        this.selfNetId = _netId;
        this.selfRevision = _revision;
        this.selfNodeId = _nodeId.getBytes();
        this.selfNodeIdHash = Arrays.hashCode(selfNodeId);
        this.selfShortId = new String(Arrays.copyOfRange(_nodeId.getBytes(), 0, 6));
        this.selfIp = Node.ipStrToBytes(_ip);
        this.selfPort = _port;
        this.upnpEnable = _upnpEnable;
        this.maxTempNodes = _maxTempNodes;
        this.maxActiveNodes = _maxActiveNodes;
        this.showStatus = _showStatus;
        this.showLog = _showLog;
        this.clusterNodeMode = _clusterMode;
        this.errTolerance = _errorTolerance;

        nodeMgr = new NodeMgr(_maxActiveNodes, _maxTempNodes);

        for (String _bootNode : _bootNodes) {
            Node node = Node.parseP2p(_bootNode);
            if (node != null && validateNode(node)) {
                nodeMgr.addTempNode(node);
                nodeMgr.seedIpAdd(node.getIpStr());
            }
        }

        // rem out for bug:
        // nodeMgr.loadPersistedNodes();
        cachedResHandshake1 = new ResHandshake1(true, this.selfRevision);
    }

<<<<<<< HEAD
    /**
     * @param _node
     *            Node
     * @return boolean
     */
    private boolean validateNode(final Node _node) {
        if (_node != null) {
            boolean notSelfId = !Arrays.equals(_node.getId(), this.selfNodeId);
            boolean notSameIpOrPort = !(Arrays.equals(selfIp, _node.getIp()) && selfPort == _node.getPort());
            boolean notActive = !nodeMgr.hasActiveNode(_node.getIdHash());
            boolean notOutbound = !nodeMgr.getOutboundNodes().containsKey(_node.getIdHash());
            return notSelfId && notSameIpOrPort && notActive && notOutbound;
        } else
            return false;
    }

    /**
     * @param _channel
     *            SocketChannel TODO: check option
     */
    private void configChannel(final SocketChannel _channel) throws IOException {
        _channel.configureBlocking(false);
        _channel.socket().setSoTimeout(TIMEOUT_MSG_READ);

        // set buffer to 256k.
        _channel.socket().setReceiveBufferSize(P2pConstant.RECV_BUFFER_SIZE);
        _channel.socket().setSendBufferSize(P2pConstant.SEND_BUFFER_SIZE);
        // _channel.setOption(StandardSocketOptions.SO_KEEPALIVE, true);
        // _channel.setOption(StandardSocketOptions.TCP_NODELAY, true);
        // _channel.setOption(StandardSocketOptions.SO_REUSEADDR, true);
    }

    /**
     * @param _sc
     *            SocketChannel
     */
    public void closeSocket(final SocketChannel _sc, String _reason) {
        if (showLog)
            System.out.println("<p2p close-socket reason=" + _reason + ">");

        try {
            SelectionKey sk = _sc.keyFor(selector);
            _sc.close();
            if (sk != null)
                sk.cancel();
        } catch (IOException e) {
            if (showLog)
                System.out.println("<p2p close-socket-io-exception>");
        }
    }

    private void accept() {
        SocketChannel channel;
        try {

            if (nodeMgr.activeNodesSize() >= this.maxActiveNodes)
                return;

            channel = tcpServer.accept();
            configChannel(channel);

            SelectionKey sk = channel.register(selector, SelectionKey.OP_READ);
            sk.attach(new ChannelBuffer(this.showLog));

            String ip = channel.socket().getInetAddress().getHostAddress();
            int port = channel.socket().getPort();

            Node node = nodeMgr.allocNode(ip, 0);
            node.setChannel(channel);
            nodeMgr.addInboundNode(node);

            if (showLog)
                System.out.println("<p2p new-connection " + ip + ":" + port + ">");

        } catch (IOException e) {
            if (showLog)
                System.out.println("<p2p inbound-accept-io-exception>");
        }
    }

    /**
     * SocketChannel
     *
     * @throws IOException
     *             IOException
     */
    private int readHeader(final ChannelBuffer _cb, ByteBuffer readBuffer, int cnt) throws IOException {

        if (cnt < Header.LEN)
            return cnt;

        int origPos = readBuffer.position();

        int startP = origPos - cnt;

        readBuffer.position(startP);

        _cb.readHead(readBuffer);

        readBuffer.position(origPos);

        return cnt - Header.LEN;

    }

    /**
     * SocketChannel
     *
     * @throws IOException
     *             IOException
     */
    private int readBody(final ChannelBuffer _cb, ByteBuffer readBuffer, int cnt) throws IOException {

        int bodyLen = _cb.header.getLen();

        // some msg have nobody.
        if (bodyLen == 0) {
            _cb.body = new byte[0];
            return cnt;
        }

        if (cnt < bodyLen)
            return cnt;

        int origPos = readBuffer.position();
        int startP = origPos - cnt;

        readBuffer.position(startP);

        _cb.readBody(readBuffer);

        readBuffer.position(origPos);

        return cnt - bodyLen;
    }

    /**
     * @param _sk
     *            SelectionKey
     * @throws IOException
     *             IOException
     */
    private int read(final SelectionKey _sk, ByteBuffer _readBuffer, int _cnt) throws IOException {

        int currCnt = 0;

        if (_sk.attachment() == null) {
            throw new P2pException("attachment is null");
        }
        ChannelBuffer rb = (ChannelBuffer) _sk.attachment();

        // read header
        if (!rb.isHeaderCompleted()) {
            currCnt = readHeader(rb, _readBuffer, _cnt);
        } else {
            currCnt = _cnt;
        }

        // read body
        if (rb.isHeaderCompleted() && !rb.isBodyCompleted()) {
            currCnt = readBody(rb, _readBuffer, currCnt);
        }

        if (!rb.isBodyCompleted())
            return currCnt;

        Header h = rb.header;

        byte[] bodyBytes = rb.body;
        rb.refreshHeader();
        rb.refreshBody();

        short ver = h.getVer();
        byte ctrl = h.getCtrl();
        byte act = h.getAction();
        int route = h.getRoute();

        boolean underRC = rb.shouldRoute(route,
                ((route == txBroadCastRoute) ? P2pConstant.READ_MAX_RATE_TXBC : P2pConstant.READ_MAX_RATE));

        if (!underRC) {
            if (showLog)
                System.out.println("<p2p over-called-route=" + ver + "-" + ctrl + "-" + act + " calls="
                        + rb.getRouteCount(route).count + " node=" + rb.displayId + ">");
            return currCnt;
        }

        switch (ver) {
            case Ver.V0:
                switch (ctrl) {
                    case Ctrl.NET:
                        try {
                            handleP2pMsg(_sk, act, bodyBytes);
                        } catch(Exception ex){
                            if(showLog)
                                System.out.println("<p2p handle-p2p-msg error=" + ex.getMessage() +">");
                        }
                        break;
                    case Ctrl.SYNC:

                        if (!handlers.containsKey(route)) {
                            if (showLog)
                                System.out.println("<p2p unregistered-route=" + ver + "-" + ctrl + "-" + act + " node="
                                        + rb.displayId + ">");
                            return currCnt;
                        }

                        handleKernelMsg(rb.nodeIdHash, route, bodyBytes);
                        break;
                    default:
                        if (showLog)
                            System.out.println(
                                    "<p2p invalid-route=" + ver + "-" + ctrl + "-" + act + " node=" + rb.displayId + ">");
                        break;
                }
                break;
            default:
                if (showLog)
                    System.out.println("<p2p unhandled-ver=" + ver + " node=" + rb.displayId + ">");
                break;
        }

        return currCnt;

    }

    /**
     * @return boolean TODO: implementation
     */
    private boolean handshakeRuleCheck(int netId) {

        // check net id
        if (netId != selfNetId)
            return false;

        // check supported protocol versions
        return true;
    }

    /**
     * @param _buffer
     *            ChannelBuffer
     * @param _channelHash
     *            int
     * @param _nodeId
     *            byte[]
     * @param _netId
     *            int
     * @param _port
     *            int
     * @param _revision
     *            byte[]
     *            <p>
     *            Construct node info after handshake request success
     */
    private void handleReqHandshake(final ChannelBuffer _buffer, int _channelHash, final byte[] _nodeId, int _netId,
                                    int _port, final byte[] _revision) {
        Node node = nodeMgr.getInboundNode(_channelHash);
        if (node != null && node.peerMetric.notBan()) {
            if (handshakeRuleCheck(_netId)) {
                _buffer.nodeIdHash = Arrays.hashCode(_nodeId);
                _buffer.displayId = new String(Arrays.copyOfRange(_nodeId, 0, 6));
                node.setId(_nodeId);
                node.setPort(_port);

                // handshake 1
                if (_revision != null) {
                    String binaryVersion;
                    try {
                        binaryVersion = new String(_revision, "UTF-8");
                    } catch (UnsupportedEncodingException e) {
                        binaryVersion = "decode-fail";
                    }
                    node.setBinaryVersion(binaryVersion);
                    nodeMgr.moveInboundToActive(_channelHash, this);
                    sendMsgQue.offer(new MsgOut(node.getIdHash(), node.getIdShort(), cachedResHandshake1, Dest.ACTIVE));
                }

            } else {
                if (showLog)
                    System.out.println("<p2p handshake-rule-fail>");
            }
        }
    }

    private void handleResHandshake(int _nodeIdHash, String _binaryVersion) {
        Node node = nodeMgr.getOutboundNodes().get(_nodeIdHash);
        if (node != null && node.peerMetric.notBan()) {
            node.refreshTimestamp();
            node.setBinaryVersion(_binaryVersion);
            nodeMgr.moveOutboundToActive(node.getIdHash(), node.getIdShort(), this);
        }
    }

    /**
     * @param _sk
     *            SelectionKey
     * @param _act
     *            ACT
     * @param _msgBytes
     *            byte[]
     */
    private void handleP2pMsg(final SelectionKey _sk, byte _act, final byte[] _msgBytes) {


        ChannelBuffer rb = (ChannelBuffer) _sk.attachment();

        switch (_act) {

            case Act.REQ_HANDSHAKE:
                if (_msgBytes.length > ReqHandshake.LEN) {
                    ReqHandshake1 reqHandshake1 = ReqHandshake1.decode(_msgBytes);
                    if (reqHandshake1 != null) {
                        handleReqHandshake(rb, _sk.channel().hashCode(), reqHandshake1.getNodeId(),
                                reqHandshake1.getNetId(), reqHandshake1.getPort(), reqHandshake1.getRevision());
                    }
                }
                break;

            case Act.RES_HANDSHAKE:
                if (rb.nodeIdHash == 0)
                    return;

                if (_msgBytes.length > ResHandshake.LEN) {
                    ResHandshake1 resHandshake1 = ResHandshake1.decode(_msgBytes);
                    if (resHandshake1 != null && resHandshake1.getSuccess())
                        handleResHandshake(rb.nodeIdHash, resHandshake1.getBinaryVersion());

                }
                break;

            case Act.REQ_ACTIVE_NODES:
                if (rb.nodeIdHash != 0) {
                    Node node = nodeMgr.getActiveNode(rb.nodeIdHash);
                    if (node != null)
                        sendMsgQue.offer(new MsgOut(node.getIdHash(), node.getIdShort(),
                                new ResActiveNodes(nodeMgr.getActiveNodesList()), Dest.ACTIVE));
                }
                break;

            case Act.RES_ACTIVE_NODES:
                if (clusterNodeMode)
                    break;

                if (rb.nodeIdHash != 0) {
                    Node node = nodeMgr.getActiveNode(rb.nodeIdHash);
                    if (node != null) {
                        node.refreshTimestamp();
                        ResActiveNodes resActiveNodes = ResActiveNodes.decode(_msgBytes);
                        if (resActiveNodes != null) {
                            List<Node> incomingNodes = resActiveNodes.getNodes();
                            for (Node incomingNode : incomingNodes) {
                                if (nodeMgr.tempNodesSize() >= this.maxTempNodes)
                                    return;
                                if (validateNode(incomingNode))
                                    nodeMgr.addTempNode(incomingNode);
                            }
                        }
                    }
                }
                break;
            default:
                if (showLog)
                    System.out.println("<p2p unknown-route act=" + _act + ">");
                break;
        }
    }

    /**
     * @param _nodeIdHash
     *            int
     * @param _route
     *            int
     * @param _msgBytes
     *            byte[]
     */
    private void handleKernelMsg(int _nodeIdHash, int _route, final byte[] _msgBytes) {
        Node node = nodeMgr.getActiveNode(_nodeIdHash);
        if (node != null) {
            int nodeIdHash = node.getIdHash();
            String nodeDisplayId = node.getIdShort();
            node.refreshTimestamp();
            receiveMsgQue.offer(new MsgIn(nodeIdHash, nodeDisplayId, _route, _msgBytes));
        }
    }

=======
>>>>>>> 1855ef85
    @Override
    public void run() {
        try {
            selector = Selector.open();

            scheduledWorkers = new ScheduledThreadPoolExecutor(2);

            tcpServer = ServerSocketChannel.open();
            tcpServer.configureBlocking(false);
            tcpServer.socket().setReuseAddress(true);
            tcpServer.socket().bind(new InetSocketAddress(Node.ipBytesToStr(selfIp), selfPort));
            tcpServer.register(selector, SelectionKey.OP_ACCEPT);

            Thread thrdIn = new Thread(getInboundInstance(), "p2p-in");
            thrdIn.setPriority(Thread.NORM_PRIORITY);
            thrdIn.start();

            if (showLog) {
                this.handlers.forEach(
                    (route, callbacks) -> {
                        Handler handler = callbacks.get(0);
                        Header h = handler.getHeader();
                        System.out.println(
                            getRouteMsg(route, h.getVer(), h.getCtrl(), h.getAction(),
                                handler.getClass().getSimpleName()));
                    });
            }

            for (int i = 0; i < TaskSend.TOTAL_LANE; i++) {
                Thread thrdOut = new Thread(getSendInstance(i), "p2p-out-" + i);
                thrdOut.setPriority(Thread.NORM_PRIORITY);
                thrdOut.start();
            }

            for (int i = 0, m = Runtime.getRuntime().availableProcessors(); i < m; i++) {
                Thread t = new Thread(getReceiveInstance(), "p2p-worker-" + i);
                t.setPriority(Thread.NORM_PRIORITY);
                t.start();
            }

<<<<<<< HEAD
            if (upnpEnable)
                scheduledWorkers.scheduleWithFixedDelay(new TaskUPnPManager(selfPort), 1, PERIOD_UPNP_PORT_MAPPING,
                        TimeUnit.MILLISECONDS);

            if (showStatus)
                scheduledWorkers.scheduleWithFixedDelay(new TaskStatus(), 2, PERIOD_SHOW_STATUS, TimeUnit.MILLISECONDS);

            if (!clusterNodeMode)
                scheduledWorkers.scheduleWithFixedDelay(new TaskRequestActiveNodes(this), 5000,
                        PERIOD_REQUEST_ACTIVE_NODES, TimeUnit.MILLISECONDS);

            Thread thrdClear = new Thread(new TaskClear(), "p2p-clear");
=======
            if (upnpEnable) {
                scheduledWorkers.scheduleWithFixedDelay(
                    new TaskUPnPManager(selfPort),
                    1,
                    PERIOD_UPNP_PORT_MAPPING,
                    TimeUnit.MILLISECONDS);
            }
            if (showStatus) {
                scheduledWorkers.scheduleWithFixedDelay(
                    getStatusInstance(),
                    2,
                    PERIOD_SHOW_STATUS,
                    TimeUnit.MILLISECONDS);
            }
            if (!syncSeedsOnly) {
                scheduledWorkers.scheduleWithFixedDelay(
                    new TaskRequestActiveNodes(this),
                    5000,
                    PERIOD_REQUEST_ACTIVE_NODES,
                    TimeUnit.MILLISECONDS);
            }
            Thread thrdClear = new Thread(getClearInstance(), "p2p-clear");
>>>>>>> 1855ef85
            thrdClear.setPriority(Thread.NORM_PRIORITY);
            thrdClear.start();

            Thread thrdConn = new Thread(getConnectPeersInstance(), "p2p-conn");
            thrdConn.setPriority(Thread.NORM_PRIORITY);
            thrdConn.start();
        } catch (SocketException e) {
            if (showLog) { System.out.println("<p2p tcp-server-socket-exception> " + e.getMessage()); }
        } catch (IOException e) {
            if (showLog) { System.out.println("<p2p tcp-server-io-exception>"); }
        }
    }

    @Override
    public void register(final List<Handler> _cbs) {
        for (Handler _cb : _cbs) {
            Header h = _cb.getHeader();
            short ver = h.getVer();
            byte ctrl = h.getCtrl();
            if (Ver.filter(ver) != Ver.UNKNOWN && Ctrl.filter(ctrl) != Ctrl.UNKNOWN) {
                versions.add(ver);

                int route = h.getRoute();
                List<Handler> routeHandlers = handlers.get(route);
                if (routeHandlers == null) {
                    routeHandlers = new ArrayList<>();
                    routeHandlers.add(_cb);
                    handlers.put(route, routeHandlers);
                } else {
                    routeHandlers.add(_cb);
                }
            }
        }

        List<Short> supportedVersions = new ArrayList<>(versions);
        cachedReqHandshake1 = getReqHandshake1Instance(supportedVersions);
    }

    @Override
    public void send(int _nodeIdHash, String _nodeIdShort, final Msg _msg) {
        sendMsgQue.add(new MsgOut(_nodeIdHash, _nodeIdShort, _msg, Dest.ACTIVE));
    }

    @Override
    public void shutdown() {
        start.set(false);
        scheduledWorkers.shutdownNow();

        for (List<Handler> hdrs : handlers.values()) {
            hdrs.forEach(Handler::shutDown);
        }

        nodeMgr.shutdown(this);
    }

    @Override
    public List<Short> versions() {
        return new ArrayList<>(versions);
    }

    @Override
    public void errCheck(int _nodeIdHash, String _displayId) {
        int cnt = (errCnt.get(_nodeIdHash) == null ? 1 : (errCnt.get(_nodeIdHash) + 1));
        if (cnt > this.errTolerance) {
            ban(_nodeIdHash);
            errCnt.put(_nodeIdHash, 0);
            if (showLog) {
                System.out.println(getBanNodeMsg(_displayId, _nodeIdHash, cnt));
            }
        } else {
            errCnt.put(_nodeIdHash, cnt);
        }
    }

    /** @param _sc SocketChannel */
    public void closeSocket(final SocketChannel _sc, String _reason) {
        if (showLog) { System.out.println("<p2p close-socket reason=" + _reason + ">"); }

        try {
            SelectionKey sk = _sc.keyFor(selector);
            _sc.close();
            if (sk != null) { sk.cancel(); }
        } catch (IOException e) {
            if (showLog) { System.out.println("<p2p close-socket-io-exception>"); }
        }
    }

    /**
     * Remove an active node if exists.
     *
     * @param _nodeIdHash int
     * @param _reason String
     */
    @Override
    public void dropActive(int _nodeIdHash, String _reason) {
        nodeMgr.dropActive(_nodeIdHash, this, _reason);
    }

    /**
     * @param _node Node
     * @return boolean
     */
    @Override
    public boolean validateNode(final INode _node) {
        if (_node != null) {
            boolean notSelfId = !Arrays.equals(_node.getId(), this.selfNodeId);
            boolean notSameIpOrPort =
                    !(Arrays.equals(selfIp, _node.getIp()) && selfPort == _node.getPort());
            boolean notActive = !nodeMgr.hasActiveNode(_node.getIdHash());
            boolean notOutbound = !nodeMgr.getOutboundNodes().containsKey(_node.getIdHash());
            return notSelfId && notSameIpOrPort && notActive && notOutbound;
        } else return false;
    }

    /** @param _channel SocketChannel TODO: check option */
    @Override
    public void configChannel(final SocketChannel _channel) throws IOException {
        _channel.configureBlocking(false);
        _channel.socket().setSoTimeout(TIMEOUT_MSG_READ);

        // set buffer to 256k.
        _channel.socket().setReceiveBufferSize(P2pConstant.RECV_BUFFER_SIZE);
        _channel.socket().setSendBufferSize(P2pConstant.SEND_BUFFER_SIZE);
        // _channel.setOption(StandardSocketOptions.SO_KEEPALIVE, true);
        // _channel.setOption(StandardSocketOptions.TCP_NODELAY, true);
        // _channel.setOption(StandardSocketOptions.SO_REUSEADDR, true);
    }

    private void ban(int nodeIdHashcode) {
        nodeMgr.ban(nodeIdHashcode);
        nodeMgr.dropActive(nodeIdHashcode, this, "ban");
    }

    // <------------------------ getter methods below --------------------------->

    @Override
    public INode getRandom() {
        return this.nodeMgr.getRandom();
    }

    @Override
    public Map<Integer, INode> getActiveNodes() {
        return new HashMap<>(this.nodeMgr.getActiveNodesMap());
    }

    @Override
    public int chainId() {
        return this.selfNetId;
    }

    @Override
    public int getSelfIdHash() {
        return this.selfNodeIdHash;
    }

    @Override
    public boolean isShowLog() {
        return this.showLog;
    }

    public int getTempNodesCount() {
        return this.nodeMgr.tempNodesSize();
    }

    @Override
    public int getMaxActiveNodes() {
        return this.maxActiveNodes;
    }

    @Override
    public int getMaxTempNodes() {
        return this.maxTempNodes;
    }

    @Override
    public int getSelfNetId() {
        return this.selfNetId;
    }

    @Override
    public boolean isSyncSeedsOnly() {
        return this.syncSeedsOnly;
    }

    // <---------------------- message and Runnable getters below ------------------------->

    private String getRouteMsg(Integer route, short ver, byte ctrl, byte act, String name) {
        return "<p2p-handler route=" + route + " v-c-a=" + ver + "-" + ctrl + "-" + act + " name="
            + name + ">";
    }

    private String getBanNodeMsg(String id, int hash, int cnt) {
        return "<p2p-ban node=" + (id == null ? hash : id) + " err-count=" + cnt + ">";
    }

    private TaskInbound getInboundInstance() {
        return new TaskInbound(
            this,
            this.selector,
            this.start,
            this.nodeMgr,
            this.tcpServer,
            this.handlers,
            this.sendMsgQue,
            cachedResHandshake1,
            this.receiveMsgQue);
    }

    private TaskSend getSendInstance(int i) {
        return new TaskSend(
            this,
            i,
            this.sendMsgQue,
            this.start,
            this.nodeMgr,
            this.selector);
    }

    private TaskReceive getReceiveInstance() {
        return new TaskReceive(
            this.start,
            this.receiveMsgQue,
            this.handlers,
            this.showLog);
    }

    private TaskStatus getStatusInstance() {
        return new TaskStatus(
            this.nodeMgr,
            this.selfShortId,
            this.sendMsgQue,
            this.receiveMsgQue);
    }

    private TaskClear getClearInstance() {
        return new TaskClear(this, this.nodeMgr, this.start);
    }

    private TaskConnectPeers getConnectPeersInstance() {
        return new TaskConnectPeers(
            this,
            this.start,
            this.nodeMgr,
            this.maxActiveNodes,
            this.selector,
            this.sendMsgQue,
            cachedReqHandshake1);
    }

    private ReqHandshake1 getReqHandshake1Instance(List<Short> versions) {
        return new ReqHandshake1(
            selfNodeId,
            selfNetId,
            this.selfIp,
            this.selfPort,
            this.selfRevision.getBytes(),
            versions);
    }
}<|MERGE_RESOLUTION|>--- conflicted
+++ resolved
@@ -48,36 +48,6 @@
 
 /** @author Chris p2p://{uuid}@{ip}:{port} */
 public final class P2pMgr implements IP2pMgr {
-<<<<<<< HEAD
-
-    private final static int PERIOD_SHOW_STATUS = 10000;
-    private final static int PERIOD_REQUEST_ACTIVE_NODES = 1000;
-    private final static int PERIOD_CONNECT_OUTBOUND = 1000;
-    private final static int PERIOD_CLEAR = 20000;
-    private final static int PERIOD_UPNP_PORT_MAPPING = 3600000;
-
-    private final static int TIMEOUT_OUTBOUND_CONNECT = 10000;
-    private final static int TIMEOUT_OUTBOUND_NODES = 20000;
-    private final static int TIMEOUT_MSG_READ = 10000;
-
-    private final int maxTempNodes;
-    private final int maxActiveNodes;
-
-    // In this mode, this node only connects to the seed nodes but accept any inbound connections.
-    private final boolean clusterNodeMode;
-
-    private final boolean showStatus;
-    private final boolean showLog;
-    private final int selfNetId;
-    private final String selfRevision;
-    private final byte[] selfNodeId;
-    private final int selfNodeIdHash;
-    private final String selfShortId;
-    private final byte[] selfIp;
-    private final int selfPort;
-    private final boolean upnpEnable;
-
-=======
     private static final int PERIOD_SHOW_STATUS = 10000;
     private static final int PERIOD_REQUEST_ACTIVE_NODES = 1000;
     private static final int PERIOD_UPNP_PORT_MAPPING = 3600000;
@@ -88,7 +58,6 @@
     private final String selfRevision, selfShortId;
     private final byte[] selfNodeId, selfIp;
     private final INodeMgr nodeMgr;
->>>>>>> 1855ef85
     private final Map<Integer, List<Handler>> handlers = new ConcurrentHashMap<>();
     private final Set<Short> versions = new HashSet<>();
     private final Map<Integer, Integer> errCnt = Collections.synchronizedMap(new LRUMap<>(128));
@@ -121,27 +90,21 @@
      * @param _showStatus boolean
      * @param _showLog boolean
      */
-<<<<<<< HEAD
-    public P2pMgr(int _netId, String _revision, String _nodeId, String _ip, int _port, final String[] _bootNodes,
-                  boolean _upnpEnable, int _maxTempNodes, int _maxActiveNodes, boolean _showStatus, boolean _showLog,
-                  boolean _clusterMode, int _errorTolerance) {
-=======
     public P2pMgr(
-            int _netId,
-            String _revision,
-            String _nodeId,
-            String _ip,
-            int _port,
-            final String[] _bootNodes,
-            boolean _upnpEnable,
-            int _maxTempNodes,
-            int _maxActiveNodes,
-            boolean _showStatus,
-            boolean _showLog,
-            boolean _bootlistSyncOnly,
-            int _errorTolerance) {
-
->>>>>>> 1855ef85
+        int _netId,
+        String _revision,
+        String _nodeId,
+        String _ip,
+        int _port,
+        final String[] _bootNodes,
+        boolean _upnpEnable,
+        int _maxTempNodes,
+        int _maxActiveNodes,
+        boolean _showStatus,
+        boolean _showLog,
+        boolean _bootlistSyncOnly,
+        int _errorTolerance) {
+
         this.selfNetId = _netId;
         this.selfRevision = _revision;
         this.selfNodeId = _nodeId.getBytes();
@@ -154,7 +117,7 @@
         this.maxActiveNodes = _maxActiveNodes;
         this.showStatus = _showStatus;
         this.showLog = _showLog;
-        this.clusterNodeMode = _clusterMode;
+        this.syncSeedsOnly = _bootlistSyncOnly;
         this.errTolerance = _errorTolerance;
 
         nodeMgr = new NodeMgr(_maxActiveNodes, _maxTempNodes);
@@ -172,395 +135,6 @@
         cachedResHandshake1 = new ResHandshake1(true, this.selfRevision);
     }
 
-<<<<<<< HEAD
-    /**
-     * @param _node
-     *            Node
-     * @return boolean
-     */
-    private boolean validateNode(final Node _node) {
-        if (_node != null) {
-            boolean notSelfId = !Arrays.equals(_node.getId(), this.selfNodeId);
-            boolean notSameIpOrPort = !(Arrays.equals(selfIp, _node.getIp()) && selfPort == _node.getPort());
-            boolean notActive = !nodeMgr.hasActiveNode(_node.getIdHash());
-            boolean notOutbound = !nodeMgr.getOutboundNodes().containsKey(_node.getIdHash());
-            return notSelfId && notSameIpOrPort && notActive && notOutbound;
-        } else
-            return false;
-    }
-
-    /**
-     * @param _channel
-     *            SocketChannel TODO: check option
-     */
-    private void configChannel(final SocketChannel _channel) throws IOException {
-        _channel.configureBlocking(false);
-        _channel.socket().setSoTimeout(TIMEOUT_MSG_READ);
-
-        // set buffer to 256k.
-        _channel.socket().setReceiveBufferSize(P2pConstant.RECV_BUFFER_SIZE);
-        _channel.socket().setSendBufferSize(P2pConstant.SEND_BUFFER_SIZE);
-        // _channel.setOption(StandardSocketOptions.SO_KEEPALIVE, true);
-        // _channel.setOption(StandardSocketOptions.TCP_NODELAY, true);
-        // _channel.setOption(StandardSocketOptions.SO_REUSEADDR, true);
-    }
-
-    /**
-     * @param _sc
-     *            SocketChannel
-     */
-    public void closeSocket(final SocketChannel _sc, String _reason) {
-        if (showLog)
-            System.out.println("<p2p close-socket reason=" + _reason + ">");
-
-        try {
-            SelectionKey sk = _sc.keyFor(selector);
-            _sc.close();
-            if (sk != null)
-                sk.cancel();
-        } catch (IOException e) {
-            if (showLog)
-                System.out.println("<p2p close-socket-io-exception>");
-        }
-    }
-
-    private void accept() {
-        SocketChannel channel;
-        try {
-
-            if (nodeMgr.activeNodesSize() >= this.maxActiveNodes)
-                return;
-
-            channel = tcpServer.accept();
-            configChannel(channel);
-
-            SelectionKey sk = channel.register(selector, SelectionKey.OP_READ);
-            sk.attach(new ChannelBuffer(this.showLog));
-
-            String ip = channel.socket().getInetAddress().getHostAddress();
-            int port = channel.socket().getPort();
-
-            Node node = nodeMgr.allocNode(ip, 0);
-            node.setChannel(channel);
-            nodeMgr.addInboundNode(node);
-
-            if (showLog)
-                System.out.println("<p2p new-connection " + ip + ":" + port + ">");
-
-        } catch (IOException e) {
-            if (showLog)
-                System.out.println("<p2p inbound-accept-io-exception>");
-        }
-    }
-
-    /**
-     * SocketChannel
-     *
-     * @throws IOException
-     *             IOException
-     */
-    private int readHeader(final ChannelBuffer _cb, ByteBuffer readBuffer, int cnt) throws IOException {
-
-        if (cnt < Header.LEN)
-            return cnt;
-
-        int origPos = readBuffer.position();
-
-        int startP = origPos - cnt;
-
-        readBuffer.position(startP);
-
-        _cb.readHead(readBuffer);
-
-        readBuffer.position(origPos);
-
-        return cnt - Header.LEN;
-
-    }
-
-    /**
-     * SocketChannel
-     *
-     * @throws IOException
-     *             IOException
-     */
-    private int readBody(final ChannelBuffer _cb, ByteBuffer readBuffer, int cnt) throws IOException {
-
-        int bodyLen = _cb.header.getLen();
-
-        // some msg have nobody.
-        if (bodyLen == 0) {
-            _cb.body = new byte[0];
-            return cnt;
-        }
-
-        if (cnt < bodyLen)
-            return cnt;
-
-        int origPos = readBuffer.position();
-        int startP = origPos - cnt;
-
-        readBuffer.position(startP);
-
-        _cb.readBody(readBuffer);
-
-        readBuffer.position(origPos);
-
-        return cnt - bodyLen;
-    }
-
-    /**
-     * @param _sk
-     *            SelectionKey
-     * @throws IOException
-     *             IOException
-     */
-    private int read(final SelectionKey _sk, ByteBuffer _readBuffer, int _cnt) throws IOException {
-
-        int currCnt = 0;
-
-        if (_sk.attachment() == null) {
-            throw new P2pException("attachment is null");
-        }
-        ChannelBuffer rb = (ChannelBuffer) _sk.attachment();
-
-        // read header
-        if (!rb.isHeaderCompleted()) {
-            currCnt = readHeader(rb, _readBuffer, _cnt);
-        } else {
-            currCnt = _cnt;
-        }
-
-        // read body
-        if (rb.isHeaderCompleted() && !rb.isBodyCompleted()) {
-            currCnt = readBody(rb, _readBuffer, currCnt);
-        }
-
-        if (!rb.isBodyCompleted())
-            return currCnt;
-
-        Header h = rb.header;
-
-        byte[] bodyBytes = rb.body;
-        rb.refreshHeader();
-        rb.refreshBody();
-
-        short ver = h.getVer();
-        byte ctrl = h.getCtrl();
-        byte act = h.getAction();
-        int route = h.getRoute();
-
-        boolean underRC = rb.shouldRoute(route,
-                ((route == txBroadCastRoute) ? P2pConstant.READ_MAX_RATE_TXBC : P2pConstant.READ_MAX_RATE));
-
-        if (!underRC) {
-            if (showLog)
-                System.out.println("<p2p over-called-route=" + ver + "-" + ctrl + "-" + act + " calls="
-                        + rb.getRouteCount(route).count + " node=" + rb.displayId + ">");
-            return currCnt;
-        }
-
-        switch (ver) {
-            case Ver.V0:
-                switch (ctrl) {
-                    case Ctrl.NET:
-                        try {
-                            handleP2pMsg(_sk, act, bodyBytes);
-                        } catch(Exception ex){
-                            if(showLog)
-                                System.out.println("<p2p handle-p2p-msg error=" + ex.getMessage() +">");
-                        }
-                        break;
-                    case Ctrl.SYNC:
-
-                        if (!handlers.containsKey(route)) {
-                            if (showLog)
-                                System.out.println("<p2p unregistered-route=" + ver + "-" + ctrl + "-" + act + " node="
-                                        + rb.displayId + ">");
-                            return currCnt;
-                        }
-
-                        handleKernelMsg(rb.nodeIdHash, route, bodyBytes);
-                        break;
-                    default:
-                        if (showLog)
-                            System.out.println(
-                                    "<p2p invalid-route=" + ver + "-" + ctrl + "-" + act + " node=" + rb.displayId + ">");
-                        break;
-                }
-                break;
-            default:
-                if (showLog)
-                    System.out.println("<p2p unhandled-ver=" + ver + " node=" + rb.displayId + ">");
-                break;
-        }
-
-        return currCnt;
-
-    }
-
-    /**
-     * @return boolean TODO: implementation
-     */
-    private boolean handshakeRuleCheck(int netId) {
-
-        // check net id
-        if (netId != selfNetId)
-            return false;
-
-        // check supported protocol versions
-        return true;
-    }
-
-    /**
-     * @param _buffer
-     *            ChannelBuffer
-     * @param _channelHash
-     *            int
-     * @param _nodeId
-     *            byte[]
-     * @param _netId
-     *            int
-     * @param _port
-     *            int
-     * @param _revision
-     *            byte[]
-     *            <p>
-     *            Construct node info after handshake request success
-     */
-    private void handleReqHandshake(final ChannelBuffer _buffer, int _channelHash, final byte[] _nodeId, int _netId,
-                                    int _port, final byte[] _revision) {
-        Node node = nodeMgr.getInboundNode(_channelHash);
-        if (node != null && node.peerMetric.notBan()) {
-            if (handshakeRuleCheck(_netId)) {
-                _buffer.nodeIdHash = Arrays.hashCode(_nodeId);
-                _buffer.displayId = new String(Arrays.copyOfRange(_nodeId, 0, 6));
-                node.setId(_nodeId);
-                node.setPort(_port);
-
-                // handshake 1
-                if (_revision != null) {
-                    String binaryVersion;
-                    try {
-                        binaryVersion = new String(_revision, "UTF-8");
-                    } catch (UnsupportedEncodingException e) {
-                        binaryVersion = "decode-fail";
-                    }
-                    node.setBinaryVersion(binaryVersion);
-                    nodeMgr.moveInboundToActive(_channelHash, this);
-                    sendMsgQue.offer(new MsgOut(node.getIdHash(), node.getIdShort(), cachedResHandshake1, Dest.ACTIVE));
-                }
-
-            } else {
-                if (showLog)
-                    System.out.println("<p2p handshake-rule-fail>");
-            }
-        }
-    }
-
-    private void handleResHandshake(int _nodeIdHash, String _binaryVersion) {
-        Node node = nodeMgr.getOutboundNodes().get(_nodeIdHash);
-        if (node != null && node.peerMetric.notBan()) {
-            node.refreshTimestamp();
-            node.setBinaryVersion(_binaryVersion);
-            nodeMgr.moveOutboundToActive(node.getIdHash(), node.getIdShort(), this);
-        }
-    }
-
-    /**
-     * @param _sk
-     *            SelectionKey
-     * @param _act
-     *            ACT
-     * @param _msgBytes
-     *            byte[]
-     */
-    private void handleP2pMsg(final SelectionKey _sk, byte _act, final byte[] _msgBytes) {
-
-
-        ChannelBuffer rb = (ChannelBuffer) _sk.attachment();
-
-        switch (_act) {
-
-            case Act.REQ_HANDSHAKE:
-                if (_msgBytes.length > ReqHandshake.LEN) {
-                    ReqHandshake1 reqHandshake1 = ReqHandshake1.decode(_msgBytes);
-                    if (reqHandshake1 != null) {
-                        handleReqHandshake(rb, _sk.channel().hashCode(), reqHandshake1.getNodeId(),
-                                reqHandshake1.getNetId(), reqHandshake1.getPort(), reqHandshake1.getRevision());
-                    }
-                }
-                break;
-
-            case Act.RES_HANDSHAKE:
-                if (rb.nodeIdHash == 0)
-                    return;
-
-                if (_msgBytes.length > ResHandshake.LEN) {
-                    ResHandshake1 resHandshake1 = ResHandshake1.decode(_msgBytes);
-                    if (resHandshake1 != null && resHandshake1.getSuccess())
-                        handleResHandshake(rb.nodeIdHash, resHandshake1.getBinaryVersion());
-
-                }
-                break;
-
-            case Act.REQ_ACTIVE_NODES:
-                if (rb.nodeIdHash != 0) {
-                    Node node = nodeMgr.getActiveNode(rb.nodeIdHash);
-                    if (node != null)
-                        sendMsgQue.offer(new MsgOut(node.getIdHash(), node.getIdShort(),
-                                new ResActiveNodes(nodeMgr.getActiveNodesList()), Dest.ACTIVE));
-                }
-                break;
-
-            case Act.RES_ACTIVE_NODES:
-                if (clusterNodeMode)
-                    break;
-
-                if (rb.nodeIdHash != 0) {
-                    Node node = nodeMgr.getActiveNode(rb.nodeIdHash);
-                    if (node != null) {
-                        node.refreshTimestamp();
-                        ResActiveNodes resActiveNodes = ResActiveNodes.decode(_msgBytes);
-                        if (resActiveNodes != null) {
-                            List<Node> incomingNodes = resActiveNodes.getNodes();
-                            for (Node incomingNode : incomingNodes) {
-                                if (nodeMgr.tempNodesSize() >= this.maxTempNodes)
-                                    return;
-                                if (validateNode(incomingNode))
-                                    nodeMgr.addTempNode(incomingNode);
-                            }
-                        }
-                    }
-                }
-                break;
-            default:
-                if (showLog)
-                    System.out.println("<p2p unknown-route act=" + _act + ">");
-                break;
-        }
-    }
-
-    /**
-     * @param _nodeIdHash
-     *            int
-     * @param _route
-     *            int
-     * @param _msgBytes
-     *            byte[]
-     */
-    private void handleKernelMsg(int _nodeIdHash, int _route, final byte[] _msgBytes) {
-        Node node = nodeMgr.getActiveNode(_nodeIdHash);
-        if (node != null) {
-            int nodeIdHash = node.getIdHash();
-            String nodeDisplayId = node.getIdShort();
-            node.refreshTimestamp();
-            receiveMsgQue.offer(new MsgIn(nodeIdHash, nodeDisplayId, _route, _msgBytes));
-        }
-    }
-
-=======
->>>>>>> 1855ef85
     @Override
     public void run() {
         try {
@@ -601,20 +175,6 @@
                 t.start();
             }
 
-<<<<<<< HEAD
-            if (upnpEnable)
-                scheduledWorkers.scheduleWithFixedDelay(new TaskUPnPManager(selfPort), 1, PERIOD_UPNP_PORT_MAPPING,
-                        TimeUnit.MILLISECONDS);
-
-            if (showStatus)
-                scheduledWorkers.scheduleWithFixedDelay(new TaskStatus(), 2, PERIOD_SHOW_STATUS, TimeUnit.MILLISECONDS);
-
-            if (!clusterNodeMode)
-                scheduledWorkers.scheduleWithFixedDelay(new TaskRequestActiveNodes(this), 5000,
-                        PERIOD_REQUEST_ACTIVE_NODES, TimeUnit.MILLISECONDS);
-
-            Thread thrdClear = new Thread(new TaskClear(), "p2p-clear");
-=======
             if (upnpEnable) {
                 scheduledWorkers.scheduleWithFixedDelay(
                     new TaskUPnPManager(selfPort),
@@ -637,7 +197,6 @@
                     TimeUnit.MILLISECONDS);
             }
             Thread thrdClear = new Thread(getClearInstance(), "p2p-clear");
->>>>>>> 1855ef85
             thrdClear.setPriority(Thread.NORM_PRIORITY);
             thrdClear.start();
 
@@ -745,7 +304,7 @@
         if (_node != null) {
             boolean notSelfId = !Arrays.equals(_node.getId(), this.selfNodeId);
             boolean notSameIpOrPort =
-                    !(Arrays.equals(selfIp, _node.getIp()) && selfPort == _node.getPort());
+                !(Arrays.equals(selfIp, _node.getIp()) && selfPort == _node.getPort());
             boolean notActive = !nodeMgr.hasActiveNode(_node.getIdHash());
             boolean notOutbound = !nodeMgr.getOutboundNodes().containsKey(_node.getIdHash());
             return notSelfId && notSameIpOrPort && notActive && notOutbound;
