/*
 * Copyright (c) 2017-2018 Aion foundation.
 *
 * This file is part of the aion network project.
 *
 * The aion network project is free software: you can redistribute it
 * and/or modify it under the terms of the GNU General Public License
 * as published by the Free Software Foundation, either version 3 of
 * the License, or any later version.
 *
 * The aion network project is distributed in the hope that it will
 * be useful, but WITHOUT ANY WARRANTY; without even the implied
 * warranty of MERCHANTABILITY or FITNESS FOR A PARTICULAR PURPOSE.
 * See the GNU General Public License for more details.
 *
 * You should have received a copy of the GNU General Public License
 * along with the aion network project source files.
 * If not, see <https://www.gnu.org/licenses/>.
 *
 * Contributors to the aion source files in decreasing order of code volume:
 *
 * Aion foundation.
 *
 */

package org.aion.p2p.impl1;

import org.aion.p2p.*;
import org.aion.p2p.impl.TaskRequestActiveNodes;
import org.aion.p2p.impl.TaskUPnPManager;
import org.aion.p2p.impl.comm.Act;
import org.aion.p2p.impl.comm.Node;
import org.aion.p2p.impl.comm.NodeMgr;
import org.aion.p2p.impl.comm.NodeStm;
import org.aion.p2p.impl.zero.msg.*;
import org.apache.commons.collections4.map.LRUMap;

import java.io.IOException;
import java.io.UnsupportedEncodingException;
import java.net.InetSocketAddress;
import java.nio.ByteBuffer;
import java.nio.channels.*;
import java.nio.file.Files;
import java.nio.file.Paths;
import java.util.*;
import java.util.concurrent.*;
import java.util.concurrent.atomic.AtomicBoolean;

import java.util.concurrent.ArrayBlockingQueue;

// import org.aion.p2p.impl.one.msg.Hello;

/**
 * @author Chris p2p://{uuid}@{ip}:{port} TODO: 1) simplify id bytest to int, ip
 *         bytest to str 2) upnp protocal 3) framing
 */
public final class P2pMgr implements IP2pMgr {

	private final static int PERIOD_SHOW_STATUS = 10000;
	private final static int PERIOD_REQUEST_ACTIVE_NODES = 1000;
	private final static int PERIOD_CONNECT_OUTBOUND = 1000;
	private final static int PERIOD_CLEAR = 20000;

	private final static int TIMEOUT_OUTBOUND_CONNECT = 10000;

	private final static int TIMEOUT_OUTBOUND_NODES = 10000;

	private final static int PERIOD_UPNP_PORT_MAPPING = 3600000;

	private final static int TIMEOUT_MSG_READ = 10000;

	private final int maxTempNodes;
	private final int maxActiveNodes;

	private final boolean syncSeedsOnly;
	private final boolean showStatus;
	private final boolean showLog;
	private final boolean printReport;
	private final String reportFolder;
	private final int selfNetId;
	private final String selfRevision;
	private final byte[] selfNodeId;
	private final int selfNodeIdHash;
	private final String selfShortId;
	private final byte[] selfIp;
	private final int selfPort;
	private final boolean upnpEnable;

	private final Map<Integer, List<Handler>> handlers = new ConcurrentHashMap<>();
	private final Set<Short> versions = new HashSet<>();

	private NodeMgr nodeMgr = new NodeMgr();
	private ServerSocketChannel tcpServer;
	private Selector selector;

	private ScheduledThreadPoolExecutor scheduledWorkers;

	// private Map<Integer, Node> allNid = new HashMap<>();

	private final Map<Integer, Integer> errCnt = Collections.synchronizedMap(new LRUMap<>(128));

	private int errTolerance;

<<<<<<< HEAD
	private ConcurrentHashMap<SocketChannel, Queue<MsgParse>> nioBuffer = new ConcurrentHashMap<>();

	private static class MsgParse {

		public MsgParse(byte[] bs, ChannelBuffer _cb, int _cid) {
			fs = bs;
			cb = _cb;
			cid = _cid;
		}

		byte[] fs;
		ChannelBuffer cb;
		int cid;
	}

=======
>>>>>>> 22795fa1
	enum Dest {
		INBOUND, OUTBOUND, ACTIVE;
	}

	private static class MsgOut {
		public MsgOut(int _nid, Msg _msg, Dest _dst) {
			nid = _nid;
			msg = _msg;
			dest = _dst;
		}

		int nid;
		Msg msg;
		Dest dest;
	}

	private static class MsgIn {
		public MsgIn(int nid, String nsid, int route, byte[] msg) {
			this.nid = nid;
			this.nsid = nsid;
			this.route = route;
			this.msg = msg;
		}

		int nid;
		String nsid;
		int route;
		byte[] msg;
	}

	private ArrayBlockingQueue<MsgOut> sendMsgQue = new ArrayBlockingQueue<>(10240);

	private ArrayBlockingQueue<MsgIn> receiveMsgQue = new ArrayBlockingQueue<>(10240);

	private AtomicBoolean start = new AtomicBoolean(true);

	// initialed after handlers registration completed
	private static ReqHandshake1 cachedReqHandshake1;
	private static ReqHandshake cachedReqHandshake;
	private static ResHandshake1 cachedResHandshake1;
	private static ResHandshake cachedResHandshake;

	private final class TaskInbound implements Runnable {
		@Override
		public void run() {

			while (start.get()) {

				int num;
				try {
					// num = selector.select(1);
					num = selector.selectNow();
				} catch (IOException e) {
					if (showLog)
						System.out.println("<p2p inbound-select-io-exception>");
					continue;
				}

				if (num == 0) {
					try {
						Thread.sleep(0, 1);
					} catch (Exception e) {
					}
					continue;
				}

				Iterator<SelectionKey> keys = selector.selectedKeys().iterator();

				while (keys.hasNext() && (num-- > 0)) {

					final SelectionKey sk = keys.next();
					keys.remove();

					SocketChannel sc = (SocketChannel) sk.channel();

					if (!sk.isValid())
						continue;

					if (sk.isAcceptable())
						accept();

					if (sk.isReadable()) {

						ChannelBuffer chanBuf = (ChannelBuffer) (sk.attachment());
						chanBuf.readBuf.rewind();
						try {

							int ret;
							int cnt = 0;

							while ((ret = sc.read(chanBuf.readBuf)) > 0) {
								cnt += ret;
							}

							// read empty select key, continue.
							if (cnt <= 0) {
								continue;
							}

<<<<<<< HEAD
							byte[] bb = new byte[chanBuf.readBuf.position()];
=======
							int prevCnt = cnt + chanBuf.buffRemain;

							do {
								cnt = read(sk, chanBuf.readBuf, prevCnt);

								if (prevCnt == cnt) {
									break;
								} else
									prevCnt = cnt;

							} while (cnt > 0);
>>>>>>> 22795fa1

							chanBuf.readBuf.position(0);
							chanBuf.readBuf.get(bb);

							// System.out.println("nio in len:" + bb.length);

							Queue q = nioBuffer.get(sc);
							if (q == null) {
								q = new ArrayBlockingQueue<>(16);
								q.offer(new MsgParse(bb, chanBuf, sk.channel().hashCode()));
								nioBuffer.put(sc, q);
							} else {
<<<<<<< HEAD
								q.offer(new MsgParse(bb, chanBuf, sk.channel().hashCode()));
=======
								// cycline buffer
								int remain = chanBuf.readBuf.remaining();
								if (remain < 128 * 1024) {

									// if (showLog)
									// System.out.println(" NIO new buffer! , size = " + cnt + " originTotal_read:"
									// + assertTotalCnt + " orig_remain:" + assertBufRemain
									// + " __________ buf remain:" + chanBuf.readBuf.remaining() + " limit:"
									// + chanBuf.readBuf.limit());

									// if still not read buffer , then copy
									// it
									// and move it to front. later , this
									// can
									// change to ring buffer.
									int currPos = chanBuf.readBuf.position();
									if (cnt != 0) {
										byte[] tmp = new byte[cnt];
										chanBuf.readBuf.position(currPos - cnt);
										chanBuf.readBuf.get(tmp);
										chanBuf.readBuf.rewind();
										chanBuf.readBuf.put(tmp);
									}

								}
>>>>>>> 22795fa1
							}
							// chanBuf.readBuf.rewind();

						} catch (NullPointerException e) {

							if (showLog) {
								System.out.println("<p2p read-msg-null-exception>");
							}

							closeSocket((SocketChannel) sk.channel());

							chanBuf.isClosed.set(true);
							chanBuf.readBuf.position(0);
						} catch (P2pException e) {

							if (showLog) {
								System.out.println("<p2p read-msg-P2p-exception>");
							}

							// e.printStackTrace();

							// continue;

							closeSocket((SocketChannel) sk.channel());
							chanBuf.isClosed.set(true);
							chanBuf.readBuf.rewind();

						} catch (ClosedChannelException e) {
							if (showLog) {
								System.out.println("<p2p readfail-closechannel>");
							}
							closeSocket((SocketChannel) sk.channel());

						} catch (IOException e) {

							if (showLog) {
								System.out.println("<p2p read-msg-io-exception: " + e.getMessage() + ">");
							}

							e.printStackTrace();

							closeSocket((SocketChannel) sk.channel());
							chanBuf.isClosed.set(true);
							chanBuf.readBuf.position(0);
						}
					}
				}
			}
			if (showLog)
				System.out.println("<p2p-pi shutdown>");
		}
	}

	void inParser() {

		while (true) {

			try {
				Thread.sleep(10);
			} catch (Exception e) {

			}
			ChannelBuffer chanBuf = null;
			// done.
			try {

				Set<Map.Entry<SocketChannel, Queue<MsgParse>>> scs = nioBuffer.entrySet();

				WAIT_2: for (Map.Entry<SocketChannel, Queue<MsgParse>> entry : scs) {

					SocketChannel sc = (SocketChannel) entry.getKey();

					if (!sc.isConnected()) {
						nioBuffer.remove(sc);
						continue;
					}

					// Queue<MsgParse> q = nioBuffer.get(sc);
					Queue<MsgParse> q = entry.getValue();

					MsgParse mp = null;

					// System.out.println("nio parser qeueu len:" + q.size());

					while ((mp = q.peek()) != null) {

						chanBuf = mp.cb;

						if (mp.cb.buffRemain == 0) {

							int cnt = 0;
							int prevCnt = mp.fs.length;

							do {
								cnt = read(mp.cid, mp.fs, mp.cb, prevCnt);

								if (prevCnt == cnt) {
									break;
								} else
									prevCnt = cnt;

							} while (cnt > 0);

							// check if really read data.
							if (cnt > prevCnt) {
								mp.cb.buffRemain = 0;
								throw new P2pException(
										"IO read overflow!  suppose read:" + prevCnt + " real left:" + cnt);
							}

							if (cnt == 0) {
								q.remove();
							}

							// System.out.println("nio parser single block len:" + mp.fs.length + " before
							// rem:"
							// + mp.cb.buffRemain + " after rem:" + cnt);

							mp.cb.buffRemain = cnt;

						} else {

							if (q.size() < 2)
								continue WAIT_2;

							mp = q.poll();
							MsgParse mp1 = q.peek();

							// System.out
							// .println("nio parser 2block len:" + mp1.fs.length + " remain:" +
							// mp.cb.buffRemain);

							if (mp.cb.buffRemain > mp.fs.length) {
								throw new P2pException("IO parse overflow!  buff len:" + mp.fs.length + " buff rem::"
										+ mp.cb.buffRemain);
							}

							int total = mp.cb.buffRemain + mp1.fs.length;
							ByteBuffer bb = ByteBuffer.allocate(total);
							try {
								// bb.put(mp.fs, mp.cb.buffRemain, mp.fs.length - mp.cb.buffRemain);
								// bb.put(mp.fs, mp.fs.length - mp.cb.buffRemain, mp.cb.buffRemain);
								bb.put(mp.fs, mp.fs.length - mp.cb.buffRemain, mp.cb.buffRemain);

							} catch (Exception e) {
								e.printStackTrace();
							}

							try {
								// bb.put(mp.fs, mp.cb.buffRemain, mp.fs.length - mp.cb.buffRemain);
								// bb.put(mp.fs, mp.fs.length - mp.cb.buffRemain, mp.cb.buffRemain);

								bb.put(mp1.fs);
							} catch (Exception e) {
								e.printStackTrace();
							}

							int cnt = 0;
							int prevCnt = total;
							do {
								cnt = read(mp.cid, bb.array(), mp.cb, prevCnt);

								if (prevCnt == cnt) {
									break;
								} else
									prevCnt = cnt;

							} while (cnt > 0);

							// check if really read data.
							if (cnt > prevCnt) {
								mp.cb.buffRemain = 0;
								throw new P2pException(
										"IO read overflow!  suppose read:" + prevCnt + " real left:" + cnt);
							}

							// System.out.println("nio parser 2block len:" + mp1.fs.length + " before rem:"
							// + mp.cb.buffRemain + " after rem:" + cnt);

							mp1.cb.buffRemain = 0;

							if (cnt == 0) {
								q.remove();
							} else {
								// mp1.cb.buffRemain = cnt;
								// mp1.fs = bb.array();

								byte[] tmp = new byte[cnt];
								bb.position(bb.capacity() - cnt);
								bb.get(tmp);
								// mp1.cb.buffRemain = 0;
								mp1.fs = tmp;

								// System.out.println("nio parser 2block finished with : array:" + mp1.fs.length
								// + " rem:"
								// + mp1.cb.buffRemain);
							}

						}
					}
				}

			} catch (NullPointerException e) {

				if (showLog) {
					System.out.println("<p2p read-msg-null-exception>");
				}

				// closeSocket((SocketChannel) sk.channel());

				chanBuf.isClosed.set(true);
				chanBuf.readBuf.position(0);
			} catch (P2pException e) {

				if (showLog) {
					System.out.println("<p2p read-msg-P2p-exception>");
				}

				// e.printStackTrace();

				// continue;

				// closeSocket((SocketChannel) sk.channel());
				chanBuf.isClosed.set(true);
				chanBuf.readBuf.rewind();

			} catch (ClosedChannelException e) {
				if (showLog) {
					System.out.println("<p2p readfail-closechannel>");
				}
				// closeSocket((SocketChannel) sk.channel());

			} catch (IOException e) {

				if (showLog) {
					System.out.println("<p2p read-msg-io-exception: " + e.getMessage() + ">");
				}

				e.printStackTrace();

				// closeSocket((SocketChannel) sk.channel());
				chanBuf.isClosed.set(true);
				chanBuf.readBuf.position(0);
			}
		}
	}

	private final class TaskSend implements Runnable {
		@Override
		public void run() {

			while (true) {
				try {
					MsgOut mo = sendMsgQue.take();

					Node node = null;
					switch (mo.dest) {
					case ACTIVE:
						node = nodeMgr.getActiveNode(mo.nid);
						break;
					case INBOUND:
						// node = nodeMgr.getInboundNode(mo.nid);
						nodeMgr.getStmNode(mo.nid, NodeStm.ACCEPTED);
						break;
					case OUTBOUND:
						node = nodeMgr.getStmNode(mo.nid, NodeStm.CONNECTTED);
						break;
					}

					// if still not found , let's try all nodes.
					if (node == null) {
						// node = allNid.get(mo.nid);
						node = nodeMgr.getStmNode(mo.nid, NodeStm.ACTIVE);
					}
					if (node != null) {
						SelectionKey sk = node.getChannel().keyFor(selector);

						if (sk != null) {
							Object attachment = sk.attachment();
							if (attachment != null) {
								TaskWrite tw = new TaskWrite(showLog, node.getIdShort(), node.getChannel(), mo.msg,
										(ChannelBuffer) attachment, P2pMgr.this);
								tw.run();
							}
						}
					} else {
						System.out.println(
								"send msg, failed to find node! M:" + mo.msg + " D:" + mo.dest + " CID:" + mo.nid);
					}
				} catch (InterruptedException e) {
					System.out.println("Task send interrupted");
					break;
				}
			}
		}
	}

	private final class TaskReceive implements Runnable {
		@Override
		public void run() {

			while (true) {
				try {
					MsgIn mi = receiveMsgQue.take();

					List<Handler> hs = handlers.get(mi.route);
					if (hs == null)
						return;
					for (Handler hlr : hs) {
						if (hlr == null)
							continue;
						try {
							hlr.receive(mi.nid, mi.nsid, mi.msg);
						} catch (Exception e) {
							System.out.println("Exception during kernel message handling:");
							e.printStackTrace();
						}
					}
				} catch (InterruptedException e) {
					System.out.println("Task receive interrupted");
					break;
				}
			}
		}
	}

	private final class TaskStatus implements Runnable {
		@Override
		public void run() {
			Thread.currentThread().setName("p2p-ts");
			String status = nodeMgr.dumpNodeInfo(selfShortId);
			System.out.println(status);
			if (printReport) {
				try {
					Files.write(Paths.get(reportFolder, System.currentTimeMillis() + "-p2p-report.out"),
							status.getBytes());
				} catch (IOException e) {
					e.printStackTrace();
				}
			}
			// nodeMgr.dumpAllNodeInfo();
		}
	}

	private final class TaskConnectPeers implements Runnable {
		@Override
		public void run() {
			Thread.currentThread().setName("p2p-tcp");
			while (start.get()) {
				try {
					Thread.sleep(PERIOD_CONNECT_OUTBOUND);
				} catch (InterruptedException e) {
					if (showLog)
						System.out.println("<p2p-tcp interrupted>");
				}

				if (nodeMgr.activeNodesSize() >= maxActiveNodes) {
					if (showLog)
						System.out.println("<p2p-tcp-connect-peer pass max-active-nodes>");

					try {
						Thread.sleep(1000);
					} catch (InterruptedException e) {
						if (showLog)
							System.out.println("<p2p-tcp-interrupted>");
						return;
					}
					continue;
				}

				Node node;
				try {
					node = nodeMgr.tempNodesTake();
					if (node.getIfFromBootList())
						nodeMgr.tempNodesAdd(node);
					if (node.peerMetric.shouldNotConn()) {
						continue;
					}
				} catch (InterruptedException e) {
					if (showLog)
						System.out.println("<p2p-tcp-interrupted>");
					return;
				}
				// int nodeIdHash = node.getIdHash();
				int cid = node.getCid();
				// if (!nodeMgr.getOutboundNodes().containsKey(nodeIdHash) &&
				// !nodeMgr.hasActiveNode(nodeIdHash)) {
				if (cid < 0 || nodeMgr.getStmNode(cid, NodeStm.CONNECTTED) == null) {
					int _port = node.getPort();
					try {
						SocketChannel channel = SocketChannel.open();
						if (showLog)
							System.out.println("<p2p try-connect-" + node.getIpStr() + ">");
						channel.socket().connect(new InetSocketAddress(node.getIpStr(), _port),
								TIMEOUT_OUTBOUND_CONNECT);
						configChannel(channel);

						if (channel.finishConnect() && channel.isConnected()) {

							SelectionKey sk = channel.register(selector, SelectionKey.OP_READ);

							ChannelBuffer rb = new ChannelBuffer();

							node.setChannel(channel);
							node.setPortConnected(channel.socket().getLocalPort());

							node.st.setStat(NodeStm.CONNECTTED);
							node.st.setStatOr(NodeStm.HS);

							rb.cid = node.getCid();
							sk.attach(rb);

							// nodeMgr.addOutboundNode(node);
							// allNid.put(channel.hashCode(), node);
							// selectorLock.unlock();

							// fire extended handshake request first
							// workers.submit(new TaskWrite(workers, showLog,
							// node.getIdShort(), channel, cachedReqHandshake1,
							// rb, P2pMgr.this));

							// if don't sleep a while and direct send handshake,
							// sometime it just failed by
							// without response.
							try {
								Thread.sleep(1000);
							} catch (Exception e) {
							}
							sendMsgQue.offer(new MsgOut(node.getCid(), cachedReqHandshake1, Dest.OUTBOUND));

							sendMsgQue.offer(new MsgOut(node.getCid(), cachedReqHandshake, Dest.OUTBOUND));

							// workers.submit(new TaskWrite(workers, showLog,
							// node.getIdShort(), channel,
							// cachedReqHandshake, rb, P2pMgr.this));

							if (showLog)
								System.out.println("<p2p action=connect-outbound addr=" + node.getIpStr() + ":" + _port
										+ " result=success>");

							node.peerMetric.decFailedCount();

						} else {
							channel.close();
							node.peerMetric.incFailedCount();
						}
					} catch (IOException e) {
						if (showLog)
							System.out.println("<p2p action=connect-outbound addr=" + node.getIpStr() + ":" + _port
									+ " result=failed>");
						node.peerMetric.incFailedCount();
					}
				}
			}
		}
	}

	private final class TaskGuard implements Runnable {
		@Override
		public void run() {
			Thread.currentThread().setName("p2p-clr");
			while (start.get()) {
				try {
					Thread.sleep(PERIOD_CLEAR);

					// reconnect node stuck during handshake.
					List<Node> ns = nodeMgr.getStmNodeHS();
					for (Node n : ns) {
						P2pMgr.this.sendMsgQue.add(new MsgOut(n.getCid(), cachedReqHandshake1, Dest.OUTBOUND));
					}

					// nodeMgr.rmTimeOutInbound(P2pMgr.this);
					//
					// // clean up temp nodes list if metric failed.
					// nodeMgr.rmMetricFailedNodes();
					//
					// Iterator outboundIt = nodeMgr.getOutboundNodes().keySet().iterator();
					// while (outboundIt.hasNext()) {
					//
					// Object obj = outboundIt.next();
					//
					// if (obj == null)
					// continue;
					//
					// int nodeIdHash = (int) obj;
					// Node node = nodeMgr.getOutboundNodes().get(nodeIdHash);
					//
					// if (node == null)
					// continue;
					//
					// if (System.currentTimeMillis() - node.getTimestamp() >
					// TIMEOUT_OUTBOUND_NODES) {
					// closeSocket(node.getChannel());
					// outboundIt.remove();
					//
					// if (showLog)
					// System.out.println("<p2p-clear outbound-timeout>");
					// }
					// }
					//
					// nodeMgr.rmTimeOutActives(P2pMgr.this);

				} catch (Exception e) {
				}
			}
		}
	}

	/**
	 * @param _nodeId
	 *            byte[36]
	 * @param _ip
	 *            String
	 * @param _port
	 *            int
	 * @param _bootNodes
	 *            String[]
	 * @param _upnpEnable
	 *            boolean
	 * @param _maxTempNodes
	 *            int
	 * @param _maxActiveNodes
	 *            int
	 * @param _showStatus
	 *            boolean
	 * @param _showLog
	 *            boolean
	 */
	public P2pMgr(int _netId, String _revision, String _nodeId, String _ip, int _port, final String[] _bootNodes,
			boolean _upnpEnable, int _maxTempNodes, int _maxActiveNodes, boolean _showStatus, boolean _showLog,
			boolean _bootlistSyncOnly, boolean _printReport, String _reportFolder, int _errorTolerance) {
		this.selfNetId = _netId;
		this.selfRevision = _revision;
		this.selfNodeId = _nodeId.getBytes();
		this.selfNodeIdHash = Arrays.hashCode(selfNodeId);
		this.selfShortId = new String(Arrays.copyOfRange(_nodeId.getBytes(), 0, 6));
		this.selfIp = Node.ipStrToBytes(_ip);
		this.selfPort = _port;
		this.upnpEnable = _upnpEnable;
		this.maxTempNodes = _maxTempNodes;
		this.maxActiveNodes = _maxActiveNodes;
		this.showStatus = _showStatus;
		this.showLog = _showLog;
		this.syncSeedsOnly = _bootlistSyncOnly;
		this.printReport = _printReport;
		this.reportFolder = _reportFolder;
		this.errTolerance = _errorTolerance;

		for (String _bootNode : _bootNodes) {
			Node node = Node.parseP2p(_bootNode);
			if (node != null && validateNode(node)) {
				nodeMgr.tempNodesAdd(node);
				nodeMgr.seedIpAdd(node.getIpStr());
			}
		}

		// rem out for bug:
		// nodeMgr.loadPersistedNodes();
		cachedReqHandshake = new ReqHandshake(_nodeId.getBytes(), selfNetId, this.selfIp, this.selfPort);
		cachedResHandshake = new ResHandshake(true);
		cachedResHandshake1 = new ResHandshake1(true, this.selfRevision);
	}

	/**
	 * @param _node
	 *            Node
	 * @return boolean
	 */
	private boolean validateNode(final Node _node) {
		boolean notNull = _node != null;
		// filter self
		boolean notSelfId = _node.getIdHash() != this.selfNodeIdHash;
		boolean notSameIpOrPort = !(Arrays.equals(selfIp, _node.getIp()) && selfPort == _node.getPort());

		// filter already active.
		// boolean notActive = !nodeMgr.hasActiveNode(_node.getIdHash());

		boolean notActive = !nodeMgr.hasActiveNode(_node.getCid());

		// filter out conntected.
		boolean notOutbound = !(_node.st.stat == NodeStm.CONNECTTED);

		for (Node n : this.nodeMgr.allStmNodes) {
			if (n.getIdHash() == _node.getIdHash()) {
				return false;
			}
		}

		return notNull && notSelfId && notSameIpOrPort && notActive && notOutbound;
	}

	/**
	 * @param _channel
	 *            SocketChannel TODO: check option
	 */
	private void configChannel(final SocketChannel _channel) throws IOException {
		_channel.configureBlocking(false);
		_channel.socket().setSoTimeout(TIMEOUT_MSG_READ);
		_channel.socket().setSendBufferSize(204800);
		_channel.socket().setReceiveBufferSize(204800);
		// _channel.setOption(StandardSocketOptions.SO_KEEPALIVE, true);
		// _channel.setOption(StandardSocketOptions.TCP_NODELAY, true);
		// _channel.setOption(StandardSocketOptions.SO_REUSEADDR, true);
	}

	/**
	 * @param _sc
	 *            SocketChannel
	 */
	public void closeSocket(final SocketChannel _sc) {
		if (showLog)
			System.out.println("<p2p close-socket->");

		try {
			SelectionKey sk = _sc.keyFor(selector);
			_sc.close();
			if (sk != null)
				sk.cancel();
		} catch (IOException e) {
			if (showLog)
				System.out.println("<p2p close-socket-io-exception>");
		}
	}

	private void accept() {
		SocketChannel channel;
		try {
			channel = tcpServer.accept();
			configChannel(channel);

			SelectionKey sk = channel.register(selector, SelectionKey.OP_READ);

			String ip = channel.socket().getInetAddress().getHostAddress();
			int port = channel.socket().getPort();

			if (syncSeedsOnly && nodeMgr.isSeedIp(ip)) {
				// close the channel and return.
				channel.close();
				return;
			}

			// Node node = new Node(false, ip);
			Node node = nodeMgr.allocNode(ip, 0, port);

			node.setChannel(channel);
			node.st.setStat(NodeStm.ACCEPTED);
			node.st.setStatOr(NodeStm.HS);

			ChannelBuffer cb = new ChannelBuffer();
			cb.cid = node.getCid();
			sk.attach(cb);

			if (showLog)
				System.out.println("<p2p new-connection " + ip + ":" + port + ">");

		} catch (IOException e) {
			if (showLog)
				System.out.println("<p2p inbound-accept-io-exception>");
			return;
		}

	}

	/**
	 * SocketChannel
	 * 
	 * @throws IOException
	 *             IOException
	 */
	private int readHeader(final ChannelBuffer _cb, ByteBuffer readBuffer, int cnt) throws IOException {

		// int ret;
		// while ((ret = _sc.read(_cb.headerBuf)) > 0) {
		// }

		if (cnt < Header.LEN)
			return cnt;

		// int origPos = readBuffer.position();
		//
		// int startP = origPos - cnt;
		//
		// readBuffer.position(startP);

		_cb.readHead(readBuffer);

		// readBuffer.position(origPos);

		return cnt - Header.LEN;

	}

	/**
	 * SocketChannel
	 * 
	 * @throws IOException
	 *             IOException
	 */
	private int readBody(final ChannelBuffer _cb, ByteBuffer readBuffer, int cnt) throws IOException {

		int bodyLen = _cb.header.getLen();

		// some msg have nobody.
		if (bodyLen == 0) {
			_cb.body = new byte[0];
			return cnt;
		}

		if (cnt < bodyLen)
			return cnt;

		// int origPos = readBuffer.position();
		// int startP = origPos - cnt;

		// readBuffer.position(startP);

		_cb.readBody(readBuffer);

		// readBuffer.position(origPos);

		return cnt - bodyLen;
	}

	/**
	 * @param _sk
	 *            SelectionKey
	 * @throws IOException
	 *             IOException
	 */
	private int read(int cid, byte[] bs, ChannelBuffer rb, int cnt) throws IOException {

		ByteBuffer readBuffer = ByteBuffer.wrap(bs);

		int currCnt = 0;

		// read header
		if (!rb.isHeaderCompleted()) {
			currCnt = readHeader(rb, readBuffer, cnt);
		} else {
			currCnt = cnt;
		}

		// if(rb.isHeaderCompleted() &&
		// !handlers.containsKey(rb.header.getRoute())){
		// // TODO: Test
		// return;
		// }

		// read body
		if (rb.isHeaderCompleted() && !rb.isBodyCompleted()) {
			currCnt = readBody(rb, readBuffer, currCnt);
		}

		if (!rb.isBodyCompleted())
			return currCnt;

		Header h = rb.header;

		// byte[] bodyBytes = Arrays.copyOf(rb.body, rb.body.length);

		byte[] bodyBytes = rb.body;
		rb.refreshHeader();
		rb.refreshBody();

		short ver = h.getVer();
		byte ctrl = h.getCtrl();
		byte act = h.getAction();

		// print route
		// System.out.println("read " + ver + "-" + ctrl + "-" + act);
<<<<<<< HEAD
=======

>>>>>>> 22795fa1
		switch (ver) {
		case Ver.V0:
			switch (ctrl) {
			case Ctrl.NET:
				handleP2pMsg(cid, rb, act, bodyBytes);
				break;
			default:
				int route = h.getRoute();
				if (rb.cid > 0 || handlers.containsKey(route))
					handleKernelMsg(rb.cid, route, bodyBytes);
				break;
			}
			break;

		}

		return currCnt;

	}

	/**
	 * @return boolean TODO: implementation
	 */
	private boolean handshakeRuleCheck(int netId) {

		// check net id
		if (netId != selfNetId)
			return false;

		// check supported protocol versions
		return true;
	}

	/**
	 * @param _buffer
	 *            ChannelBuffer
	 * @param _channelHash
	 *            int
	 * @param _nodeId
	 *            byte[]
	 * @param _netId
	 *            int
	 * @param _port
	 *            int
	 * @param _revision
	 *            byte[]
	 *
	 *            Construct node info after handshake request success
	 */
	private void handleReqHandshake(final ChannelBuffer _buffer, int _channelHash, final byte[] _nodeId, int _netId,
			int _port, final byte[] _revision) {
<<<<<<< HEAD
		Node node = nodeMgr.getInboundNode(_channelHash);
		if (node != null && node.peerMetric.notBan()) {
=======
		// Node node = nodeMgr.getInboundNode(_channelHash);

		Node node = nodeMgr.getStmNode(_channelHash, NodeStm.ACCEPTED);

		if (node != null) {
>>>>>>> 22795fa1
			if (handshakeRuleCheck(_netId)) {
				// _buffer.nodeIdHash = Arrays.hashCode(_nodeId);
				node.setId(_nodeId);
				node.setPort(_port);

				// handshake 1
				if (_revision != null) {
					String binaryVersion;
					try {
						binaryVersion = new String(_revision, "UTF-8");
					} catch (UnsupportedEncodingException e) {
						binaryVersion = "decode-fail";
					}
					node.setBinaryVersion(binaryVersion);
					// workers.submit(new TaskWrite(workers, showLog,
					// node.getIdShort(), node.getChannel(),
					// cachedResHandshake1, _buffer, this));
					sendMsgQue.offer(new MsgOut(node.getCid(), cachedResHandshake1, Dest.INBOUND));
				}
				// handshake 0
				else {
					// workers.submit(new TaskWrite(workers, showLog,
					// node.getIdShort(), node.getChannel(),
					// cachedResHandshake, _buffer, this));

					sendMsgQue.offer(new MsgOut(node.getCid(), cachedResHandshake, Dest.INBOUND));
				}

				node.st.setStat(NodeStm.HS_DONE);

				node.st.setStat(NodeStm.ACTIVE);

				nodeMgr.moveInboundToActive(_channelHash, this);
			} else {
				if (isShowLog())
					System.out.println("incompatible netId ours=" + this.selfNetId + " theirs=" + _netId);
			}
		}
	}

<<<<<<< HEAD
	private void handleResHandshake(int _nodeIdHash, String _binaryVersion) {
		Node node = nodeMgr.getOutboundNodes().get(_nodeIdHash);
		if (node != null && node.peerMetric.notBan()) {
=======
	private void handleResHandshake(int channelIdHash, String _binaryVersion) {
		// Node node = nodeMgr.getOutboundNodes().get(_nodeIdHash);

		Node node = nodeMgr.getStmNode(channelIdHash, NodeStm.CONNECTTED);

		if (node != null) {
>>>>>>> 22795fa1
			node.refreshTimestamp();
			node.setBinaryVersion(_binaryVersion);

			node.st.setStat(NodeStm.HS_DONE);

			node.st.setStat(NodeStm.ACTIVE);

			nodeMgr.moveOutboundToActive(node.getCid(), node.getIdShort(), this);
		}
	}

	/**
	 * @param _sk
	 *            SelectionKey
	 * @param _act
	 *            ACT
	 * @param _msgBytes
	 *            byte[]
	 */
	private void handleP2pMsg(final int cid, ChannelBuffer rb, byte _act, final byte[] _msgBytes) {

		switch (_act) {

		case Act.REQ_HANDSHAKE:
			if (_msgBytes.length > ReqHandshake.LEN) {
				ReqHandshake1 reqHandshake1 = ReqHandshake1.decode(_msgBytes);
				if (reqHandshake1 != null) {
					handleReqHandshake(rb, cid, reqHandshake1.getNodeId(), reqHandshake1.getNetId(),
							reqHandshake1.getPort(), reqHandshake1.getRevision());
				}
			} else {
				ReqHandshake reqHandshake = ReqHandshake.decode(_msgBytes);
				if (reqHandshake != null)
					handleReqHandshake(rb, cid, reqHandshake.getNodeId(), reqHandshake.getNetId(),
							reqHandshake.getPort(), null);
			}

			break;

		case Act.RES_HANDSHAKE:
<<<<<<< HEAD
			// System.out.println("receive handshake. nid:" + rb.nodeIdHash);
			if (rb.nodeIdHash == 0)
				return;

			if (_msgBytes.length > ResHandshake.LEN) {
				// System.out.println("receive handshake. nid:" + rb.nodeIdHash + " v1");
=======
			System.out.println("receive handshake. nid:" + rb.cid);
			if (rb.cid <= 0)
				return;

			if (_msgBytes.length > ResHandshake.LEN) {
				System.out.println("receive handshake. nid:" + rb.cid + " v1");
>>>>>>> 22795fa1
				ResHandshake1 resHandshake1 = ResHandshake1.decode(_msgBytes);
				if (resHandshake1 != null && resHandshake1.getSuccess())
					handleResHandshake(rb.cid, resHandshake1.getBinaryVersion());

			} else {
<<<<<<< HEAD
				// System.out.println("receive handshake. nid:" + rb.nodeIdHash + " v0");
=======
				System.out.println("receive handshake. nid:" + rb.cid + " v0");
>>>>>>> 22795fa1
				ResHandshake resHandshake = ResHandshake.decode(_msgBytes);
				if (resHandshake != null && resHandshake.getSuccess())
					handleResHandshake(rb.cid, "unknown");
			}
			break;

		case Act.REQ_ACTIVE_NODES:
			if (rb.cid <= 0)
				return;

			// Node node = nodeMgr.getActiveNode(rb.cid);
			// if (node != null)
			// workers.submit(new TaskWrite(workers, showLog,
			// node.getIdShort(), node.getChannel(),
			// new ResActiveNodes(nodeMgr.getActiveNodesList()), rb,
			// this));
			sendMsgQue.offer(new MsgOut(rb.cid, new ResActiveNodes(nodeMgr.getActiveNodesList()), Dest.ACTIVE));

			break;

		case Act.RES_ACTIVE_NODES:
			if (syncSeedsOnly)
				break;

			if (rb.cid > 0) {
				Node node = nodeMgr.getActiveNode(rb.cid);
				if (node != null) {
					node.refreshTimestamp();
					ResActiveNodes resActiveNodes = ResActiveNodes.decode(_msgBytes);
					if (resActiveNodes != null) {
						List<Node> incomingNodes = resActiveNodes.getNodes();
						for (Node incomingNode : incomingNodes) {
							if (nodeMgr.tempNodesSize() >= this.maxTempNodes)
								return;
							if (validateNode(incomingNode))
								nodeMgr.tempNodesAdd(incomingNode);
						}
					}
				}
			}
			break;
		default:
//			if (showLog)
//				System.out.println("<p2p unknown-route act=" + _act + ">");
			break;
		}
	}

	/**
	 * @param _nodeIdHash
	 *            int
	 * @param _route
	 *            int
	 * @param _msgBytes
	 *            byte[]
	 */
	private void handleKernelMsg(int cid, int _route, final byte[] _msgBytes) {
		Node node = nodeMgr.getActiveNode(cid);

		if (node == null)
			node = nodeMgr.getStmNode(cid, NodeStm.ACTIVE);

		// fail back to nid search.
		if (node == null)
			node = nodeMgr.getStmNodeByNid(cid, NodeStm.ACTIVE);

		// fail back to inbound
		// if (node == null) {
		// //node = nodeMgr.getInboundNode(cid);
		// nodeMgr.getStmNode(cid, NodeStm.ACTIVE);
		// }

		// fail back to outbound
		// if (node == null) {
		// node = nodeMgr.getOutboundNode(cid);
		// }

		if (node != null) {
			// int nid = node.getIdHash();

			int nid = node.getCid();

			String nsid = node.getIdShort();

			node.refreshTimestamp();
			receiveMsgQue.offer(new MsgIn(nid, nsid, _route, _msgBytes));
		} else {
			System.out.println(" handle kernel msg failed. can't find node:" + cid);
		}
	}

	/**
	 * @return NodeMgr
	 */
	public NodeMgr getNodeMgr() {
		return this.nodeMgr;
	}

	@Override
	public void run() {
		try {
			selector = Selector.open();

			scheduledWorkers = new ScheduledThreadPoolExecutor(1);

			tcpServer = ServerSocketChannel.open();
			tcpServer.configureBlocking(false);
			tcpServer.socket().setReuseAddress(true);
			tcpServer.socket().bind(new InetSocketAddress(Node.ipBytesToStr(selfIp), selfPort));
			tcpServer.register(selector, SelectionKey.OP_ACCEPT);

			Thread thrdIn = new Thread(new TaskInbound(), "p2p-in");
			thrdIn.setPriority(Thread.NORM_PRIORITY);
			thrdIn.start();

			for (int i = 0; i < Runtime.getRuntime().availableProcessors(); i++) {
				Thread thrdOut = new Thread(new TaskSend(), "p2p-out-" + i);
				thrdOut.setPriority(Thread.NORM_PRIORITY);
				thrdOut.start();
			}

			for (int i = 0; i < Runtime.getRuntime().availableProcessors(); i++) {
				Thread t = new Thread(new TaskReceive(), "p2p-worker-" + i);
				t.setPriority(Thread.NORM_PRIORITY);
				t.start();
			}

			for (int i = 0; i < 1; i++) {
				Thread t = new Thread(new Runnable() {

					public void run() {
						inParser();
					}
				}, "p2p-in-parse-" + i);

				t.setPriority(Thread.NORM_PRIORITY);
				t.start();
			}
			if (upnpEnable)
				scheduledWorkers.scheduleWithFixedDelay(new TaskUPnPManager(selfPort), 1, PERIOD_UPNP_PORT_MAPPING,
						TimeUnit.MILLISECONDS);

			if (showStatus)
				scheduledWorkers.scheduleWithFixedDelay(new TaskStatus(), 2, PERIOD_SHOW_STATUS, TimeUnit.MILLISECONDS);

			if (!syncSeedsOnly)
				scheduledWorkers.scheduleWithFixedDelay(new TaskRequestActiveNodes(this), 5000,
						PERIOD_REQUEST_ACTIVE_NODES, TimeUnit.MILLISECONDS);

			// test versioning
			// List<Hello> hello = new ArrayList<>();
			// hello.add(new Hello("HELLO"));
			// hello.add(new Hello("BONJOUR"));
			// hello.add(new Hello("HOLA"));
			// hello.add(new Hello("CIAO"));
			// hello.add(new Hello("OLÀ"));
			// hello.add(new Hello("ZDRAS-TVUY-TE"));
			// scheduledWorkers.scheduleWithFixedDelay(()->{
			// int ran = ThreadLocalRandom.current().nextInt(0,6 );
			// INode node = getRandom(NodeRandPolicy.RND, 0);
			// if (node != null)
			// send(node.getIdHash(), hello.get(ran));
			// }, 3000, 3000, TimeUnit.MILLISECONDS);

			// rem out for bug: https://github.com/aionnetwork/aion/issues/136
			// scheduledWorkers.scheduleWithFixedDelay(new
			// TaskPersistNodes(nodeMgr), 30000, PERIOD_PERSIST_NODES,
			// TimeUnit.MILLISECONDS);

			Thread thrdClear = new Thread(new TaskGuard(), "p2p-clear");
			thrdClear.setPriority(Thread.NORM_PRIORITY);
			thrdClear.start();

			Thread thrdConn = new Thread(new TaskConnectPeers(), "p2p-conn");
			thrdConn.setPriority(Thread.NORM_PRIORITY);
			thrdConn.start();

		} catch (IOException e) {
			if (showLog)
				System.out.println("<p2p tcp-server-io-exception>");
		}
	}

	@Override
	public INode getRandom() {
		return nodeMgr.getRandom();
	}

	@Override
	public Map<Integer, INode> getActiveNodes() {
		return new HashMap<>(this.nodeMgr.getActiveNodesMap());
	}

	/**
	 * for test
	 */
	// void clearTempNodes() {
	// this.nodeMgr.clearTempNodes();
	// }

	public int getTempNodesCount() {
		return nodeMgr.tempNodesSize();
	}

	@Override
	public void register(final List<Handler> _cbs) {
		for (Handler _cb : _cbs) {
			Header h = _cb.getHeader();
			short ver = h.getVer();
			byte ctrl = h.getCtrl();
			if (Ver.filter(ver) != Ver.UNKNOWN && Ctrl.filter(ctrl) != Ctrl.UNKNOWN) {
				if (!versions.contains(ver)) {
					versions.add(ver);
				}

				int route = h.getRoute();
				List<Handler> routeHandlers = handlers.get(route);
				if (routeHandlers == null) {
					routeHandlers = new ArrayList<>();
					routeHandlers.add(_cb);
					handlers.put(route, routeHandlers);
				} else {
					routeHandlers.add(_cb);
				}
			}
		}

		List<Short> supportedVersions = new ArrayList<>(versions);
		cachedReqHandshake1 = new ReqHandshake1(selfNodeId, selfNetId, this.selfIp, this.selfPort,
				this.selfRevision.getBytes(), supportedVersions);
	}

	@Override
	public void send(int cid, final Msg _msg) {
		// Node node = this.nodeMgr.getActiveNode(cid);
		// if (node != null) {
		// SelectionKey sk = node.getChannel().keyFor(selector);
		//
		// if (sk != null) {
		// Object attachment = sk.attachment();
		// if (attachment != null)
		// workers.submit(new TaskWrite(workers, showLog, node.getIdShort(),
		// node.getChannel(), _msg,
		// (ChannelBuffer) attachment, this));
		// }
		// }

		sendMsgQue.offer(new MsgOut(cid, _msg, Dest.ACTIVE));
	}

	@Override
	public void shutdown() {
		start.set(false);
		scheduledWorkers.shutdownNow();
		nodeMgr.shutdown(this);

		for (List<Handler> hdrs : handlers.values()) {
			hdrs.forEach(hdr -> hdr.shutDown());
		}
	}

	@Override
	public List<Short> versions() {
		return new ArrayList<Short>(versions);
	}

	@Override
	public int chainId() {
		return selfNetId;
	}

	/**
	 * Remove an active node if exists.
	 *
	 * @param nodeIdHash
	 */
	public void removeActive(int nodeIdHash) {
		nodeMgr.removeActive(nodeIdHash, this);
	}

	@Override
	public void dropActive(Integer _nodeIdHash) {
		nodeMgr.dropActive(_nodeIdHash, this);
	}

	public boolean isShowLog() {
		return showLog;
	}

	@Override
	public void errCheck(int nodeIdHashcode, String _displayId) {
		int cnt = (errCnt.get(nodeIdHashcode) == null ? 1 : (errCnt.get(nodeIdHashcode).intValue() + 1));

		if (cnt > this.errTolerance) {
			ban(nodeIdHashcode);
			errCnt.put(nodeIdHashcode, 0);

			if (isShowLog()) {
				System.out.println("<ban node: " + (_displayId == null ? nodeIdHashcode : _displayId) + ">");
			}
		} else {
			errCnt.put(nodeIdHashcode, cnt);
		}
	}

	private void ban(int nodeIdHashcode) {
		nodeMgr.ban(nodeIdHashcode);
		nodeMgr.dropActive(nodeIdHashcode, this);
	}
}<|MERGE_RESOLUTION|>--- conflicted
+++ resolved
@@ -101,7 +101,6 @@
 
 	private int errTolerance;
 
-<<<<<<< HEAD
 	private ConcurrentHashMap<SocketChannel, Queue<MsgParse>> nioBuffer = new ConcurrentHashMap<>();
 
 	private static class MsgParse {
@@ -117,8 +116,6 @@
 		int cid;
 	}
 
-=======
->>>>>>> 22795fa1
 	enum Dest {
 		INBOUND, OUTBOUND, ACTIVE;
 	}
@@ -218,21 +215,7 @@
 								continue;
 							}
 
-<<<<<<< HEAD
 							byte[] bb = new byte[chanBuf.readBuf.position()];
-=======
-							int prevCnt = cnt + chanBuf.buffRemain;
-
-							do {
-								cnt = read(sk, chanBuf.readBuf, prevCnt);
-
-								if (prevCnt == cnt) {
-									break;
-								} else
-									prevCnt = cnt;
-
-							} while (cnt > 0);
->>>>>>> 22795fa1
 
 							chanBuf.readBuf.position(0);
 							chanBuf.readBuf.get(bb);
@@ -245,35 +228,8 @@
 								q.offer(new MsgParse(bb, chanBuf, sk.channel().hashCode()));
 								nioBuffer.put(sc, q);
 							} else {
-<<<<<<< HEAD
+
 								q.offer(new MsgParse(bb, chanBuf, sk.channel().hashCode()));
-=======
-								// cycline buffer
-								int remain = chanBuf.readBuf.remaining();
-								if (remain < 128 * 1024) {
-
-									// if (showLog)
-									// System.out.println(" NIO new buffer! , size = " + cnt + " originTotal_read:"
-									// + assertTotalCnt + " orig_remain:" + assertBufRemain
-									// + " __________ buf remain:" + chanBuf.readBuf.remaining() + " limit:"
-									// + chanBuf.readBuf.limit());
-
-									// if still not read buffer , then copy
-									// it
-									// and move it to front. later , this
-									// can
-									// change to ring buffer.
-									int currPos = chanBuf.readBuf.position();
-									if (cnt != 0) {
-										byte[] tmp = new byte[cnt];
-										chanBuf.readBuf.position(currPos - cnt);
-										chanBuf.readBuf.get(tmp);
-										chanBuf.readBuf.rewind();
-										chanBuf.readBuf.put(tmp);
-									}
-
-								}
->>>>>>> 22795fa1
 							}
 							// chanBuf.readBuf.rewind();
 
@@ -1042,12 +998,6 @@
 		byte ctrl = h.getCtrl();
 		byte act = h.getAction();
 
-		// print route
-		// System.out.println("read " + ver + "-" + ctrl + "-" + act);
-<<<<<<< HEAD
-=======
-
->>>>>>> 22795fa1
 		switch (ver) {
 		case Ver.V0:
 			switch (ctrl) {
@@ -1099,16 +1049,10 @@
 	 */
 	private void handleReqHandshake(final ChannelBuffer _buffer, int _channelHash, final byte[] _nodeId, int _netId,
 			int _port, final byte[] _revision) {
-<<<<<<< HEAD
-		Node node = nodeMgr.getInboundNode(_channelHash);
+
+		Node node = nodeMgr.getStmNode(_channelHash, NodeStm.ACCEPTED);
+
 		if (node != null && node.peerMetric.notBan()) {
-=======
-		// Node node = nodeMgr.getInboundNode(_channelHash);
-
-		Node node = nodeMgr.getStmNode(_channelHash, NodeStm.ACCEPTED);
-
-		if (node != null) {
->>>>>>> 22795fa1
 			if (handshakeRuleCheck(_netId)) {
 				// _buffer.nodeIdHash = Arrays.hashCode(_nodeId);
 				node.setId(_nodeId);
@@ -1149,18 +1093,13 @@
 		}
 	}
 
-<<<<<<< HEAD
-	private void handleResHandshake(int _nodeIdHash, String _binaryVersion) {
-		Node node = nodeMgr.getOutboundNodes().get(_nodeIdHash);
-		if (node != null && node.peerMetric.notBan()) {
-=======
 	private void handleResHandshake(int channelIdHash, String _binaryVersion) {
 		// Node node = nodeMgr.getOutboundNodes().get(_nodeIdHash);
 
 		Node node = nodeMgr.getStmNode(channelIdHash, NodeStm.CONNECTTED);
 
-		if (node != null) {
->>>>>>> 22795fa1
+		if (node != null && node.peerMetric.notBan()) {
+
 			node.refreshTimestamp();
 			node.setBinaryVersion(_binaryVersion);
 
@@ -1201,31 +1140,18 @@
 			break;
 
 		case Act.RES_HANDSHAKE:
-<<<<<<< HEAD
-			// System.out.println("receive handshake. nid:" + rb.nodeIdHash);
-			if (rb.nodeIdHash == 0)
-				return;
-
-			if (_msgBytes.length > ResHandshake.LEN) {
-				// System.out.println("receive handshake. nid:" + rb.nodeIdHash + " v1");
-=======
-			System.out.println("receive handshake. nid:" + rb.cid);
+
 			if (rb.cid <= 0)
 				return;
 
 			if (_msgBytes.length > ResHandshake.LEN) {
 				System.out.println("receive handshake. nid:" + rb.cid + " v1");
->>>>>>> 22795fa1
+
 				ResHandshake1 resHandshake1 = ResHandshake1.decode(_msgBytes);
 				if (resHandshake1 != null && resHandshake1.getSuccess())
 					handleResHandshake(rb.cid, resHandshake1.getBinaryVersion());
 
 			} else {
-<<<<<<< HEAD
-				// System.out.println("receive handshake. nid:" + rb.nodeIdHash + " v0");
-=======
-				System.out.println("receive handshake. nid:" + rb.cid + " v0");
->>>>>>> 22795fa1
 				ResHandshake resHandshake = ResHandshake.decode(_msgBytes);
 				if (resHandshake != null && resHandshake.getSuccess())
 					handleResHandshake(rb.cid, "unknown");
@@ -1268,8 +1194,8 @@
 			}
 			break;
 		default:
-//			if (showLog)
-//				System.out.println("<p2p unknown-route act=" + _act + ">");
+			// if (showLog)
+			// System.out.println("<p2p unknown-route act=" + _act + ">");
 			break;
 		}
 	}
@@ -1374,26 +1300,6 @@
 			if (!syncSeedsOnly)
 				scheduledWorkers.scheduleWithFixedDelay(new TaskRequestActiveNodes(this), 5000,
 						PERIOD_REQUEST_ACTIVE_NODES, TimeUnit.MILLISECONDS);
-
-			// test versioning
-			// List<Hello> hello = new ArrayList<>();
-			// hello.add(new Hello("HELLO"));
-			// hello.add(new Hello("BONJOUR"));
-			// hello.add(new Hello("HOLA"));
-			// hello.add(new Hello("CIAO"));
-			// hello.add(new Hello("OLÀ"));
-			// hello.add(new Hello("ZDRAS-TVUY-TE"));
-			// scheduledWorkers.scheduleWithFixedDelay(()->{
-			// int ran = ThreadLocalRandom.current().nextInt(0,6 );
-			// INode node = getRandom(NodeRandPolicy.RND, 0);
-			// if (node != null)
-			// send(node.getIdHash(), hello.get(ran));
-			// }, 3000, 3000, TimeUnit.MILLISECONDS);
-
-			// rem out for bug: https://github.com/aionnetwork/aion/issues/136
-			// scheduledWorkers.scheduleWithFixedDelay(new
-			// TaskPersistNodes(nodeMgr), 30000, PERIOD_PERSIST_NODES,
-			// TimeUnit.MILLISECONDS);
 
 			Thread thrdClear = new Thread(new TaskGuard(), "p2p-clear");
 			thrdClear.setPriority(Thread.NORM_PRIORITY);
