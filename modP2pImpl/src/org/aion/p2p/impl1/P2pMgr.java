/*
 * Copyright (c) 2017-2018 Aion foundation.
 *
 * This file is part of the aion network project.
 *
 * The aion network project is free software: you can redistribute it
 * and/or modify it under the terms of the GNU General Public License
 * as published by the Free Software Foundation, either version 3 of
 * the License, or any later version.
 *
 * The aion network project is distributed in the hope that it will
 * be useful, but WITHOUT ANY WARRANTY; without even the implied
 * warranty of MERCHANTABILITY or FITNESS FOR A PARTICULAR PURPOSE.
 * See the GNU General Public License for more details.
 *
 * You should have received a copy of the GNU General Public License
 * along with the aion network project source files.
 * If not, see <https://www.gnu.org/licenses/>.
 *
 * Contributors to the aion source files in decreasing order of code volume:
 *
 * Aion foundation.
 *
 */

package org.aion.p2p.impl1;

import org.aion.p2p.P2pConstant;
import org.aion.p2p.*;
import org.aion.p2p.impl.TaskRequestActiveNodes;
import org.aion.p2p.impl.TaskUPnPManager;
import org.aion.p2p.impl.comm.Act;
import org.aion.p2p.impl.comm.Node;
import org.aion.p2p.impl.comm.NodeMgr;
import org.aion.p2p.impl.zero.msg.*;
import org.apache.commons.collections4.map.LRUMap;

import java.io.IOException;
import java.io.UnsupportedEncodingException;
import java.net.InetSocketAddress;
import java.nio.ByteBuffer;
import java.nio.channels.*;
import java.util.*;
import java.util.concurrent.*;
import java.util.concurrent.atomic.AtomicBoolean;

/**
 * @author Chris p2p://{uuid}@{ip}:{port}
 */
public final class P2pMgr implements IP2pMgr {

    private final static int PERIOD_SHOW_STATUS = 10000;
    private final static int PERIOD_REQUEST_ACTIVE_NODES = 1000;
    private final static int PERIOD_CONNECT_OUTBOUND = 1000;
    private final static int PERIOD_CLEAR = 20000;
    private final static int PERIOD_UPNP_PORT_MAPPING = 3600000;

    private final static int TIMEOUT_OUTBOUND_CONNECT = 10000;
    private final static int TIMEOUT_OUTBOUND_NODES = 20000;
    private final static int TIMEOUT_MSG_READ = 10000;

    private final int maxTempNodes;
    private final int maxActiveNodes;

    // In this mode, this node only connects to the seed nodes but accept any inbound connections.
    private final boolean clusterNodeMode;

    private final boolean showStatus;
    private final boolean showLog;
    private final int selfNetId;
    private final String selfRevision;
    private final byte[] selfNodeId;
    private final int selfNodeIdHash;
    private final String selfShortId;
    private final byte[] selfIp;
    private final int selfPort;
    private final boolean upnpEnable;

    private final Map<Integer, List<Handler>> handlers = new ConcurrentHashMap<>();
    private final Set<Short> versions = new HashSet<>();

    private final NodeMgr nodeMgr;

    private ServerSocketChannel tcpServer;
    private Selector selector;

    private ScheduledThreadPoolExecutor scheduledWorkers;

    private final Map<Integer, Integer> errCnt = Collections.synchronizedMap(new LRUMap<>(128));

    private int errTolerance;

    // TODO: need refactor by passing the parameter in the later version.
    private final static int txBroadCastRoute = (Ctrl.SYNC << 8) + 6; // ((Ver.V0 << 16) + (Ctrl.SYNC << 8) + 6);

    enum Dest {
        INBOUND, OUTBOUND, ACTIVE
    }

    private static class MsgOut {
        MsgOut(int _nodeId, String _displayId, Msg _msg, Dest _dest) {
            nodeId = _nodeId;
            displayId = _displayId;
            msg = _msg;
            dest = _dest;
            timestamp = System.currentTimeMillis();
        }

        int nodeId;
        String displayId;
        Msg msg;
        Dest dest;
        long timestamp;
    }

    private static class MsgIn {
        MsgIn(int nid, String nsid, int route, byte[] msg) {
            this.nid = nid;
            this.nsid = nsid;
            this.route = route;
            this.msg = msg;
        }

        int nid;
        String nsid;
        int route;
        byte[] msg;
    }

    private LinkedBlockingQueue<MsgOut> sendMsgQue = new LinkedBlockingQueue<>();

    private LinkedBlockingQueue<MsgIn> receiveMsgQue = new LinkedBlockingQueue<>();

    private AtomicBoolean start = new AtomicBoolean(true);

    private static ReqHandshake1 cachedReqHandshake1;
    private static ResHandshake1 cachedResHandshake1;

    private final class TaskInbound implements Runnable {
        @Override
        public void run() {

            // read buffer pre-alloc. @ max_body_size
            ByteBuffer readBuf = ByteBuffer.allocate(P2pConstant.MAX_BODY_SIZE);

            while (start.get()) {

                try {
                    Thread.sleep(0, 1);
                } catch (Exception e) {
                }

                int num;
                try {
                    num = selector.selectNow();
                } catch (IOException e) {
                    if (showLog)
                        System.out.println("<p2p inbound-select-io-exception>");
                    continue;
                }

                if (num == 0) {
                    continue;
                }

                Iterator<SelectionKey> keys = selector.selectedKeys().iterator();

                while (keys.hasNext() && (num-- > 0)) {

                    final SelectionKey sk = keys.next();
                    keys.remove();

                    try{

                        if (!sk.isValid())
                            continue;

                        if (sk.isAcceptable())
                            accept();

                        if (sk.isReadable()) {

                            readBuf.rewind();

                            ChannelBuffer chanBuf = (ChannelBuffer) (sk.attachment());
                            try {

                                int ret;
                                int cnt = 0;

<<<<<<< HEAD
                            // read empty select key, continue.
                            if (cnt <= 0) {
                                continue;
                            }

                            int prevCnt = cnt + chanBuf.buffRemain;
                            ByteBuffer forRead;
=======
                                while ((ret = ((SocketChannel) sk.channel()).read(readBuf)) > 0) {
                                    cnt += ret;
                                }

                                // read empty select key, continue.
                                if (cnt <= 0) {
                                    continue;
                                }

                                int prevCnt = cnt + chanBuf.buffRemain;
                                ByteBuffer forRead;
>>>>>>> c4f31463

                                if (chanBuf.buffRemain != 0) {
                                    byte[] alreadyRead = new byte[cnt];

                                    readBuf.position(0);
                                    readBuf.get(alreadyRead);
                                    forRead = ByteBuffer.allocate(prevCnt);
                                    forRead.put(chanBuf.remainBuffer);
                                    forRead.put(alreadyRead);
                                } else {
                                    forRead = readBuf;
                                }

<<<<<<< HEAD
                            do {
                                cnt = read(sk, forRead, prevCnt);
=======
                                do {
                                    cnt = read(sk, forRead, prevCnt);

                                    if (prevCnt == cnt) {
                                        break;
                                    } else
                                        prevCnt = cnt;
>>>>>>> c4f31463

                                } while (cnt > 0);

                                // check if really read data.
                                if (cnt > prevCnt) {
                                    chanBuf.buffRemain = 0;
                                    throw new P2pException(
                                            "IO read overflow!  suppose read:" + prevCnt + " real left:" + cnt);
                                }

                                chanBuf.buffRemain = cnt;

                                if (cnt == 0) {
                                    readBuf.rewind();
                                } else {
                                    // there are no perfect cycling buffer in jdk
                                    // yet.
                                    // simply just buff move for now.
                                    // @TODO: looking for more efficient way.

                                    int currPos = forRead.position();
                                    chanBuf.remainBuffer = new byte[cnt];
                                    forRead.position(currPos - cnt);
                                    forRead.get(chanBuf.remainBuffer);
                                    readBuf.rewind();
                                }

                            } catch (NullPointerException e) {
                                closeSocket((SocketChannel) sk.channel(), chanBuf.displayId + "-read-msg-null-exception");
                                chanBuf.isClosed.set(true);
                            } catch (P2pException e) {
                                closeSocket((SocketChannel) sk.channel(), chanBuf.displayId + "-read-msg-p2p-exception");
                                chanBuf.isClosed.set(true);

                            } catch (ClosedChannelException e) {
                                closeSocket((SocketChannel) sk.channel(),
                                        chanBuf.displayId + "-read-msg-closed-channel-exception");

                            } catch (IOException e) {
                                closeSocket((SocketChannel) sk.channel(),
                                        chanBuf.displayId + "-read-msg-io-exception: " + e.getMessage());
                                chanBuf.isClosed.set(true);

                            } catch (CancelledKeyException e) {
                                chanBuf.isClosed.set(true);
                                closeSocket((SocketChannel) sk.channel(),
                                        chanBuf.displayId + "-read-msg-key-cancelled-exception");
                            } catch (Exception e) {
                                if (showLog)
                                    System.out.println("<p2p-pi global exception>");
                            }
<<<<<<< HEAD

                        } catch (NullPointerException e) {
                            closeSocket((SocketChannel) sk.channel(), chanBuf.displayId + "-read-msg-null-exception");
                            chanBuf.isClosed.set(true);
                        } catch (P2pException e) {
                            closeSocket((SocketChannel) sk.channel(), chanBuf.displayId + "-read-msg-p2p-exception");
                            chanBuf.isClosed.set(true);

                        } catch (ClosedChannelException e) {
                            closeSocket((SocketChannel) sk.channel(),
                                    chanBuf.displayId + "-read-msg-closed-channel-exception");

                        } catch (IOException e) {
                            closeSocket((SocketChannel) sk.channel(),
                                    chanBuf.displayId + "-read-msg-io-exception: " + e.getMessage());
                            chanBuf.isClosed.set(true);

                        } catch (CancelledKeyException e) {
                            chanBuf.isClosed.set(true);
                            closeSocket((SocketChannel) sk.channel(),
                                    chanBuf.displayId + "-read-msg-key-cancelled-exception");
                        } catch (Exception e) {
                            if (showLog)
                                System.out.println("<p2p-pi global exception>");
=======
                        }
                    } catch(Exception ex) {
                        if(showLog) {
                            System.out.println("<p2p-pi on-sk-exception=" + ex.getMessage() + ">");
                            ex.printStackTrace();
>>>>>>> c4f31463
                        }
                    }
                }
            }
            if (showLog)
                System.out.println("<p2p-pi shutdown>");
        }
    }

    // hash mapping channel id to write thread.
    private int hash2Lane(int in) {
        in ^= in >> (32 - 5);
        in ^= in >> (32 - 10);
        in ^= in >> (32 - 15);
        in ^= in >> (32 - 20);
        in ^= in >> (32 - 25);
        return in & 0b11111;
    }

    private final class TaskSend implements Runnable {

        static final int TOTAL_LANE = (1 << 5) - 1;
        int lane;

        TaskSend(int _lane) {
            this.lane = _lane;
        }

        @Override
        public void run() {
            while (P2pMgr.this.start.get()) {
                try {
                    MsgOut mo = sendMsgQue.take();
                    // if timeout , throw away this msg.
                    long now = System.currentTimeMillis();
                    if (now - mo.timestamp > P2pConstant.WRITE_MSG_TIMEOUT) {
                        if (showLog)
                            System.out.println("<p2p timeout-msg to-node=" + mo.displayId + " timestamp=" + now + ">");
                        continue;
                    }

                    // if not belong to current lane, put it back.
                    int targetLane = hash2Lane(mo.nodeId);
                    if (targetLane != lane) {
                        sendMsgQue.offer(mo);
                        continue;
                    }

                    Node node = null;
                    switch (mo.dest) {
                        case ACTIVE:
                            node = nodeMgr.getActiveNode(mo.nodeId);
                            break;
                        case INBOUND:
                            node = nodeMgr.getInboundNode(mo.nodeId);
                            break;
                        case OUTBOUND:
                            node = nodeMgr.getOutboundNode(mo.nodeId);
                            break;
                    }

                    if (node != null) {
                        SelectionKey sk = node.getChannel().keyFor(selector);
                        if (sk != null) {
                            Object attachment = sk.attachment();
                            if (attachment != null) {
                                TaskWrite tw = new TaskWrite(showLog, node.getIdShort(), node.getChannel(), mo.msg,
                                        (ChannelBuffer) attachment, P2pMgr.this);
                                tw.run();
                            }
                        }
                    } else {
                        if (showLog)
                            System.out.println("<p2p msg-" + mo.dest.name() + "->" + mo.displayId + " node-not-exit");
                    }
                } catch (InterruptedException e) {
                    if (showLog)
                        System.out.println("<p2p task-send-interrupted>");
                    return;
                } catch (Exception e) {
                    if (showLog)
                        e.printStackTrace();
                }
            }
        }
    }

    private final class TaskReceive implements Runnable {
        @Override
        public void run() {

            while (P2pMgr.this.start.get()) {
                try {
                    MsgIn mi = receiveMsgQue.take();

                    List<Handler> hs = handlers.get(mi.route);
                    if (hs == null)
                        continue;
                    for (Handler hlr : hs) {
                        if (hlr == null)
                            continue;

                        try {
                            hlr.receive(mi.nid, mi.nsid, mi.msg);
                        } catch (Exception e) {
                            if (showLog)
                                e.printStackTrace();
                        }
                    }
                } catch (InterruptedException e) {
                    if (showLog)
                        System.out.println("<p2p task-receive-interrupted>");
                    return;
                } catch (Exception e) {
                    if (showLog)
                        e.printStackTrace();
                }
            }
        }
    }

    private final class TaskStatus implements Runnable {
        @Override
        public void run() {
            Thread.currentThread().setName("p2p-ts");
            String status = nodeMgr.dumpNodeInfo(selfShortId);
            System.out.println(status);
            System.out.println(
                    "--------------------------------------------------------------------------------------------------------------------------------------------------------------------");
            System.out.println("recv queue [" + receiveMsgQue.size() + "] send queue [" + sendMsgQue.size() + "]\n");
        }
    }

    private final class TaskConnectPeers implements Runnable {
        @Override
        public void run() {
            Thread.currentThread().setName("p2p-tcp");
            while (start.get()) {
                try {
                    Thread.sleep(PERIOD_CONNECT_OUTBOUND);
                } catch (InterruptedException e) {
                    if (showLog)
                        System.out.println("<p2p-tcp interrupted>");
                }

                if (nodeMgr.activeNodesSize() >= maxActiveNodes) {
                    if (showLog)
                        System.out.println("<p2p-tcp-connect-peer pass max-active-nodes>");
                    continue;
                }

                Node node;
                try {
                    node = nodeMgr.tempNodesTake();
                    if (nodeMgr.isSeedIp(node.getIpStr()))
                        node.setFromBootList(true);
                    if (node.getIfFromBootList())
                        nodeMgr.addTempNode(node);
                    // if (node.peerMetric.shouldNotConn()) {
                    // continue;
                    // }
                } catch (InterruptedException e) {
                    if (showLog)
                        System.out.println("<p2p-tcp-interrupted>");
                    return;
                } catch (Exception e) {
                    if (showLog)
                        e.printStackTrace();
                    continue;
                }
                int nodeIdHash = node.getIdHash();
                if (!nodeMgr.getOutboundNodes().containsKey(nodeIdHash) && !nodeMgr.hasActiveNode(nodeIdHash)) {
                    int _port = node.getPort();
                    try {
                        SocketChannel channel = SocketChannel.open();

                        channel.socket().connect(new InetSocketAddress(node.getIpStr(), _port),
                                TIMEOUT_OUTBOUND_CONNECT);
                        configChannel(channel);

                        if (channel.finishConnect() && channel.isConnected()) {

                            if (showLog)
                                System.out.println("<p2p success-connect node-id=" + node.getIdShort() + " ip="
                                        + node.getIpStr() + ">");

                            SelectionKey sk = channel.register(selector, SelectionKey.OP_READ);
                            ChannelBuffer rb = new ChannelBuffer(P2pMgr.this.showLog);
                            rb.displayId = node.getIdShort();
                            rb.nodeIdHash = nodeIdHash;
                            sk.attach(rb);

                            node.refreshTimestamp();
                            node.setChannel(channel);
                            nodeMgr.addOutboundNode(node);

                            if (showLog)
                                System.out.println("<p2p prepare-request-handshake -> id=" + node.getIdShort() + " ip="
                                        + node.getIpStr() + ">");
                            sendMsgQue.offer(new MsgOut(node.getIdHash(), node.getIdShort(), cachedReqHandshake1,
                                    Dest.OUTBOUND));
                            // node.peerMetric.decFailedCount();

                        } else {
                            if (showLog)
                                System.out.println("<p2p fail-connect node-id=" + node.getIdShort() + " ip="
                                        + node.getIpStr() + ">");
                            channel.close();
                            // node.peerMetric.incFailedCount();
                        }
                    } catch (IOException e) {
                        if (showLog)
                            System.out.println("<p2p connect-outbound io-exception addr=" + node.getIpStr() + ":"
                                    + _port + " result=failed>");
                        // node.peerMetric.incFailedCount();
                    } catch (Exception e) {
                        if (showLog)
                            e.printStackTrace();
                    }
                }
            }
        }
    }

    private final class TaskClear implements Runnable {
        @Override
        public void run() {
            Thread.currentThread().setName("p2p-clr");
            while (start.get()) {
                try {
                    Thread.sleep(PERIOD_CLEAR);

                    nodeMgr.timeoutInbound(P2pMgr.this);

                    Iterator outboundIt = nodeMgr.getOutboundNodes().keySet().iterator();
                    while (outboundIt.hasNext()) {

                        Object obj = outboundIt.next();

                        if (obj == null)
                            continue;

                        int nodeIdHash = (int) obj;
                        Node node = nodeMgr.getOutboundNodes().get(nodeIdHash);

                        if (node == null)
                            continue;

                        if (System.currentTimeMillis() - node.getTimestamp() > TIMEOUT_OUTBOUND_NODES) {
                            closeSocket(node.getChannel(), "outbound-timeout node=" + node.getIdShort());
                            outboundIt.remove();
                        }
                    }

                    nodeMgr.timeoutActive(P2pMgr.this);

                } catch (Exception e) {
                }
            }
        }
    }

    /**
     * @param _nodeId
     *            byte[36]
     * @param _ip
     *            String
     * @param _port
     *            int
     * @param _bootNodes
     *            String[]
     * @param _upnpEnable
     *            boolean
     * @param _maxTempNodes
     *            int
     * @param _maxActiveNodes
     *            int
     * @param _showStatus
     *            boolean
     * @param _showLog
     *            boolean
     */
    public P2pMgr(int _netId, String _revision, String _nodeId, String _ip, int _port, final String[] _bootNodes,
                  boolean _upnpEnable, int _maxTempNodes, int _maxActiveNodes, boolean _showStatus, boolean _showLog,
<<<<<<< HEAD
                  boolean _clusterMode, int _errorTolerance) {
=======
                  boolean _bootlistSyncOnly, int _errorTolerance) {
>>>>>>> c4f31463
        this.selfNetId = _netId;
        this.selfRevision = _revision;
        this.selfNodeId = _nodeId.getBytes();
        this.selfNodeIdHash = Arrays.hashCode(selfNodeId);
        this.selfShortId = new String(Arrays.copyOfRange(_nodeId.getBytes(), 0, 6));
        this.selfIp = Node.ipStrToBytes(_ip);
        this.selfPort = _port;
        this.upnpEnable = _upnpEnable;
        this.maxTempNodes = _maxTempNodes;
        this.maxActiveNodes = _maxActiveNodes;
        this.showStatus = _showStatus;
        this.showLog = _showLog;
<<<<<<< HEAD
        this.clusterNodeMode = _clusterMode;
=======
        this.syncSeedsOnly = _bootlistSyncOnly;
>>>>>>> c4f31463
        this.errTolerance = _errorTolerance;

        nodeMgr = new NodeMgr(_maxActiveNodes, _maxTempNodes);

        for (String _bootNode : _bootNodes) {
            Node node = Node.parseP2p(_bootNode);
            if (node != null && validateNode(node)) {
                nodeMgr.addTempNode(node);
                nodeMgr.seedIpAdd(node.getIpStr());
            }
        }

        // rem out for bug:
        // nodeMgr.loadPersistedNodes();
        cachedResHandshake1 = new ResHandshake1(true, this.selfRevision);
    }

    /**
     * @param _node
     *            Node
     * @return boolean
     */
    private boolean validateNode(final Node _node) {
        if (_node != null) {
            boolean notSelfId = !Arrays.equals(_node.getId(), this.selfNodeId);
            boolean notSameIpOrPort = !(Arrays.equals(selfIp, _node.getIp()) && selfPort == _node.getPort());
            boolean notActive = !nodeMgr.hasActiveNode(_node.getIdHash());
            boolean notOutbound = !nodeMgr.getOutboundNodes().containsKey(_node.getIdHash());
            return notSelfId && notSameIpOrPort && notActive && notOutbound;
        } else
            return false;
    }

    /**
     * @param _channel
     *            SocketChannel TODO: check option
     */
    private void configChannel(final SocketChannel _channel) throws IOException {
        _channel.configureBlocking(false);
        _channel.socket().setSoTimeout(TIMEOUT_MSG_READ);

        // set buffer to 256k.
        _channel.socket().setReceiveBufferSize(P2pConstant.RECV_BUFFER_SIZE);
        _channel.socket().setSendBufferSize(P2pConstant.SEND_BUFFER_SIZE);
        // _channel.setOption(StandardSocketOptions.SO_KEEPALIVE, true);
        // _channel.setOption(StandardSocketOptions.TCP_NODELAY, true);
        // _channel.setOption(StandardSocketOptions.SO_REUSEADDR, true);
    }

    /**
     * @param _sc
     *            SocketChannel
     */
    public void closeSocket(final SocketChannel _sc, String _reason) {
        if (showLog)
            System.out.println("<p2p close-socket reason=" + _reason + ">");

        try {
            SelectionKey sk = _sc.keyFor(selector);
            _sc.close();
            if (sk != null)
                sk.cancel();
        } catch (IOException e) {
            if (showLog)
                System.out.println("<p2p close-socket-io-exception>");
        }
    }

    private void accept() {
        SocketChannel channel;
        try {

            if (nodeMgr.activeNodesSize() >= this.maxActiveNodes)
                return;

            channel = tcpServer.accept();
            configChannel(channel);

            SelectionKey sk = channel.register(selector, SelectionKey.OP_READ);
            sk.attach(new ChannelBuffer(this.showLog));

            String ip = channel.socket().getInetAddress().getHostAddress();
            int port = channel.socket().getPort();

            Node node = nodeMgr.allocNode(ip, 0);
            node.setChannel(channel);
            nodeMgr.addInboundNode(node);

            if (showLog)
                System.out.println("<p2p new-connection " + ip + ":" + port + ">");

        } catch (IOException e) {
            if (showLog)
                System.out.println("<p2p inbound-accept-io-exception>");
        }
    }

    /**
     * SocketChannel
     *
     * @throws IOException
     *             IOException
     */
    private int readHeader(final ChannelBuffer _cb, ByteBuffer readBuffer, int cnt) throws IOException {

        if (cnt < Header.LEN)
            return cnt;

        int origPos = readBuffer.position();

        int startP = origPos - cnt;

        readBuffer.position(startP);

        _cb.readHead(readBuffer);

        readBuffer.position(origPos);

        return cnt - Header.LEN;

    }

    /**
     * SocketChannel
     *
     * @throws IOException
     *             IOException
     */
    private int readBody(final ChannelBuffer _cb, ByteBuffer readBuffer, int cnt) throws IOException {

        int bodyLen = _cb.header.getLen();

        // some msg have nobody.
        if (bodyLen == 0) {
            _cb.body = new byte[0];
            return cnt;
        }

        if (cnt < bodyLen)
            return cnt;

        int origPos = readBuffer.position();
        int startP = origPos - cnt;

        readBuffer.position(startP);

        _cb.readBody(readBuffer);

        readBuffer.position(origPos);

        return cnt - bodyLen;
    }

    /**
     * @param _sk
     *            SelectionKey
     * @throws IOException
     *             IOException
     */
    private int read(final SelectionKey _sk, ByteBuffer _readBuffer, int _cnt) throws IOException {

        int currCnt = 0;

        if (_sk.attachment() == null) {
            throw new P2pException("attachment is null");
        }
        ChannelBuffer rb = (ChannelBuffer) _sk.attachment();

        // read header
        if (!rb.isHeaderCompleted()) {
            currCnt = readHeader(rb, _readBuffer, _cnt);
        } else {
            currCnt = _cnt;
        }

        // read body
        if (rb.isHeaderCompleted() && !rb.isBodyCompleted()) {
            currCnt = readBody(rb, _readBuffer, currCnt);
        }

        if (!rb.isBodyCompleted())
            return currCnt;

        Header h = rb.header;

        byte[] bodyBytes = rb.body;
        rb.refreshHeader();
        rb.refreshBody();

        short ver = h.getVer();
        byte ctrl = h.getCtrl();
        byte act = h.getAction();
        int route = h.getRoute();

        boolean underRC = rb.shouldRoute(route,
                ((route == txBroadCastRoute) ? P2pConstant.READ_MAX_RATE_TXBC : P2pConstant.READ_MAX_RATE));

        if (!underRC) {
            if (showLog)
                System.out.println("<p2p over-called-route=" + ver + "-" + ctrl + "-" + act + " calls="
                        + rb.getRouteCount(route).count + " node=" + rb.displayId + ">");
            return currCnt;
        }

        switch (ver) {
            case Ver.V0:
                switch (ctrl) {
                    case Ctrl.NET:
                        try {
                            handleP2pMsg(_sk, act, bodyBytes);
                        } catch(Exception ex){
                            if(showLog)
                                System.out.println("<p2p handle-p2p-msg error=" + ex.getMessage() +">");
                        }
                        break;
                    case Ctrl.SYNC:

                        if (!handlers.containsKey(route)) {
                            if (showLog)
                                System.out.println("<p2p unregistered-route=" + ver + "-" + ctrl + "-" + act + " node="
                                        + rb.displayId + ">");
                            return currCnt;
                        }

                        handleKernelMsg(rb.nodeIdHash, route, bodyBytes);
                        break;
                    default:
                        if (showLog)
                            System.out.println(
                                    "<p2p invalid-route=" + ver + "-" + ctrl + "-" + act + " node=" + rb.displayId + ">");
                        break;
                }
                break;
            default:
                if (showLog)
                    System.out.println("<p2p unhandled-ver=" + ver + " node=" + rb.displayId + ">");
                break;
        }

        return currCnt;

    }

    /**
     * @return boolean TODO: implementation
     */
    private boolean handshakeRuleCheck(int netId) {

        // check net id
        if (netId != selfNetId)
            return false;

        // check supported protocol versions
        return true;
    }

    /**
     * @param _buffer
     *            ChannelBuffer
     * @param _channelHash
     *            int
     * @param _nodeId
     *            byte[]
     * @param _netId
     *            int
     * @param _port
     *            int
     * @param _revision
     *            byte[]
     *            <p>
     *            Construct node info after handshake request success
     */
    private void handleReqHandshake(final ChannelBuffer _buffer, int _channelHash, final byte[] _nodeId, int _netId,
                                    int _port, final byte[] _revision) {
        Node node = nodeMgr.getInboundNode(_channelHash);
        if (node != null && node.peerMetric.notBan()) {
            if (handshakeRuleCheck(_netId)) {
                _buffer.nodeIdHash = Arrays.hashCode(_nodeId);
                _buffer.displayId = new String(Arrays.copyOfRange(_nodeId, 0, 6));
                node.setId(_nodeId);
                node.setPort(_port);

                // handshake 1
                if (_revision != null) {
                    String binaryVersion;
                    try {
                        binaryVersion = new String(_revision, "UTF-8");
                    } catch (UnsupportedEncodingException e) {
                        binaryVersion = "decode-fail";
                    }
                    node.setBinaryVersion(binaryVersion);
                    nodeMgr.moveInboundToActive(_channelHash, this);
                    sendMsgQue.offer(new MsgOut(node.getIdHash(), node.getIdShort(), cachedResHandshake1, Dest.ACTIVE));
                }

            } else {
                if (showLog)
                    System.out.println("<p2p handshake-rule-fail>");
            }
        }
    }

    private void handleResHandshake(int _nodeIdHash, String _binaryVersion) {
        Node node = nodeMgr.getOutboundNodes().get(_nodeIdHash);
        if (node != null && node.peerMetric.notBan()) {
            node.refreshTimestamp();
            node.setBinaryVersion(_binaryVersion);
            nodeMgr.moveOutboundToActive(node.getIdHash(), node.getIdShort(), this);
        }
    }

    /**
     * @param _sk
     *            SelectionKey
     * @param _act
     *            ACT
     * @param _msgBytes
     *            byte[]
     */
    private void handleP2pMsg(final SelectionKey _sk, byte _act, final byte[] _msgBytes) {


        ChannelBuffer rb = (ChannelBuffer) _sk.attachment();

        switch (_act) {

            case Act.REQ_HANDSHAKE:
                if (_msgBytes.length > ReqHandshake.LEN) {
                    ReqHandshake1 reqHandshake1 = ReqHandshake1.decode(_msgBytes);
                    if (reqHandshake1 != null) {
                        handleReqHandshake(rb, _sk.channel().hashCode(), reqHandshake1.getNodeId(),
                                reqHandshake1.getNetId(), reqHandshake1.getPort(), reqHandshake1.getRevision());
                    }
                }
                break;

            case Act.RES_HANDSHAKE:
                if (rb.nodeIdHash == 0)
                    return;

                if (_msgBytes.length > ResHandshake.LEN) {
                    ResHandshake1 resHandshake1 = ResHandshake1.decode(_msgBytes);
                    if (resHandshake1 != null && resHandshake1.getSuccess())
                        handleResHandshake(rb.nodeIdHash, resHandshake1.getBinaryVersion());

                }
                break;

            case Act.REQ_ACTIVE_NODES:
                if (rb.nodeIdHash != 0) {
                    Node node = nodeMgr.getActiveNode(rb.nodeIdHash);
                    if (node != null)
                        sendMsgQue.offer(new MsgOut(node.getIdHash(), node.getIdShort(),
                                new ResActiveNodes(nodeMgr.getActiveNodesList()), Dest.ACTIVE));
                }
                break;

            case Act.RES_ACTIVE_NODES:
                if (clusterNodeMode)
                    break;

                if (rb.nodeIdHash != 0) {
                    Node node = nodeMgr.getActiveNode(rb.nodeIdHash);
                    if (node != null) {
                        node.refreshTimestamp();
                        ResActiveNodes resActiveNodes = ResActiveNodes.decode(_msgBytes);
                        if (resActiveNodes != null) {
                            List<Node> incomingNodes = resActiveNodes.getNodes();
                            for (Node incomingNode : incomingNodes) {
                                if (nodeMgr.tempNodesSize() >= this.maxTempNodes)
                                    return;
                                if (validateNode(incomingNode))
                                    nodeMgr.addTempNode(incomingNode);
                            }
                        }
                    }
                }
                break;
            default:
                if (showLog)
                    System.out.println("<p2p unknown-route act=" + _act + ">");
                break;
        }
    }

    /**
     * @param _nodeIdHash
     *            int
     * @param _route
     *            int
     * @param _msgBytes
     *            byte[]
     */
    private void handleKernelMsg(int _nodeIdHash, int _route, final byte[] _msgBytes) {
        Node node = nodeMgr.getActiveNode(_nodeIdHash);
        if (node != null) {
            int nodeIdHash = node.getIdHash();
            String nodeDisplayId = node.getIdShort();
            node.refreshTimestamp();
            receiveMsgQue.offer(new MsgIn(nodeIdHash, nodeDisplayId, _route, _msgBytes));
        }
    }

    @Override
    public void run() {
        try {
            selector = Selector.open();

            scheduledWorkers = new ScheduledThreadPoolExecutor(2);

            tcpServer = ServerSocketChannel.open();
            tcpServer.configureBlocking(false);
            tcpServer.socket().setReuseAddress(true);
            tcpServer.socket().bind(new InetSocketAddress(Node.ipBytesToStr(selfIp), selfPort));
            tcpServer.register(selector, SelectionKey.OP_ACCEPT);

            Thread thrdIn = new Thread(new TaskInbound(), "p2p-in");
            thrdIn.setPriority(Thread.NORM_PRIORITY);
            thrdIn.start();

            if (showLog)
                this.handlers.forEach((route, callbacks) -> {
                    Handler handler = callbacks.get(0);
                    Header h = handler.getHeader();
                    System.out.println("<p2p-handler route=" + route + " v-c-a=" + h.getVer() + "-" + h.getCtrl() + "-"
                            + h.getAction() + " name=" + handler.getClass().getSimpleName() + ">");
                });

            for (int i = 0; i < TaskSend.TOTAL_LANE; i++) {
                Thread thrdOut = new Thread(new TaskSend(i), "p2p-out-" + i);
                thrdOut.setPriority(Thread.NORM_PRIORITY);
                thrdOut.start();
            }

            for (int i = 0, m = Runtime.getRuntime().availableProcessors(); i < m; i++) {
                Thread t = new Thread(new TaskReceive(), "p2p-worker-" + i);
                t.setPriority(Thread.NORM_PRIORITY);
                t.start();
            }

            if (upnpEnable)
                scheduledWorkers.scheduleWithFixedDelay(new TaskUPnPManager(selfPort), 1, PERIOD_UPNP_PORT_MAPPING,
                        TimeUnit.MILLISECONDS);

            if (showStatus)
                scheduledWorkers.scheduleWithFixedDelay(new TaskStatus(), 2, PERIOD_SHOW_STATUS, TimeUnit.MILLISECONDS);

            if (!clusterNodeMode)
                scheduledWorkers.scheduleWithFixedDelay(new TaskRequestActiveNodes(this), 5000,
                        PERIOD_REQUEST_ACTIVE_NODES, TimeUnit.MILLISECONDS);

            Thread thrdClear = new Thread(new TaskClear(), "p2p-clear");
            thrdClear.setPriority(Thread.NORM_PRIORITY);
            thrdClear.start();

            Thread thrdConn = new Thread(new TaskConnectPeers(), "p2p-conn");
            thrdConn.setPriority(Thread.NORM_PRIORITY);
            thrdConn.start();

        } catch (IOException e) {
            if (showLog)
                System.out.println("<p2p tcp-server-io-exception>");
        }
    }

    @Override
    public INode getRandom() {
        return nodeMgr.getRandom();
    }

    @Override
    public Map<Integer, INode> getActiveNodes() {
        return new HashMap<>(this.nodeMgr.getActiveNodesMap());
    }

    public int getTempNodesCount() {
        return nodeMgr.tempNodesSize();
    }

    @Override
    public void register(final List<Handler> _cbs) {
        for (Handler _cb : _cbs) {
            Header h = _cb.getHeader();
            short ver = h.getVer();
            byte ctrl = h.getCtrl();
            if (Ver.filter(ver) != Ver.UNKNOWN && Ctrl.filter(ctrl) != Ctrl.UNKNOWN) {
                if (!versions.contains(ver)) {
                    versions.add(ver);
                }

                int route = h.getRoute();
                List<Handler> routeHandlers = handlers.get(route);
                if (routeHandlers == null) {
                    routeHandlers = new ArrayList<>();
                    routeHandlers.add(_cb);
                    handlers.put(route, routeHandlers);
                } else {
                    routeHandlers.add(_cb);
                }
            }
        }

        List<Short> supportedVersions = new ArrayList<>(versions);
        cachedReqHandshake1 = new ReqHandshake1(selfNodeId, selfNetId, this.selfIp, this.selfPort,
                this.selfRevision.getBytes(), supportedVersions);
    }

    @Override
    public void send(int _nodeIdHash, String _nodeIdShort, final Msg _msg) {
        sendMsgQue.add(new MsgOut(_nodeIdHash, _nodeIdShort, _msg, Dest.ACTIVE));
    }

    @Override
    public void shutdown() {
        start.set(false);
        scheduledWorkers.shutdownNow();

        for (List<Handler> hdrs : handlers.values()) {
            hdrs.forEach(Handler::shutDown);
        }

        nodeMgr.shutdown(this);
    }

    @Override
    public List<Short> versions() {
        return new ArrayList<>(versions);
    }

    @Override
    public int chainId() {
        return selfNetId;
    }

    @Override
    public int getSelfIdHash() {
        return this.selfNodeIdHash;
    }

    /**
     * Remove an active node if exists.
     *
     * @param _nodeIdHash
     *            int
     * @param _reason
     *            String
     */
    void dropActive(int _nodeIdHash, String _reason) {
        nodeMgr.dropActive(_nodeIdHash, this, _reason);
    }

    public boolean isShowLog() {
        return showLog;
    }

    @Override
    public void errCheck(int _nodeIdHash, String _displayId) {
        int cnt = (errCnt.get(_nodeIdHash) == null ? 1 : (errCnt.get(_nodeIdHash) + 1));
        if (cnt > this.errTolerance) {
            ban(_nodeIdHash);
            errCnt.put(_nodeIdHash, 0);
            if (showLog) {
                System.out.println(
                        "<p2p-ban node=" + (_displayId == null ? _nodeIdHash : _displayId) + " err-count=" + cnt + ">");
            }
        } else {
            errCnt.put(_nodeIdHash, cnt);
        }
    }

    private void ban(int nodeIdHashcode) {
        nodeMgr.ban(nodeIdHashcode);
        nodeMgr.dropActive(nodeIdHashcode, this, "ban");
    }
}<|MERGE_RESOLUTION|>--- conflicted
+++ resolved
@@ -188,15 +188,6 @@
                                 int ret;
                                 int cnt = 0;
 
-<<<<<<< HEAD
-                            // read empty select key, continue.
-                            if (cnt <= 0) {
-                                continue;
-                            }
-
-                            int prevCnt = cnt + chanBuf.buffRemain;
-                            ByteBuffer forRead;
-=======
                                 while ((ret = ((SocketChannel) sk.channel()).read(readBuf)) > 0) {
                                     cnt += ret;
                                 }
@@ -208,7 +199,6 @@
 
                                 int prevCnt = cnt + chanBuf.buffRemain;
                                 ByteBuffer forRead;
->>>>>>> c4f31463
 
                                 if (chanBuf.buffRemain != 0) {
                                     byte[] alreadyRead = new byte[cnt];
@@ -222,10 +212,6 @@
                                     forRead = readBuf;
                                 }
 
-<<<<<<< HEAD
-                            do {
-                                cnt = read(sk, forRead, prevCnt);
-=======
                                 do {
                                     cnt = read(sk, forRead, prevCnt);
 
@@ -233,7 +219,6 @@
                                         break;
                                     } else
                                         prevCnt = cnt;
->>>>>>> c4f31463
 
                                 } while (cnt > 0);
 
@@ -285,38 +270,11 @@
                                 if (showLog)
                                     System.out.println("<p2p-pi global exception>");
                             }
-<<<<<<< HEAD
-
-                        } catch (NullPointerException e) {
-                            closeSocket((SocketChannel) sk.channel(), chanBuf.displayId + "-read-msg-null-exception");
-                            chanBuf.isClosed.set(true);
-                        } catch (P2pException e) {
-                            closeSocket((SocketChannel) sk.channel(), chanBuf.displayId + "-read-msg-p2p-exception");
-                            chanBuf.isClosed.set(true);
-
-                        } catch (ClosedChannelException e) {
-                            closeSocket((SocketChannel) sk.channel(),
-                                    chanBuf.displayId + "-read-msg-closed-channel-exception");
-
-                        } catch (IOException e) {
-                            closeSocket((SocketChannel) sk.channel(),
-                                    chanBuf.displayId + "-read-msg-io-exception: " + e.getMessage());
-                            chanBuf.isClosed.set(true);
-
-                        } catch (CancelledKeyException e) {
-                            chanBuf.isClosed.set(true);
-                            closeSocket((SocketChannel) sk.channel(),
-                                    chanBuf.displayId + "-read-msg-key-cancelled-exception");
-                        } catch (Exception e) {
-                            if (showLog)
-                                System.out.println("<p2p-pi global exception>");
-=======
                         }
                     } catch(Exception ex) {
                         if(showLog) {
                             System.out.println("<p2p-pi on-sk-exception=" + ex.getMessage() + ">");
                             ex.printStackTrace();
->>>>>>> c4f31463
                         }
                     }
                 }
@@ -601,11 +559,7 @@
      */
     public P2pMgr(int _netId, String _revision, String _nodeId, String _ip, int _port, final String[] _bootNodes,
                   boolean _upnpEnable, int _maxTempNodes, int _maxActiveNodes, boolean _showStatus, boolean _showLog,
-<<<<<<< HEAD
                   boolean _clusterMode, int _errorTolerance) {
-=======
-                  boolean _bootlistSyncOnly, int _errorTolerance) {
->>>>>>> c4f31463
         this.selfNetId = _netId;
         this.selfRevision = _revision;
         this.selfNodeId = _nodeId.getBytes();
@@ -618,11 +572,7 @@
         this.maxActiveNodes = _maxActiveNodes;
         this.showStatus = _showStatus;
         this.showLog = _showLog;
-<<<<<<< HEAD
         this.clusterNodeMode = _clusterMode;
-=======
-        this.syncSeedsOnly = _bootlistSyncOnly;
->>>>>>> c4f31463
         this.errTolerance = _errorTolerance;
 
         nodeMgr = new NodeMgr(_maxActiveNodes, _maxTempNodes);
