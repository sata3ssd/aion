/*
 * Copyright (c) 2017-2018 Aion foundation.
 *
 *     This file is part of the aion network project.
 *
 *     The aion network project is free software: you can redistribute it
 *     and/or modify it under the terms of the GNU General Public License
 *     as published by the Free Software Foundation, either version 3 of
 *     the License, or any later version.
 *
 *     The aion network project is distributed in the hope that it will
 *     be useful, but WITHOUT ANY WARRANTY; without even the implied
 *     warranty of MERCHANTABILITY or FITNESS FOR A PARTICULAR PURPOSE.
 *     See the GNU General Public License for more details.
 *
 *     You should have received a copy of the GNU General Public License
 *     along with the aion network project source files.
 *     If not, see <https://www.gnu.org/licenses/>.
 *
 * Contributors:
 *     Aion foundation.
 */
package org.aion.p2p.impl1.tasks;

import static org.aion.p2p.impl1.P2pMgr.txBroadCastRoute;

import java.io.IOException;
import java.io.UnsupportedEncodingException;
import java.nio.ByteBuffer;
import java.nio.channels.ClosedChannelException;
import java.nio.channels.ClosedSelectorException;
import java.nio.channels.SelectionKey;
import java.nio.channels.Selector;
import java.nio.channels.ServerSocketChannel;
import java.nio.channels.SocketChannel;
import java.util.Arrays;
import java.util.Iterator;
import java.util.List;
import java.util.Map;
import java.util.concurrent.BlockingQueue;
import java.util.concurrent.atomic.AtomicBoolean;
import org.aion.p2p.Ctrl;
import org.aion.p2p.Handler;
import org.aion.p2p.Header;
import org.aion.p2p.INode;
import org.aion.p2p.INodeMgr;
import org.aion.p2p.IP2pMgr;
import org.aion.p2p.P2pConstant;
import org.aion.p2p.Ver;
import org.aion.p2p.impl.comm.Act;
import org.aion.p2p.impl.zero.msg.ReqHandshake;
import org.aion.p2p.impl.zero.msg.ReqHandshake1;
import org.aion.p2p.impl.zero.msg.ResActiveNodes;
import org.aion.p2p.impl.zero.msg.ResHandshake;
import org.aion.p2p.impl.zero.msg.ResHandshake1;
import org.aion.p2p.impl1.P2pException;
import org.aion.p2p.impl1.P2pMgr.Dest;

public class TaskInbound implements Runnable {

    private final IP2pMgr mgr;
    private final Selector selector;
    private final INodeMgr nodeMgr;
    private final Map<Integer, List<Handler>> handlers;
    private AtomicBoolean start;
    private ServerSocketChannel tcpServer;
    private BlockingQueue<MsgOut> sendMsgQue;
    private ResHandshake1 cachedResHandshake1;
    private BlockingQueue<MsgIn> receiveMsgQue;

    public TaskInbound(
        IP2pMgr _mgr,
        Selector _selector,
        AtomicBoolean _start,
        INodeMgr _nodeMgr,
        ServerSocketChannel _tcpServer,
        Map<Integer, List<Handler>> _handlers,
        BlockingQueue<MsgOut> _sendMsgQue,
        ResHandshake1 _cachedResHandshake1,
        BlockingQueue<MsgIn> _receiveMsgQue) {

        this.mgr = _mgr;
        this.selector = _selector;
        this.start = _start;
        this.nodeMgr = _nodeMgr;
        this.tcpServer = _tcpServer;
        this.handlers = _handlers;
        this.sendMsgQue = _sendMsgQue;
        this.cachedResHandshake1 = _cachedResHandshake1;
        this.receiveMsgQue = _receiveMsgQue;
    }

    @Override
    public void run() {

        // readBuffer buffer pre-alloc. @ max_body_size
        ByteBuffer readBuf = ByteBuffer.allocate(P2pConstant.MAX_BODY_SIZE);

        while (start.get()) {
            try {
                if (this.selector.selectNow() == 0) {
                    Thread.sleep(0, 1);
                    continue;
                }

            } catch (IOException e) {
                if (this.mgr.isShowLog()) {
                    System.out.println("<p2p inbound-select-io-exception>");
                }
                continue;
            } catch (ClosedSelectorException e) {
                if (this.mgr.isShowLog()) {
                    System.out.println("<p2p inbound-select-close-exception>");
                }
                continue;
            } catch (InterruptedException e) {
                e.printStackTrace();
                return;
            }

            Iterator<SelectionKey> keys = null;
            try {
                keys = this.selector.selectedKeys().iterator();
                while (keys.hasNext()) {
                    SelectionKey sk = null;
                    try {
                        sk = keys.next();
                        if (!sk.isValid()) {
                            continue;
                        }

                        if (sk.isAcceptable()) {
                            accept();
                        }
                        if (sk.isReadable()) {
                            ChannelBuffer cb = (ChannelBuffer) sk.attachment();
                            if (cb == null) {
                                throw new P2pException("attachment is null");
                            }
                            try {
                                readBuffer(sk, cb, readBuf);
                            } catch (NullPointerException e) {
                                mgr.closeSocket((SocketChannel) sk.channel(),
                                    cb.displayId + "-read-msg-null-exception");
                                cb.isClosed.set(true);
                            } catch (P2pException e) {
                                mgr.closeSocket((SocketChannel) sk.channel(),
                                    cb.displayId + "-read-msg-p2p-exception");
                                cb.isClosed.set(true);
                            } catch (ClosedChannelException e) {
                                mgr.closeSocket((SocketChannel) sk.channel(),
                                    cb.displayId + "-read-msg-closed-channel-exception");

                            }
                        }
                    } catch (IOException e) {
                        this.mgr.closeSocket((SocketChannel) sk.channel(),
                            "inbound-io-exception=" + e.getMessage());
                    } catch (Exception e) {
                        e.printStackTrace();
                    }
                }

            } catch (Exception ex) {
                if (mgr.isShowLog()) {
                    System.out.println("<p2p-inbound exception=" + ex.getMessage() + ">");
                }
            } finally {
                if (keys != null) {
                    keys.remove();
                }
            }
        }
        if (this.mgr.isShowLog()) {
            System.out.println("<p2p-pi shutdown>");
        }
    }

    private void accept() {
        SocketChannel channel;
        try {

            if (this.nodeMgr.activeNodesSize() >= this.mgr.getMaxActiveNodes()) {
                return;
            }

            channel = this.tcpServer.accept();
            if (channel != null) {
                this.mgr.configChannel(channel);

                String ip = channel.socket().getInetAddress().getHostAddress();

                if (this.mgr.isSyncSeedsOnly() && this.nodeMgr.isSeedIp(ip)) {
                    channel.close();
                    return;
                }

                int port = channel.socket().getPort();
                INode node = this.nodeMgr.allocNode(ip, port);
                node.setChannel(channel);

                SelectionKey sk = channel.register(this.selector, SelectionKey.OP_READ);
                sk.attach(new ChannelBuffer(this.mgr.isShowLog()));
                this.nodeMgr.addInboundNode(node);

                if (this.mgr.isShowLog()) {
                    System.out.println("<p2p new-connection " + ip + ":" + port + ">");
                }

            }
        } catch (IOException e) {
            if (this.mgr.isShowLog()) {
                System.out.println("<p2p inbound-accept-io-exception>");
            }
        } catch (Exception e) {
            e.printStackTrace();
        }
    }

<<<<<<< HEAD
    private int readHeader(final ChannelBuffer _cb,
        final ByteBuffer _readBuf, int cnt) {
=======
    /**
     * SocketChannel
     */
    private int readHeader(final ChannelBuffer _cb, ByteBuffer readBuffer, int cnt) {
>>>>>>> 1d44cbda

        if (cnt < Header.LEN) {
            return cnt;
        }

        int origPos = _readBuf.position();

        int startP = origPos - cnt;

        _readBuf.position(startP);

        _cb.readHead(_readBuf);

        _readBuf.position(origPos);

        return cnt - Header.LEN;
    }

<<<<<<< HEAD
    private int readBody(final ChannelBuffer _cb, ByteBuffer _readBuf, int _cnt) {
=======
    /**
     * SocketChannel
     */
    private int readBody(final ChannelBuffer _cb, ByteBuffer readBuffer, int cnt) {
>>>>>>> 1d44cbda

        int bodyLen = _cb.header.getLen();

        // some msg have nobody.
        if (bodyLen == 0) {
            _cb.body = new byte[0];
            return _cnt;
        }

<<<<<<< HEAD
        if (_cnt < bodyLen) {
            return _cnt;
        }
=======
        if (cnt < bodyLen) { return cnt; }
>>>>>>> 1d44cbda

        int origPos = _readBuf.position();
        int startP = origPos - _cnt;
        _readBuf.position(startP);
        _cb.readBody(_readBuf);
        _readBuf.position(origPos);
        return _cnt - bodyLen;
    }

    private void readBuffer(final SelectionKey _sk, final ChannelBuffer _cb,
        final ByteBuffer _readBuf) throws Exception {

        _readBuf.rewind();

        SocketChannel sc = (SocketChannel) _sk.channel();

        int r;
        int cnt = 0;
        do {
            r = sc.read(_readBuf);
            cnt += r;
        } while (r > 0);

        if (cnt < 1) {
            return;
        }

        int remainBufAll = _cb.buffRemain + cnt;
        ByteBuffer bufferAll = calBuffer(_cb, _readBuf, cnt);

        do {
            r = readMsg(_sk, bufferAll, remainBufAll);
            if (remainBufAll == r) {
                break;
            } else {
                remainBufAll = r;
            }
        } while (r > 0);

        _cb.buffRemain = r;

        if (r != 0) {
            // there are no perfect cycling buffer in jdk
            // yet.
            // simply just buff move for now.
            // @TODO: looking for more efficient way.

            int currPos = bufferAll.position();
            _cb.remainBuffer = new byte[r];
            bufferAll.position(currPos - r);
            bufferAll.get(_cb.remainBuffer);

        }

        _readBuf.rewind();
    }

    private int readMsg(SelectionKey _sk, ByteBuffer _readBuf, int _cnt) throws IOException {
        ChannelBuffer cb = (ChannelBuffer) _sk.attachment();
        if (cb == null) {
            throw new P2pException("attachment is null");
        }

        int readCnt;
        if (cb.isHeaderNotCompleted()) {
            readCnt = readHeader(cb, _readBuf, _cnt);
        } else {
            readCnt = _cnt;
        }

        if (cb.isBodyNotCompleted()) {
            readCnt = readBody(cb, _readBuf, readCnt);
        }

<<<<<<< HEAD
        if (cb.isBodyNotCompleted()) {
            return readCnt;
        }

        handleMsg(_sk, cb);

        return readCnt;
    }
=======
        if (!rb.isBodyCompleted()) { return currCnt; }
>>>>>>> 1d44cbda

    private void handleMsg(SelectionKey _sk, ChannelBuffer _cb) {

        Header h = _cb.header;
        byte[] bodyBytes = _cb.body;

        _cb.refreshHeader();
        _cb.refreshBody();

<<<<<<< HEAD
        boolean underRC = _cb.shouldRoute(h.getRoute(),
            ((h.getRoute() == txBroadCastRoute) ? P2pConstant.READ_MAX_RATE_TXBC
                : P2pConstant.READ_MAX_RATE));
=======
        boolean underRC =
                rb.shouldRoute(
                        route,
                        ((route == this.mgr.txBroadCastRoute)
                                ? P2pConstant.READ_MAX_RATE_TXBC
                                : P2pConstant.READ_MAX_RATE));
>>>>>>> 1d44cbda

        if (!underRC) {
            if (this.mgr.isShowLog()) {
                System.out.println(
<<<<<<< HEAD
                    "<p2p over-called-route=" + h.getVer() + "-" + h.getCtrl() + "-" + h.getAction()
                        + " calls="
                        + _cb.getRouteCount(h.getRoute()).count + " node=" + _cb.displayId + ">");
            }
            return;
=======
                    getRouteMsg(ver, ctrl, act, rb.getRouteCount(route).count, rb.displayId));
            }
            return currCnt;
>>>>>>> 1d44cbda
        }

        switch (h.getVer()) {
            case Ver.V0:
                switch (h.getCtrl()) {
                    case Ctrl.NET:
                        try {
                            handleP2pMsg(_sk, h.getAction(), bodyBytes);
                        } catch (Exception ex) {
                            if (this.mgr.isShowLog()) {
<<<<<<< HEAD
                                System.out
                                    .println("<p2p handle-p2p-msg error=" + ex.getMessage() + ">");
=======
                                System.out.println(
                                    "<p2p handle-p2p-msg error=" + ex.getMessage() + ">");
>>>>>>> 1d44cbda
                            }
                        }
                        break;
                    case Ctrl.SYNC:
<<<<<<< HEAD

                        if (!handlers.containsKey(h.getRoute())) {
                            if (this.mgr.isShowLog()) {
                                System.out.println(
                                    "<p2p unregistered-route=" + h.getVer() + "-" + h.getCtrl()
                                        + "-" + h.getAction() + " node="
                                        + _cb.displayId + ">");
                            }
                            return;
=======
                        if (!this.handlers.containsKey(route)) {
                            if (this.mgr.isShowLog()) {
                                System.out.println(getUnregRouteMsg(ver, ctrl, act, rb.displayId));
                            }
                            return currCnt;
>>>>>>> 1d44cbda
                        }

                        handleKernelMsg(_cb.nodeIdHash, h.getRoute(), bodyBytes);
                        break;
                    default:
                        if (this.mgr.isShowLog()) {
<<<<<<< HEAD
                            System.out.println(
                                "<p2p invalid-route=" + h.getVer() + "-" + h.getCtrl() + "-" + h
                                    .getAction() + " node=" + _cb.displayId + ">");
=======
                            System.out.println(getInvalRouteMsg(ver, ctrl, act, rb.displayId));
>>>>>>> 1d44cbda
                        }
                        break;
                }
                break;
            default:
                if (this.mgr.isShowLog()) {
<<<<<<< HEAD
                    System.out.println(
                        "<p2p unhandled-ver=" + h.getVer() + " node=" + _cb.displayId + ">");
=======
                    System.out.println("<p2p unhandled-ver=" + ver + " node=" + rb.displayId + ">");
>>>>>>> 1d44cbda
                }
                break;
        }
    }

    private ByteBuffer calBuffer(ChannelBuffer _cb, ByteBuffer _readBuf, int _cnt) {
        ByteBuffer r;
        if (_cb.buffRemain != 0) {
            byte[] alreadyRead = new byte[_cnt];
            _readBuf.position(0);
            _readBuf.get(alreadyRead);
            r = ByteBuffer.allocate(_cb.buffRemain + _cnt);
            r.put(_cb.remainBuffer);
            r.put(alreadyRead);
        } else {
            r = _readBuf;
        }

        return r;
    }

    /**
     * @param _sk SelectionKey
     * @param _act ACT
     * @param _msgBytes byte[]
     */
    private void handleP2pMsg(final SelectionKey _sk, byte _act, final byte[] _msgBytes) {

        ChannelBuffer rb = (ChannelBuffer) _sk.attachment();

        switch (_act) {
            case Act.REQ_HANDSHAKE:
                if (_msgBytes.length > ReqHandshake.LEN) {
                    ReqHandshake1 reqHandshake1 = ReqHandshake1.decode(_msgBytes);
                    if (reqHandshake1 != null) {
                        handleReqHandshake(
                            rb,
                            _sk.channel().hashCode(),
                            reqHandshake1.getNodeId(),
                            reqHandshake1.getNetId(),
                            reqHandshake1.getPort(),
                            reqHandshake1.getRevision());
                    }
                }
                break;

            case Act.RES_HANDSHAKE:
<<<<<<< HEAD
                if (rb.nodeIdHash == 0) {
                    return;
                }
=======
                if (rb.nodeIdHash == 0) { return; }
>>>>>>> 1d44cbda

                if (_msgBytes.length > ResHandshake.LEN) {
                    ResHandshake1 resHandshake1 = ResHandshake1.decode(_msgBytes);
                    if (resHandshake1 != null && resHandshake1.getSuccess()) {
                        handleResHandshake(rb.nodeIdHash, resHandshake1.getBinaryVersion());
                    }
                }
                break;

            case Act.REQ_ACTIVE_NODES:
                if (rb.nodeIdHash != 0) {
                    INode node = nodeMgr.getActiveNode(rb.nodeIdHash);
                    if (node != null) {
                        this.sendMsgQue.offer(
                            new MsgOut(
                                node.getIdHash(),
                                node.getIdShort(),
                                new ResActiveNodes(nodeMgr.getActiveNodesList()),
                                Dest.ACTIVE));
                    }
                }
                break;

            case Act.RES_ACTIVE_NODES:
<<<<<<< HEAD
                if (this.mgr.isSyncSeedsOnly()) {
                    break;
                }
=======
                if (this.mgr.isSyncSeedsOnly()) { break; }
>>>>>>> 1d44cbda

                if (rb.nodeIdHash != 0) {
                    INode node = nodeMgr.getActiveNode(rb.nodeIdHash);
                    if (node != null) {
                        node.refreshTimestamp();
                        ResActiveNodes resActiveNodes = ResActiveNodes.decode(_msgBytes);
                        if (resActiveNodes != null) {
                            List<INode> incomingNodes = resActiveNodes.getNodes();
                            for (INode incomingNode : incomingNodes) {
<<<<<<< HEAD
                                if (nodeMgr.tempNodesSize() >= this.mgr.getMaxTempNodes()) {
                                    return;
                                }
=======
                                if (nodeMgr.tempNodesSize() >= this.mgr.getMaxTempNodes()) { return; }
>>>>>>> 1d44cbda
                                if (this.mgr.validateNode(incomingNode)) {
                                    nodeMgr.addTempNode(incomingNode);
                                }
                            }
                        }
                    }
                }
                break;
            default:
                if (this.mgr.isShowLog()) {
                    System.out.println("<p2p unknown-route act=" + _act + ">");
                }
                break;
        }
    }

    /**
     * @param _buffer ChannelBuffer
     * @param _channelHash int
     * @param _nodeId byte[]
     * @param _netId int
     * @param _port int
     * @param _revision byte[]
     * <p>Construct node info after handshake request success
     */
    private void handleReqHandshake(
        final ChannelBuffer _buffer,
        int _channelHash,
        final byte[] _nodeId,
        int _netId,
        int _port,
        final byte[] _revision) {
        INode node = nodeMgr.getInboundNode(_channelHash);
        if (node != null && node.getPeerMetric().notBan()) {
            if (handshakeRuleCheck(_netId)) {
                _buffer.nodeIdHash = Arrays.hashCode(_nodeId);
                _buffer.displayId = new String(Arrays.copyOfRange(_nodeId, 0, 6));
                node.setId(_nodeId);
                node.setPort(_port);

                // handshake 1
                if (_revision != null) {
                    String binaryVersion;
                    try {
                        binaryVersion = new String(_revision, "UTF-8");
                    } catch (UnsupportedEncodingException e) {
                        binaryVersion = "decode-fail";
                    }
                    node.setBinaryVersion(binaryVersion);
                    nodeMgr.moveInboundToActive(_channelHash, this.mgr);
                    this.sendMsgQue.offer(
                        new MsgOut(
                            node.getIdHash(),
                            node.getIdShort(),
                            this.cachedResHandshake1,
                            Dest.ACTIVE));
                }

            } else {
<<<<<<< HEAD
                if (this.mgr.isShowLog()) {
                    System.out.println("<p2p handshake-rule-fail>");
                }
=======
                if (this.mgr.isShowLog()) { System.out.println("<p2p handshake-rule-fail>"); }
>>>>>>> 1d44cbda
            }
        }
    }

    private void handleResHandshake(int _nodeIdHash, String _binaryVersion) {
        INode node = nodeMgr.getOutboundNodes().get(_nodeIdHash);
        if (node != null && node.getPeerMetric().notBan()) {
            node.refreshTimestamp();
            node.setBinaryVersion(_binaryVersion);
            nodeMgr.moveOutboundToActive(node.getIdHash(), node.getIdShort(), this.mgr);
        }
    }

    /**
     * @param _nodeIdHash int
     * @param _route int
     * @param _msgBytes byte[]
     */
    private void handleKernelMsg(int _nodeIdHash, int _route, final byte[] _msgBytes) {
        INode node = nodeMgr.getActiveNode(_nodeIdHash);
        if (node != null) {
            int nodeIdHash = node.getIdHash();
            String nodeDisplayId = node.getIdShort();
            node.refreshTimestamp();
            this.receiveMsgQue.offer(new MsgIn(nodeIdHash, nodeDisplayId, _route, _msgBytes));
        }
    }

    /**
     * @return boolean TODO: implementation
     */
    private boolean handshakeRuleCheck(int netId) {
        // check net id
<<<<<<< HEAD
        return netId == this.mgr.getSelfNetId();
=======
        if (netId != this.mgr.getSelfNetId()) { return false; }
        // check supported protocol versions
        return true;
>>>>>>> 1d44cbda
    }

    private String getReadOverflowMsg(int prevCnt, int cnt) {
        return "IO readBuffer overflow!  suppose readBuffer:" + prevCnt + " real left:" + cnt;
    }

    private String getRouteMsg(short ver, byte ctrl, byte act, int count, String idStr) {
        return "<p2p over-called-route=" + ver + "-" + ctrl + "-" + act + " calls=" + count
            + " node=" + idStr + ">";
    }

    private String getUnregRouteMsg(short ver, byte ctrl, byte act, String idStr) {
        return "<p2p unregistered-route=" + ver + "-" + ctrl + "-" + act + " node=" + idStr + ">";
    }

    private String getInvalRouteMsg(short ver, byte ctrl, byte act, String idStr) {
        return "<p2p invalid-route=" + ver + "-" + ctrl + "-" + act + " node=" + idStr + ">";
    }
}<|MERGE_RESOLUTION|>--- conflicted
+++ resolved
@@ -217,15 +217,8 @@
         }
     }
 
-<<<<<<< HEAD
     private int readHeader(final ChannelBuffer _cb,
         final ByteBuffer _readBuf, int cnt) {
-=======
-    /**
-     * SocketChannel
-     */
-    private int readHeader(final ChannelBuffer _cb, ByteBuffer readBuffer, int cnt) {
->>>>>>> 1d44cbda
 
         if (cnt < Header.LEN) {
             return cnt;
@@ -244,14 +237,7 @@
         return cnt - Header.LEN;
     }
 
-<<<<<<< HEAD
     private int readBody(final ChannelBuffer _cb, ByteBuffer _readBuf, int _cnt) {
-=======
-    /**
-     * SocketChannel
-     */
-    private int readBody(final ChannelBuffer _cb, ByteBuffer readBuffer, int cnt) {
->>>>>>> 1d44cbda
 
         int bodyLen = _cb.header.getLen();
 
@@ -261,13 +247,9 @@
             return _cnt;
         }
 
-<<<<<<< HEAD
         if (_cnt < bodyLen) {
             return _cnt;
         }
-=======
-        if (cnt < bodyLen) { return cnt; }
->>>>>>> 1d44cbda
 
         int origPos = _readBuf.position();
         int startP = origPos - _cnt;
@@ -342,7 +324,6 @@
             readCnt = readBody(cb, _readBuf, readCnt);
         }
 
-<<<<<<< HEAD
         if (cb.isBodyNotCompleted()) {
             return readCnt;
         }
@@ -351,9 +332,6 @@
 
         return readCnt;
     }
-=======
-        if (!rb.isBodyCompleted()) { return currCnt; }
->>>>>>> 1d44cbda
 
     private void handleMsg(SelectionKey _sk, ChannelBuffer _cb) {
 
@@ -363,33 +341,18 @@
         _cb.refreshHeader();
         _cb.refreshBody();
 
-<<<<<<< HEAD
         boolean underRC = _cb.shouldRoute(h.getRoute(),
             ((h.getRoute() == txBroadCastRoute) ? P2pConstant.READ_MAX_RATE_TXBC
                 : P2pConstant.READ_MAX_RATE));
-=======
-        boolean underRC =
-                rb.shouldRoute(
-                        route,
-                        ((route == this.mgr.txBroadCastRoute)
-                                ? P2pConstant.READ_MAX_RATE_TXBC
-                                : P2pConstant.READ_MAX_RATE));
->>>>>>> 1d44cbda
 
         if (!underRC) {
             if (this.mgr.isShowLog()) {
                 System.out.println(
-<<<<<<< HEAD
                     "<p2p over-called-route=" + h.getVer() + "-" + h.getCtrl() + "-" + h.getAction()
                         + " calls="
                         + _cb.getRouteCount(h.getRoute()).count + " node=" + _cb.displayId + ">");
             }
             return;
-=======
-                    getRouteMsg(ver, ctrl, act, rb.getRouteCount(route).count, rb.displayId));
-            }
-            return currCnt;
->>>>>>> 1d44cbda
         }
 
         switch (h.getVer()) {
@@ -400,18 +363,12 @@
                             handleP2pMsg(_sk, h.getAction(), bodyBytes);
                         } catch (Exception ex) {
                             if (this.mgr.isShowLog()) {
-<<<<<<< HEAD
                                 System.out
                                     .println("<p2p handle-p2p-msg error=" + ex.getMessage() + ">");
-=======
-                                System.out.println(
-                                    "<p2p handle-p2p-msg error=" + ex.getMessage() + ">");
->>>>>>> 1d44cbda
                             }
                         }
                         break;
                     case Ctrl.SYNC:
-<<<<<<< HEAD
 
                         if (!handlers.containsKey(h.getRoute())) {
                             if (this.mgr.isShowLog()) {
@@ -421,38 +378,23 @@
                                         + _cb.displayId + ">");
                             }
                             return;
-=======
-                        if (!this.handlers.containsKey(route)) {
-                            if (this.mgr.isShowLog()) {
-                                System.out.println(getUnregRouteMsg(ver, ctrl, act, rb.displayId));
-                            }
-                            return currCnt;
->>>>>>> 1d44cbda
                         }
 
                         handleKernelMsg(_cb.nodeIdHash, h.getRoute(), bodyBytes);
                         break;
                     default:
                         if (this.mgr.isShowLog()) {
-<<<<<<< HEAD
                             System.out.println(
                                 "<p2p invalid-route=" + h.getVer() + "-" + h.getCtrl() + "-" + h
                                     .getAction() + " node=" + _cb.displayId + ">");
-=======
-                            System.out.println(getInvalRouteMsg(ver, ctrl, act, rb.displayId));
->>>>>>> 1d44cbda
                         }
                         break;
                 }
                 break;
             default:
                 if (this.mgr.isShowLog()) {
-<<<<<<< HEAD
                     System.out.println(
                         "<p2p unhandled-ver=" + h.getVer() + " node=" + _cb.displayId + ">");
-=======
-                    System.out.println("<p2p unhandled-ver=" + ver + " node=" + rb.displayId + ">");
->>>>>>> 1d44cbda
                 }
                 break;
         }
@@ -500,13 +442,9 @@
                 break;
 
             case Act.RES_HANDSHAKE:
-<<<<<<< HEAD
                 if (rb.nodeIdHash == 0) {
                     return;
                 }
-=======
-                if (rb.nodeIdHash == 0) { return; }
->>>>>>> 1d44cbda
 
                 if (_msgBytes.length > ResHandshake.LEN) {
                     ResHandshake1 resHandshake1 = ResHandshake1.decode(_msgBytes);
@@ -531,13 +469,9 @@
                 break;
 
             case Act.RES_ACTIVE_NODES:
-<<<<<<< HEAD
                 if (this.mgr.isSyncSeedsOnly()) {
                     break;
                 }
-=======
-                if (this.mgr.isSyncSeedsOnly()) { break; }
->>>>>>> 1d44cbda
 
                 if (rb.nodeIdHash != 0) {
                     INode node = nodeMgr.getActiveNode(rb.nodeIdHash);
@@ -547,13 +481,10 @@
                         if (resActiveNodes != null) {
                             List<INode> incomingNodes = resActiveNodes.getNodes();
                             for (INode incomingNode : incomingNodes) {
-<<<<<<< HEAD
                                 if (nodeMgr.tempNodesSize() >= this.mgr.getMaxTempNodes()) {
                                     return;
                                 }
-=======
-                                if (nodeMgr.tempNodesSize() >= this.mgr.getMaxTempNodes()) { return; }
->>>>>>> 1d44cbda
+
                                 if (this.mgr.validateNode(incomingNode)) {
                                     nodeMgr.addTempNode(incomingNode);
                                 }
@@ -613,13 +544,9 @@
                 }
 
             } else {
-<<<<<<< HEAD
                 if (this.mgr.isShowLog()) {
                     System.out.println("<p2p handshake-rule-fail>");
                 }
-=======
-                if (this.mgr.isShowLog()) { System.out.println("<p2p handshake-rule-fail>"); }
->>>>>>> 1d44cbda
             }
         }
     }
@@ -653,13 +580,7 @@
      */
     private boolean handshakeRuleCheck(int netId) {
         // check net id
-<<<<<<< HEAD
         return netId == this.mgr.getSelfNetId();
-=======
-        if (netId != this.mgr.getSelfNetId()) { return false; }
-        // check supported protocol versions
-        return true;
->>>>>>> 1d44cbda
     }
 
     private String getReadOverflowMsg(int prevCnt, int cnt) {
