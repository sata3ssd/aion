--- conflicted
+++ resolved
@@ -382,12 +382,8 @@
 
 		OptionalDouble average = activeNodes.values().stream().mapToLong(n -> now - n.getTimestamp()).average();
 		double timeout = average.orElse(4000) * 5;
-<<<<<<< HEAD
 		timeout = Math.max(10000, Math.min(timeout, 60000));
-		if (pmgr.showLog) {
-=======
 		if (pmgr.isShowLog()) {
->>>>>>> 0c4ec980
 			System.out.printf("<p2p average-delay=%.0fms>\n", average.orElse(0));
 		}
 
