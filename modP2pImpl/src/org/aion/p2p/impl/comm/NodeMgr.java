--- conflicted
+++ resolved
@@ -28,11 +28,6 @@
 import org.aion.p2p.INode;
 import org.aion.p2p.INodeMgr;
 import org.aion.p2p.IP2pMgr;
-<<<<<<< HEAD
-=======
-//import org.aion.p2p.impl2.P2pMgr;
->>>>>>> 22795fa1
-
 import javax.xml.stream.XMLOutputFactory;
 import javax.xml.stream.XMLStreamException;
 import javax.xml.stream.XMLStreamWriter;
@@ -55,7 +50,7 @@
 
 	// private final Map<Integer, Node> outboundNodes = new ConcurrentHashMap<>();
 
-	//private final Map<Integer, Node> inboundNodes = new ConcurrentHashMap<>();
+	// private final Map<Integer, Node> inboundNodes = new ConcurrentHashMap<>();
 
 	private final Map<Integer, Node> activeNodes = new ConcurrentHashMap<>();
 
@@ -205,10 +200,10 @@
 		return this.seedIps.contains(_ip);
 	}
 
-//	public void inboundNodeAdd(final Node _n) {
-//		updateMetric(_n);
-//		inboundNodes.put(_n.getChannel().hashCode(), _n);
-//	}
+	// public void inboundNodeAdd(final Node _n) {
+	// updateMetric(_n);
+	// inboundNodes.put(_n.getChannel().hashCode(), _n);
+	// }
 
 	// public void addOutboundNode(final Node _n) {
 	// updateMetric(_n);
@@ -242,9 +237,9 @@
 		return activeNodes.get(k);
 	}
 
-//	public Node getInboundNode(int k) {
-//		return inboundNodes.get(k);
-//	}
+	// public Node getInboundNode(int k) {
+	// return inboundNodes.get(k);
+	// }
 
 	// public Node getOutboundNode(int k) {
 	// return outboundNodes.get(k);
@@ -348,34 +343,7 @@
 	 * @param _p2pMgr
 	 *            P2pMgr
 	 */
-<<<<<<< HEAD
-	public void moveOutboundToActive(int _nodeIdHash, String _shortId, final IP2pMgr _p2pMgr) {
-		Node node = outboundNodes.remove(_nodeIdHash);
-		if (node != null ) {
-			node.setConnection("outbound");
-			INode previous = activeNodes.put(_nodeIdHash, node);
-			if (previous != null)
-				_p2pMgr.closeSocket(((Node) previous).getChannel());
-			else {
-				if (_p2pMgr.isShowLog())
-					System.out.println("<p2p action=move-outbound-to-active node-id=" + _shortId + ">");
-=======
 	public void moveOutboundToActive(int _cid, String _shortId, final IP2pMgr _p2pMgr) {
-		// Node node = outboundNodes.remove(_nodeIdHash);
-		// if (node != null) {
-		// node.st.setStatOr(NodeStm.ACTIVE);
-		//
-		// node.setConnection("outbound");
-		//
-		// INode previous = activeNodes.put(_nodeIdHash, node);
-		// if (previous != null)
-		// _p2pMgr.closeSocket(((Node) previous).getChannel());
-		// else {
-		// if (_p2pMgr.isShowLog())
-		// System.out.println("<p2p action=move-outbound-to-active node-id=" + _shortId
-		// + ">");
-		// }
-		// }
 		for (Node n : this.allStmNodes) {
 			if (n.getCid() == _cid) {
 
@@ -387,7 +355,6 @@
 					if (_p2pMgr.isShowLog())
 						System.out.println("<p2p action=move-outbound-to-active channel-id=" + _cid + ">");
 				}
->>>>>>> 22795fa1
 			}
 		}
 
@@ -440,25 +407,6 @@
 		}
 	}
 
-//	public void rmTimeOutInbound(IP2pMgr pmgr) {
-//		{
-//			Iterator inboundIt = inboundNodes.keySet().iterator();
-//			while (inboundIt.hasNext()) {
-//				int key = (int) inboundIt.next();
-//				Node node = inboundNodes.get(key);
-//				if (System.currentTimeMillis() - node.getTimestamp() > TIMEOUT_INBOUND_NODES) {
-//
-//					pmgr.closeSocket(node.getChannel());
-//
-//					inboundIt.remove();
-//
-//					if (pmgr.isShowLog())
-//						System.out.println("<p2p-clear inbound-timeout>");
-//				}
-//			}
-//		}
-//	}
-
 	public void rmTimeOutActives(IP2pMgr pmgr) {
 		long now = System.currentTimeMillis();
 
@@ -512,8 +460,8 @@
 			activeNodes.clear();
 			// outboundNodes.forEach((k, n) -> _p2pMgr.closeSocket(n.getChannel()));
 			// outboundNodes.clear();
-//			inboundNodes.forEach((k, n) -> _p2pMgr.closeSocket(n.getChannel()));
-//			inboundNodes.clear();
+			// inboundNodes.forEach((k, n) -> _p2pMgr.closeSocket(n.getChannel()));
+			// inboundNodes.clear();
 		} catch (Exception e) {
 
 		}
