--- conflicted
+++ resolved
@@ -143,24 +143,12 @@
         public void run() {
             Thread.currentThread().setName("p2p-ts");
             System.out.println("[p2p-status " + selfShortId + "]");
-<<<<<<< HEAD
-            System.out.println("[temp-nodes-size=" + tempNodes.size() + "]");
-            //System.out.println("[inbound-nodes-size=" + inboundNodes.size() + "]");
-            //System.out.println("[outbound-nodes-size=" + outboundNodes.size() + "]");
-
-            List<Node> list = new ArrayList<>(activeNodes.values());
-            list.sort((e1, e2) -> Long.compare(e2.getBestBlockNumber(), e1.getBestBlockNumber()));
-            System.out.println("[active-nodes(nodeIdHash)=[" + list.stream()
-                    .map((entry) -> "\n" + entry.getBestBlockNumber() + "-" + entry.getIdShort()
-                            + "-" + entry.getIpStr() + (entry.getIfFromBootList() ? "-seed" : ""))
-                    .collect(Collectors.joining(",")) + "]]");
-=======
             System.out.println("[temp-nodes-size=" + nodeMgr.tempNodesSize() + "]");
 
-            System.out.println(nodeMgr.dumpAllNodeInfo());
-           
+            // System.out.println(nodeMgr.dumpAllNodeInfo());
+
             nodeMgr.dumpNodeInfo();
->>>>>>> abde9e69
+
         }
     }
 
