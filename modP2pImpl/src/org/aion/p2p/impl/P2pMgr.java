--- conflicted
+++ resolved
@@ -653,8 +653,8 @@
      */
     private void write(int _nodeIdHash, String _nodeShortId, final SocketChannel _sc, final Msg _msg) {
 
-        workers.submit(()->{
-            synchronized(_sc) {
+        workers.submit(()-> {
+            synchronized (_sc) {
                 /*
                  * @warning header set len (body len) before header encode
                  */
@@ -680,21 +680,12 @@
                     if (showLog)
                         System.out.println("<p2p write-msg-io-exception>");
                     e.printStackTrace();
-                } finally {
-                    if (buf.hasRemaining())
-                        dropActive(_nodeIdHash, _nodeShortId, "timeout-write-msg");
-                }
-<<<<<<< HEAD
-=======
-            } catch (IOException e) {
-                if (showLog)
-                    System.out.println("<p2p write-msg-io-exception>");
->>>>>>> f146d1bc
-            }
+                }
 //            finally {
 //                if (buf.hasRemaining())
 //                    dropActive(_nodeIdHash, _nodeShortId, "timeout-write-msg");
 //            }
+        }
         });
     }
 
