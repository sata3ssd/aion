--- conflicted
+++ resolved
@@ -25,7 +25,6 @@
 
 package org.aion.p2p.impl;
 
-import java.math.BigInteger;
 import java.nio.ByteBuffer;
 import java.nio.channels.SocketChannel;
 import java.util.Arrays;
@@ -101,23 +100,10 @@
         this.bestBlockNumber = 0L;
     }
 
-    Node(String _ipStr, int port) {
-        this.fromBootList = false;
-        this.idHash = 0;
-        this.version = 0;
-        this.ip = ipStrToBytes(_ipStr);
-        this.ipStr = _ipStr;
-        this.port = port;
-        this.timestamp = System.currentTimeMillis();
-        this.bestBlockNumber = 0L;
-    }
-
     Node(String _ipStr, int port, int portConnected) {
         this.fromBootList = false;
-
         // if id is not gathered, leave it empty
         // this.id = new byte[36];
-
         this.idHash = 0;
         this.version = 0;
         this.ip = ipStrToBytes(_ipStr);
@@ -147,8 +133,7 @@
     }
 
     /**
-     * @param _ip
-     *            String
+     * @param _ip String
      * @return byte[]
      */
     public static byte[] ipStrToBytes(final String _ip) {
@@ -167,8 +152,7 @@
     }
 
     /**
-     * @param _ip
-     *            byte[]
+     * @param _ip byte[]
      * @return String
      */
     static String ipBytesToStr(final byte[] _ip) {
@@ -204,9 +188,9 @@
     }
 
     /**
-     * @param _p2p
-     *            String
-     * @return Node TODO: ugly
+     * @param _p2p String
+     * @return Node
+     * TODO: ugly
      */
     public static Node parseP2p(String _p2p) {
         String[] arrs = _p2p.split("@");
@@ -224,13 +208,12 @@
         return new Node(true, _id, _ip, _port);
     }
 
-    void setFromBootList(boolean ifBoot){
-        this.fromBootList = ifBoot;
-    }
-
-    /**
-     * @param _id
-     *            byte[]
+    void setFromBootList(boolean _ifBoot) {
+        this.fromBootList = _ifBoot;
+    }
+
+    /**
+     * @param _id byte[]
      */
     void setId(final byte[] _id) {
         this.id = _id;
@@ -241,16 +224,14 @@
     }
 
     /**
-     * @param _version
-     *            int
+     * @param _version int
      */
     void setVersion(final int _version) {
         this.version = _version;
     }
 
     /**
-     * @param _port
-     *            int
+     * @param _port int
      */
     void setPort(final int _port) {
         this.port = _port;
@@ -269,8 +250,7 @@
     }
 
     /**
-     * @param _channel
-     *            SocketChannel
+     * @param _channel SocketChannel
      */
     void setChannel(final SocketChannel _channel) {
         this.channel = _channel;
@@ -279,7 +259,7 @@
     /**
      * @param _type String
      */
-    void setType(String _type){
+    void setType(String _type) {
         this.type = _type;
     }
 
@@ -340,7 +320,9 @@
         return this.idHash;
     }
 
-    String getType() { return this.type;}
+    String getType() {
+        return this.type;
+    }
 
     boolean hasFullInfo() {
         return (id != null) && (ip != null) && (port > 0);
@@ -381,11 +363,7 @@
     }
 
     @Override
-<<<<<<< HEAD
     public void updateStatus(long _bestBlockNumber, final byte[] _bestBlockHash, final byte[] _totalDifficulty) {
-=======
-    public void updateStatus(long _bestBlockNumber, final byte[] _bestBlockHash, byte[] _totalDifficulty) {
->>>>>>> b7454e3a
         if (_bestBlockNumber > this.bestBlockNumber) {
             this.bestBlockNumber = _bestBlockNumber;
             this.bestBlockHash = _bestBlockHash;
@@ -393,7 +371,7 @@
         }
     }
 
-    void copoyNodeStatus(Node _n) {
+    void copyNodeStatus(Node _n) {
         if (_n.bestBlockNumber > this.bestBlockNumber) {
             this.bestBlockNumber = _n.getBestBlockNumber();
             this.bestBlockHash = _n.bestBlockHash;
