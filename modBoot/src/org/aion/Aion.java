--- conflicted
+++ resolved
@@ -20,10 +20,6 @@
  * Contributors:
  *     Aion foundation.
  */
-<<<<<<< HEAD
-
-=======
->>>>>>> 8f933293
 package org.aion;
 
 import org.aion.api.server.http.NanoServer;
