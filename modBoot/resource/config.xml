--- conflicted
+++ resolved
@@ -1,102 +1,97 @@
-<?xml version="1.0" encoding="utf-8"?>
-<aion>
-	<mode>aion</mode>
-	<id>[NODE-ID-PLACEHOLDER]</id>
-	<api>
-<<<<<<< HEAD
-		<rpc active="false" ip="127.0.0.1" port="8545">
-			<!--boolean, enable/disable cross origin requests (browser enforced)-->
-=======
-		<!-- rpc config docs: https://github.com/aionnetwork/aion/wiki/JSON-RPC-API-Docs -->
-		<rpc active="true" ip="127.0.0.1" port="8545">
->>>>>>> 7f2b472f
-			<cors-enabled>false</cors-enabled>
-			<!--comma-separated list, APIs available: web3,net,debug,personal,eth,stratum-->
-			<apis-enabled>web3,eth,personal,stratum,ops</apis-enabled>
-		</rpc>
-		<java active="false" ip="127.0.0.1" port="8547"></java>
-		<nrg-recommendation>
-			<!--default NRG price used by api if oracle disabled, minimum price recommended by oracle-->
-			<default>10E9</default>
-			<!--max NRG price recommended by oracle-->
-			<max>100E9</max>
-			<!--enable/diable nrg-oracle service. if disabled, api returns default NRG price if asked for nrgPrice-->
-			<oracle-enabled>false</oracle-enabled>
-		</nrg-recommendation>
-	</api>
-	<net>
-		<id>32</id>
-		<nodes>
-			<node>p2p://a30d1000-8c7e-496c-9c4e-c89318280274@168.62.170.146:30303</node>
-			<node>p2p://a30d2000-729a-4584-86f1-e19ab97cf9ce@23.96.22.19:30303</node>
-			<node>p2p://a30d3000-216b-47d4-ac44-5d8181b56e7e@137.117.56.84:30303</node>
-		</nodes>
-		<p2p>
-			<ip>0.0.0.0</ip>
-			<port>30303</port>
-			<discover>false</discover>
-			<max-active-nodes>128</max-active-nodes>
-		</p2p>
-	</net>
-	<sync>
-		<!-- Downloaded blocks queue limit. This affects memory footprint -->
-		<blocks-queue-max>32</blocks-queue-max>
-		<!-- Display syncing status -->
-		<show-status>false</show-status>
-	</sync>
-	<consensus>
-		<mining>true</mining>
-		<miner-address>a08fc457b39b03c30dc71bdb89a4d0409dd4fa42f6539a5c3ee4054af9b71f23</miner-address>
-		<cpu-mine-threads>1</cpu-mine-threads>
-		<extra-data>AION</extra-data>
-		<nrg-strategy>
-			<!-- <monotonic-increase></monotonic-increase> -->
-			<!-- <decaying></decaying> -->
-			<!-- <targetted target="10000000"></targetted> -->
-			<clamped-decay upper-bound="20000000" lower-bound="15000000"></clamped-decay>
-		</nrg-strategy>
-	</consensus>
-	<db>
-		<!--Sets the physical location on disk where data will be stored.-->
-		<path>database</path>
-		<!--Boolean value. Enable/disable database integrity check run at startup.-->
-		<check_integrity>true</check_integrity>
-		<!--Data pruning behavior for the state database. Options: FULL, TOP, SPREAD.-->
-		<!--FULL: the state is not pruned-->
-		<!--TOP: the state is kept only for the top K blocks; limits sync to branching only within the stored blocks-->
-		<!--SPREAD: the state is kept for the top K blocks and at regular block intervals-->
-		<state-storage>FULL</state-storage>
-		<!--Database implementation used to store data; supported options: leveldb, h2, rocksdb.-->
-		<!--Caution: changing implementation requires re-syncing from genesis!-->
-		<vendor>leveldb</vendor>
-		<!--Boolean value. Enable/disable database compression to trade storage space for execution time.-->
-		<enable_db_compression>true</enable_db_compression>
-	</db>
-	<log>
-		<!--Enable/Disable logback service; if disabled, output will not be logged -->
-		<log-file>true</log-file>
-		<!--Sets the physical location on disk where log files will be stored.-->
-		<log-path>log</log-path>
-		<ROOT>WARN</ROOT>
-		<GEN>INFO</GEN>
-		<VM>ERROR</VM>
-		<SYNC>INFO</SYNC>
-		<CONS>INFO</CONS>
-		<DB>ERROR</DB>
-		<API>INFO</API>
-		<P2P>INFO</P2P>
-		<GUI>INFO</GUI>
-	</log>
-	<gui>
-		<launcher>
-			<!--Whether JVM settings for launching kernel should be autodetected; 'true' or 'false'-->
-			<autodetect>true</autodetect>
-			<!--Path to JAVA_HOME.  This field has no effect if autodetect is true.-->
-			<java-home>aion.sh</java-home>
-			<!--Working directory of kernel process.  This field has no effect if autodetect is true.-->
-			<working-dir>/placeholder/for/aion_root_dir</working-dir>
-			<!--Filename of aion launcher script, relative to working-dir.  This field has no effect if autodetect is true.-->
-			<aion-sh></aion-sh>
-		</launcher>
-	</gui>
-</aion>+<?xml version="1.0" encoding="utf-8"?>
+<aion>
+	<mode>aion</mode>
+	<id>[NODE-ID-PLACEHOLDER]</id>
+	<api>
+		<!-- rpc config docs: https://github.com/aionnetwork/aion/wiki/JSON-RPC-API-Docs -->
+		<rpc active="true" ip="127.0.0.1" port="8545">
+			<cors-enabled>false</cors-enabled>
+			<!--comma-separated list, APIs available: web3,net,debug,personal,eth,stratum-->
+			<apis-enabled>web3,eth,personal,stratum,ops</apis-enabled>
+		</rpc>
+		<java active="false" ip="127.0.0.1" port="8547"></java>
+		<nrg-recommendation>
+			<!--default NRG price used by api if oracle disabled, minimum price recommended by oracle-->
+			<default>10E9</default>
+			<!--max NRG price recommended by oracle-->
+			<max>100E9</max>
+			<!--enable/diable nrg-oracle service. if disabled, api returns default NRG price if asked for nrgPrice-->
+			<oracle-enabled>false</oracle-enabled>
+		</nrg-recommendation>
+	</api>
+	<net>
+		<id>32</id>
+		<nodes>
+			<node>p2p://a30d1000-8c7e-496c-9c4e-c89318280274@168.62.170.146:30303</node>
+			<node>p2p://a30d2000-729a-4584-86f1-e19ab97cf9ce@23.96.22.19:30303</node>
+			<node>p2p://a30d3000-216b-47d4-ac44-5d8181b56e7e@137.117.56.84:30303</node>
+		</nodes>
+		<p2p>
+			<ip>0.0.0.0</ip>
+			<port>30303</port>
+			<discover>false</discover>
+			<max-active-nodes>128</max-active-nodes>
+		</p2p>
+	</net>
+	<sync>
+		<!-- Downloaded blocks queue limit. This affects memory footprint -->
+		<blocks-queue-max>32</blocks-queue-max>
+		<!-- Display syncing status -->
+		<show-status>false</show-status>
+	</sync>
+	<consensus>
+		<mining>true</mining>
+		<miner-address>a08fc457b39b03c30dc71bdb89a4d0409dd4fa42f6539a5c3ee4054af9b71f23</miner-address>
+		<cpu-mine-threads>1</cpu-mine-threads>
+		<extra-data>AION</extra-data>
+		<nrg-strategy>
+			<!-- <monotonic-increase></monotonic-increase> -->
+			<!-- <decaying></decaying> -->
+			<!-- <targetted target="10000000"></targetted> -->
+			<clamped-decay upper-bound="20000000" lower-bound="15000000"></clamped-decay>
+		</nrg-strategy>
+	</consensus>
+	<db>
+		<!--Sets the physical location on disk where data will be stored.-->
+		<path>database</path>
+		<!--Boolean value. Enable/disable database integrity check run at startup.-->
+		<check_integrity>true</check_integrity>
+		<!--Data pruning behavior for the state database. Options: FULL, TOP, SPREAD.-->
+		<!--FULL: the state is not pruned-->
+		<!--TOP: the state is kept only for the top K blocks; limits sync to branching only within the stored blocks-->
+		<!--SPREAD: the state is kept for the top K blocks and at regular block intervals-->
+		<state-storage>FULL</state-storage>
+		<!--Database implementation used to store data; supported options: leveldb, h2, rocksdb.-->
+		<!--Caution: changing implementation requires re-syncing from genesis!-->
+		<vendor>leveldb</vendor>
+		<!--Boolean value. Enable/disable database compression to trade storage space for execution time.-->
+		<enable_db_compression>true</enable_db_compression>
+	</db>
+	<log>
+		<!--Enable/Disable logback service; if disabled, output will not be logged -->
+		<log-file>true</log-file>
+		<!--Sets the physical location on disk where log files will be stored.-->
+		<log-path>log</log-path>
+		<ROOT>WARN</ROOT>
+		<GEN>INFO</GEN>
+		<VM>ERROR</VM>
+		<SYNC>INFO</SYNC>
+		<CONS>INFO</CONS>
+		<DB>ERROR</DB>
+		<API>INFO</API>
+		<P2P>INFO</P2P>
+		<GUI>INFO</GUI>
+	</log>
+	<gui>
+		<launcher>
+			<!--Whether JVM settings for launching kernel should be autodetected; 'true' or 'false'-->
+			<autodetect>true</autodetect>
+			<!--Path to JAVA_HOME.  This field has no effect if autodetect is true.-->
+			<java-home>aion.sh</java-home>
+			<!--Working directory of kernel process.  This field has no effect if autodetect is true.-->
+			<working-dir>/placeholder/for/aion_root_dir</working-dir>
+			<!--Filename of aion launcher script, relative to working-dir.  This field has no effect if autodetect is true.-->
+			<aion-sh></aion-sh>
+		</launcher>
+	</gui>
+</aion>