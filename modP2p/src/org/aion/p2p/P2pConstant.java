--- conflicted
+++ resolved
@@ -21,15 +21,9 @@
     // max p2p in package capped at 10.
     READ_MAX_RATE = 10,
 
-<<<<<<< HEAD
-            // max p2p in package capped for tx broadcast.
-            READ_MAX_RATE_TXBC = 20,
+    // max p2p in package capped for tx broadcast.
+    READ_MAX_RATE_TXBC = 20,
 
-            // write queue timeout
-            WRITE_MSG_TIMEOUT = 1000;
-=======
     // write queue timeout
     WRITE_MSG_TIMEOUT = 1000;
->>>>>>> 301b46c0
-
 }