/*
 * Copyright (c) 2017-2018 Aion foundation.
 *
 * This file is part of the aion network project.
 *
 * The aion network project is free software: you can redistribute it
 * and/or modify it under the terms of the GNU General Public License
 * as published by the Free Software Foundation, either version 3 of
 * the License, or any later version.
 *
 * The aion network project is distributed in the hope that it will
 * be useful, but WITHOUT ANY WARRANTY; without even the implied
 * warranty of MERCHANTABILITY or FITNESS FOR A PARTICULAR PURPOSE.
 * See the GNU General Public License for more details.
 *
 * You should have received a copy of the GNU General Public License
 * along with the aion network project source files.
 * If not, see <https://www.gnu.org/licenses/>.
 *
 * Contributors to the aion source files in decreasing order of code volume:
 *
 * Aion foundation.
 *
 */

package org.aion.p2p;

import java.nio.channels.SocketChannel;
import java.util.List;
import java.util.Map;

import org.aion.p2p.IP2pMgr;

/**
 *
 * @author chris
 *
 */
public interface IP2pMgr {

<<<<<<< HEAD
    /**
     * @return Map
     */
    Map<Integer, INode> getActiveNodes();
    
    INodeMgr getNodeMgr();

    /**
     * @param _hs
     *            List<Handler>
     */
    void register(final List<Handler> _hs);

    /**
     * @return INode
     */
    INode getRandom();

    /**
     * @param _id
     *            int
     * @param _msg
     *            Msg
     */
    void send(int _id, final Msg _msg);

    /**
     * Used to hook up with kernel to shutdown threads in network module
     */
    void shutdown();

    /**
     * start all p2p process
     */
    void run();

    void dropActive(Integer _nodeIdHash);

    List<Short> versions();

    int chainId();

    void errCheck(int nodeIdHashcode, String _displayId);
=======
	/**
	 * @return Map
	 */
	Map<Integer, INode> getActiveNodes();

	INodeMgr getNodeMgr();

	/**
	 * @param _hs
	 *            List<Handler>
	 */
	void register(final List<Handler> _hs);

	/**
	 * @return INode
	 */
	INode getRandom();

	/**
	 * @param _id
	 *            int
	 * @param _msg
	 *            Msg
	 */
	void send(int _id, final Msg _msg);

	/**
	 * Used to hook up with kernel to shutdown threads in network module
	 */
	void shutdown();

	/**
	 * start all p2p process
	 */
	void run();

	void dropActive(Integer _nodeIdHash);

	List<Short> versions();

	int chainId();

	void closeSocket(final SocketChannel _sc);

	boolean isShowLog();

>>>>>>> 806d8c08
}<|MERGE_RESOLUTION|>--- conflicted
+++ resolved
@@ -29,8 +29,6 @@
 import java.util.List;
 import java.util.Map;
 
-import org.aion.p2p.IP2pMgr;
-
 /**
  *
  * @author chris
@@ -38,51 +36,6 @@
  */
 public interface IP2pMgr {
 
-<<<<<<< HEAD
-    /**
-     * @return Map
-     */
-    Map<Integer, INode> getActiveNodes();
-    
-    INodeMgr getNodeMgr();
-
-    /**
-     * @param _hs
-     *            List<Handler>
-     */
-    void register(final List<Handler> _hs);
-
-    /**
-     * @return INode
-     */
-    INode getRandom();
-
-    /**
-     * @param _id
-     *            int
-     * @param _msg
-     *            Msg
-     */
-    void send(int _id, final Msg _msg);
-
-    /**
-     * Used to hook up with kernel to shutdown threads in network module
-     */
-    void shutdown();
-
-    /**
-     * start all p2p process
-     */
-    void run();
-
-    void dropActive(Integer _nodeIdHash);
-
-    List<Short> versions();
-
-    int chainId();
-
-    void errCheck(int nodeIdHashcode, String _displayId);
-=======
 	/**
 	 * @return Map
 	 */
@@ -129,5 +82,5 @@
 
 	boolean isShowLog();
 
->>>>>>> 806d8c08
+	void errCheck(int nodeIdHashcode, String _displayId);
 }