--- conflicted
+++ resolved
@@ -4,11 +4,7 @@
 
 Core to our hypothesis is the idea that many blockchains will be created to solve unique business challenges within unique industries. As such, the Aion network is designed to support custom blockchain architectures while providing a trustless mechanism for cross-chain interoperability. 
 
-<<<<<<< HEAD
-The [Aion White Papers](https://aion.network/developers/) provides more details regarding our design and project roadmap.
-=======
 The [Aion White Papers](https://aion.network/developers/#whitepapers) provides more details regarding our design and project roadmap. 
->>>>>>> abb60a36
 
 This repository contains the main kernel implementation and releases for the Aion network.
 
