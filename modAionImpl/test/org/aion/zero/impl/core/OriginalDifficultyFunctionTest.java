--- conflicted
+++ resolved
@@ -41,15 +41,10 @@
 import java.math.BigInteger;
 import java.util.Arrays;
 import java.util.Collection;
-<<<<<<< HEAD
 
 import org.aion.zero.api.BlockConstants;
 import org.aion.zero.types.A0BlockHeader;
 import org.junit.runner.RunWith;
-=======
-import org.aion.mcf.types.AbstractBlockHeader;
-import org.aion.zero.api.BlockConstants;
->>>>>>> 6984ff68
 import org.junit.Before;
 import org.junit.Test;
 import org.junit.runner.RunWith;
@@ -72,7 +67,6 @@
         }
     }
 
-<<<<<<< HEAD
     @Mock
     protected A0BlockHeader mockHeader;
 
@@ -82,14 +76,6 @@
     @Parameter
     public InputParameters inputParameters;
     
-=======
-    @Mock protected AbstractBlockHeader mockHeader;
-
-    @Mock protected AbstractBlockHeader parentMockHeader;
-
-    @Parameter public InputParameters inputParameters;
-
->>>>>>> 6984ff68
     @Parameter(1)
     public BigInteger expectedDifficulty;
 
