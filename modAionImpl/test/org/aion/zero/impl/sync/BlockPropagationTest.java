--- conflicted
+++ resolved
@@ -169,9 +169,6 @@
         }
 
         @Override
-<<<<<<< HEAD
-        public void closeSocket(final SocketChannel _sc, String _reason) { }
-=======
         public void closeSocket(SocketChannel _sc, String _reason) {}
 
         @Override
@@ -205,7 +202,6 @@
         @Override
         public int getSelfNetId() { throw new IllegalStateException("not implemented."); }
 
->>>>>>> 44667319
     }
 
     private static List<ECKey> generateDefaultAccounts() {
