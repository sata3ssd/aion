<<<<<<< HEAD
//package org.aion.zero.impl.sync;
//
//import org.aion.crypto.ECKey;
//import org.aion.crypto.ECKeyFac;
//import org.aion.crypto.HashUtil;
//import org.aion.p2p.*;
//import org.aion.zero.impl.StandaloneBlockchain;
//import org.aion.zero.impl.sync.handler.BlockPropagationHandler;
//import org.aion.zero.impl.types.AionBlock;
//import org.junit.Test;
//
//import java.math.BigInteger;
//import java.nio.channels.SocketChannel;
//import java.util.*;
//import java.util.concurrent.atomic.AtomicInteger;
//
//import static com.google.common.truth.Truth.assertThat;
//
///**
// * Unit tests for block propagation
// */
//public class BlockPropagationTest {
//
//    private static class NodeMock implements INode {
//
//        private final byte[] nodeId;
//        private final long latestBlockNumber;
//
//        public NodeMock(byte[] nodeId, long latestBlockNumber) {
//            this.nodeId = nodeId;
//            this.latestBlockNumber = latestBlockNumber;
//        }
//
//        @Override
//        public byte[] getId() {
//            return this.nodeId;
//        }
//
//        @Override
//        public int getIdHash() {
//            return Arrays.hashCode(nodeId);
//        }
//
//        @Override
//        public long getBestBlockNumber() {
//            return this.latestBlockNumber;
//        }
//
//        @Override
//        public BigInteger getTotalDifficulty() {
//            return BigInteger.ZERO;
//        }
//
//        @Override public void updateStatus(long _bestBlockNumber, byte[] _bestBlockHash,
//                BigInteger _totalDifficulty) {
//        }
//
//        @Override
//        public byte[] getIp() {
//            return new byte[0];
//        }
//
//        @Override
//        public String getIdShort() {
//            return null;
//        }
//
//        @Override
//        public String getIpStr() {
//            return null;
//        }
//
//        @Override
//        public int getPort() {
//            return 0;
//        }
//
//        @Override
//        public long getTimestamp() {
//            return 0;
//        }
//
//        @Override
//        public String getBinaryVersion() {
//            return "";
//        }
//    }
//
//    private static class P2pMock implements IP2pMgr {
//
//        private Map<Integer, INode> map;
//
//        public P2pMock(final Map<Integer, INode> map) {
//            this.map = map;
//        }
//
//        @Override
//        public Map<Integer, INode> getActiveNodes() {
//            return map;
//        }
//
//        @Override
//        public INodeMgr getNodeMgr() {
//            return null;
//        }
//
//        @Override
//        public void shutdown() {
//
//        }
//
//        @Override
//        public void run() {
//
//        }
//
//        @Override
//        public List<Short> versions() {
//            return new ArrayList<>();
//        }
//
//        @Override
//        public int chainId() {
//            return 0;
//        }
//
//        @Override
//        public void errCheck(int nodeIdHashcode, String _displayId) {
//
//        }
//
//        @Override
//        public void register(List<Handler> _hs) {
//
//        }
//
//        @Override
//        public INode getRandom() {
//            return null;
//        }
//
//        @Override
//        public void send(int _id, Msg _msg) {
//
//        }
//
//        @Override
//        public void dropActive(Integer hash) {
//        }
//
//        @Override
//        public boolean isShowLog() {
//            return false;
//        }
//
//        @Override
//        public void closeSocket(SocketChannel socket) {
//            // do nothing
//        }
//    }
//
//    private static List<ECKey> generateDefaultAccounts() {
//        List<ECKey> accs = new ArrayList<>();
//        for (int i = 0; i < 10; i++) {
//            accs.add(ECKeyFac.inst().create());
//        }
//        return accs;
//    }
//
//    /**
//     * Test that we don't propagate back to the sender
//     */
//    @Test
//    public void testBlockPropagationReceiver() {
//        List<ECKey> accounts = generateDefaultAccounts();
//
//        StandaloneBlockchain.Bundle bundle = new StandaloneBlockchain.Builder()
//                .withValidatorConfiguration("simple")
//                .withDefaultAccounts(accounts)
//                .build();
//
//        AionBlock block = bundle.bc.createNewBlock(bundle.bc.getGenesis(), Collections.EMPTY_LIST, true);
//        assertThat(block.getNumber()).isEqualTo(1);
//
//        byte[] sender = HashUtil.h256("node1".getBytes());
//        NodeMock senderMock = new NodeMock(sender, 1);
//
//        Map<Integer, INode> node = new HashMap<>();
//        node.put(1, senderMock);
//
//        P2pMock p2pMock = new P2pMock(node) {
//            @Override
//            public void send(int _nodeId, Msg _msg) {
//                throw new RuntimeException("should not have called send");
//            }
//        };
//
//        StandaloneBlockchain.Bundle anotherBundle = new StandaloneBlockchain.Builder()
//                .withValidatorConfiguration("simple")
//                .withDefaultAccounts(accounts)
//                .build();
//
//        BlockPropagationHandler handler = new BlockPropagationHandler(
//                1024,
//                anotherBundle.bc, // NOTE: not the same blockchain that generated the block
//                p2pMock,
//                anotherBundle.bc.getBlockHeaderValidator(), false);
//
//        assertThat(handler.processIncomingBlock(senderMock.getIdHash(), "test", block)).isEqualTo(BlockPropagationHandler.PropStatus.CONNECTED);
//    }
//
//    // given two peers, and one sends you a new block, propagate to the other
//    @Test
//    public void testPropagateBlockToPeer() {
//        List<ECKey> accounts = generateDefaultAccounts();
//
//        StandaloneBlockchain.Bundle bundle = new StandaloneBlockchain.Builder()
//                .withValidatorConfiguration("simple")
//                .withDefaultAccounts(accounts)
//                .build();
//
//        AionBlock block = bundle.bc.createNewBlock(bundle.bc.getGenesis(), Collections.EMPTY_LIST, true);
//        assertThat(block.getNumber()).isEqualTo(1);
//
//        byte[] sender = HashUtil.h256("node1".getBytes());
//        byte[] receiver = HashUtil.h256("receiver".getBytes());
//
//        NodeMock senderMock = new NodeMock(sender, 1);
//        NodeMock receiverMock = new NodeMock(receiver, 0);
//
//        Map<Integer, INode> node = new HashMap<>();
//        node.put(1, senderMock);
//        node.put(2, receiverMock);
//
//        AtomicInteger times = new AtomicInteger();
//        P2pMock p2pMock = new P2pMock(node) {
//            @Override
//            public void send(int _nodeId, Msg _msg) {
//                if (_nodeId != receiverMock.getIdHash())
//                    throw new RuntimeException("should only send to receiver");
//                times.getAndIncrement();
//            }
//        };
//
//        StandaloneBlockchain.Bundle anotherBundle = new StandaloneBlockchain.Builder()
//                .withValidatorConfiguration("simple")
//                .withDefaultAccounts(accounts)
//                .build();
//
//        assertThat(bundle.bc.genesis.getHash()).isEqualTo(anotherBundle.bc.genesis.getHash());
//        assertThat(block.getParentHash()).isEqualTo(bundle.bc.genesis.getHash());
//        assertThat(block.getParentHash()).isEqualTo(anotherBundle.bc.genesis.getHash());
//
//        AionBlock bestBlock = bundle.bc.getBestBlock();
//        assertThat(bestBlock.getHash()).isEqualTo(anotherBundle.bc.genesis.getHash());
//
//        BlockPropagationHandler handler = new BlockPropagationHandler(
//                1024,
//                anotherBundle.bc, // NOTE: not the same blockchain that generated the block
//                p2pMock,
//                anotherBundle.bc.getBlockHeaderValidator(), false);
//
//        // block is processed
//        assertThat(handler.processIncomingBlock(senderMock.getIdHash(), "test", block)).isEqualTo(BlockPropagationHandler.PropStatus.PROP_CONNECTED);
//        assertThat(times.get()).isEqualTo(1);
//    }
//
//    @Test
//    public void testIgnoreSameBlock() {
//        List<ECKey> accounts = generateDefaultAccounts();
//
//        StandaloneBlockchain.Bundle bundle = new StandaloneBlockchain.Builder()
//                .withValidatorConfiguration("simple")
//                .withDefaultAccounts(accounts)
//                .build();
//
//        AionBlock block = bundle.bc.createNewBlock(bundle.bc.getGenesis(), Collections.EMPTY_LIST, true);
//        assertThat(block.getNumber()).isEqualTo(1);
//
//        byte[] sender = HashUtil.h256("node1".getBytes());
//        byte[] receiver = HashUtil.h256("receiver".getBytes());
//
//        NodeMock senderMock = new NodeMock(sender, 1);
//        NodeMock receiverMock = new NodeMock(receiver, 0);
//
//        Map<Integer, INode> node = new HashMap<>();
//        node.put(1, senderMock);
//        node.put(2, receiverMock);
//
//        AtomicInteger times = new AtomicInteger();
//        P2pMock p2pMock = new P2pMock(node) {
//            @Override
//            public void send(int _nodeId, Msg _msg) {
//                if (_nodeId != receiverMock.getIdHash())
//                    throw new RuntimeException("should only send to receiver");
//                times.getAndIncrement();
//            }
//        };
//
//        StandaloneBlockchain.Bundle anotherBundle = new StandaloneBlockchain.Builder()
//                .withValidatorConfiguration("simple")
//                .withDefaultAccounts(accounts)
//                .build();
//
//        assertThat(bundle.bc.genesis.getHash()).isEqualTo(anotherBundle.bc.genesis.getHash());
//
//        BlockPropagationHandler handler = new BlockPropagationHandler(
//                1024,
//                anotherBundle.bc, // NOTE: not the same blockchain that generated the block
//                p2pMock,
//                anotherBundle.bc.getBlockHeaderValidator(), false);
//
//        // block is processed
//        assertThat(handler.processIncomingBlock(senderMock.getIdHash(), "test", block)).isEqualTo(BlockPropagationHandler.PropStatus.PROP_CONNECTED);
//        assertThat(handler.processIncomingBlock(senderMock.getIdHash(), "test", block)).isEqualTo(BlockPropagationHandler.PropStatus.DROPPED);
//        assertThat(times.get()).isEqualTo(1);
//    }
//
//    // this test scenario: we propagate a block out, and someone propagates back
//    @Test
//    public void testIgnoreSelfBlock() {
//        List<ECKey> accounts = generateDefaultAccounts();
//
//        StandaloneBlockchain.Bundle bundle = new StandaloneBlockchain.Builder()
//                .withValidatorConfiguration("simple")
//                .withDefaultAccounts(accounts)
//                .build();
//
//        AionBlock block = bundle.bc.createNewBlock(bundle.bc.getGenesis(), Collections.EMPTY_LIST, true);
//        assertThat(block.getNumber()).isEqualTo(1);
//
//        byte[] sender = HashUtil.h256("node1".getBytes());
//        NodeMock senderMock = new NodeMock(sender, 1);
//
//        Map<Integer, INode> node = new HashMap<>();
//        node.put(1, senderMock);
//
//        AtomicInteger sendCount = new AtomicInteger();
//        P2pMock p2pMock = new P2pMock(node) {
//            @Override
//            public void send(int _nodeId, Msg _msg) {
//                sendCount.getAndIncrement();
//            }
//        };
//
//        StandaloneBlockchain.Bundle anotherBundle = new StandaloneBlockchain.Builder()
//                .withValidatorConfiguration("simple")
//                .withDefaultAccounts(accounts)
//                .build();
//
//        BlockPropagationHandler handler = new BlockPropagationHandler(
//                1024,
//                anotherBundle.bc, // NOTE: not the same blockchain that generated the block
//                p2pMock,
//                anotherBundle.bc.getBlockHeaderValidator(), false);
//
//        // pretend that we propagate the new block
//        handler.propagateNewBlock(block); // send counter incremented
//
//        // recall that we're using another blockchain and faked the propagation
//        // so our blockchain should view this block as a new block
//        // therefore if the filter fails, this block will actually be CONNECTED
//        assertThat(handler.processIncomingBlock(senderMock.getIdHash(), "test", block)).isEqualTo(BlockPropagationHandler.PropStatus.DROPPED);
//
//        // we expect the counter to be incremented once (on propagation)
//        assertThat(sendCount.get()).isEqualTo(1);
//    }
//}
=======
package org.aion.zero.impl.sync;

import org.aion.crypto.ECKey;
import org.aion.crypto.ECKeyFac;
import org.aion.crypto.HashUtil;
import org.aion.p2p.*;
import org.aion.zero.impl.StandaloneBlockchain;
import org.aion.zero.impl.sync.handler.BlockPropagationHandler;
import org.aion.zero.impl.types.AionBlock;
import org.junit.Test;

import java.math.BigInteger;
import java.nio.channels.SocketChannel;
import java.util.*;
import java.util.concurrent.atomic.AtomicInteger;

import static com.google.common.truth.Truth.assertThat;

/**
 * Unit tests for block propagation
 */
public class BlockPropagationTest {

    private static class NodeMock implements INode {

        private final byte[] nodeId;
        private final long latestBlockNumber;

        public NodeMock(byte[] nodeId, long latestBlockNumber) {
            this.nodeId = nodeId;
            this.latestBlockNumber = latestBlockNumber;
        }

        @Override
        public byte[] getId() {
            return this.nodeId;
        }

        @Override
        public int getIdHash() {
            return Arrays.hashCode(nodeId);
        }

        @Override
        public long getBestBlockNumber() {
            return this.latestBlockNumber;
        }

        @Override
        public BigInteger getTotalDifficulty() {
            return BigInteger.ZERO;
        }

        @Override public void updateStatus(long _bestBlockNumber, byte[] _bestBlockHash,
                BigInteger _totalDifficulty) {
        }

        @Override
        public byte[] getIp() {
            return new byte[0];
        }

        @Override
        public String getIdShort() {
            return null;
        }

        @Override
        public String getIpStr() {
            return null;
        }

        @Override
        public int getPort() {
            return 0;
        }

        @Override
        public long getTimestamp() {
            return 0;
        }

        @Override
        public String getBinaryVersion() {
            return "";
        }
    }

    private static class P2pMock implements IP2pMgr {

        private Map<Integer, INode> map;

        public P2pMock(final Map<Integer, INode> map) {
            this.map = map;
        }

        @Override
        public Map<Integer, INode> getActiveNodes() {
            return map;
        }

        @Override
        public void shutdown() {

        }

        @Override
        public void run() {

        }

        @Override
        public List<Short> versions() {
            return new ArrayList<>();
        }

        @Override
        public int chainId() {
            return 0;
        }

        @Override
        public void errCheck(int nodeIdHashcode, String _displayId) {

        }

        @Override
        public void register(List<Handler> _hs) {

        }

        @Override
        public INode getRandom() {
            return null;
        }

        @Override
        public void send(int _id, Msg _msg) {

        }


        @Override
        public boolean isShowLog() {
            return false;
        }

        @Override
        public void closeSocket(SocketChannel _sc, String _reason) {
        }
    }

    private static List<ECKey> generateDefaultAccounts() {
        List<ECKey> accs = new ArrayList<>();
        for (int i = 0; i < 10; i++) {
            accs.add(ECKeyFac.inst().create());
        }
        return accs;
    }

    /**
     * Test that we don't propagate back to the sender
     */
    @Test
    public void testBlockPropagationReceiver() {
        List<ECKey> accounts = generateDefaultAccounts();

        StandaloneBlockchain.Bundle bundle = new StandaloneBlockchain.Builder()
                .withValidatorConfiguration("simple")
                .withDefaultAccounts(accounts)
                .build();

        AionBlock block = bundle.bc.createNewBlock(bundle.bc.getGenesis(), Collections.EMPTY_LIST, true);
        assertThat(block.getNumber()).isEqualTo(1);

        byte[] sender = HashUtil.h256("node1".getBytes());
        NodeMock senderMock = new NodeMock(sender, 1);

        Map<Integer, INode> node = new HashMap<>();
        node.put(1, senderMock);

        P2pMock p2pMock = new P2pMock(node) {
            @Override
            public void send(int _nodeId, Msg _msg) {
                throw new RuntimeException("should not have called send");
            }
        };

        StandaloneBlockchain.Bundle anotherBundle = new StandaloneBlockchain.Builder()
                .withValidatorConfiguration("simple")
                .withDefaultAccounts(accounts)
                .build();

        BlockPropagationHandler handler = new BlockPropagationHandler(
                1024,
                anotherBundle.bc, // NOTE: not the same blockchain that generated the block
                p2pMock,
                anotherBundle.bc.getBlockHeaderValidator(), false);

        assertThat(handler.processIncomingBlock(senderMock.getIdHash(), "test", block)).isEqualTo(BlockPropagationHandler.PropStatus.CONNECTED);
    }

    // given two peers, and one sends you a new block, propagate to the other
    @Test
    public void testPropagateBlockToPeer() {
        List<ECKey> accounts = generateDefaultAccounts();

        StandaloneBlockchain.Bundle bundle = new StandaloneBlockchain.Builder()
                .withValidatorConfiguration("simple")
                .withDefaultAccounts(accounts)
                .build();

        AionBlock block = bundle.bc.createNewBlock(bundle.bc.getGenesis(), Collections.EMPTY_LIST, true);
        assertThat(block.getNumber()).isEqualTo(1);

        byte[] sender = HashUtil.h256("node1".getBytes());
        byte[] receiver = HashUtil.h256("receiver".getBytes());

        NodeMock senderMock = new NodeMock(sender, 1);
        NodeMock receiverMock = new NodeMock(receiver, 0);

        Map<Integer, INode> node = new HashMap<>();
        node.put(1, senderMock);
        node.put(2, receiverMock);

        AtomicInteger times = new AtomicInteger();
        P2pMock p2pMock = new P2pMock(node) {
            @Override
            public void send(int _nodeId, Msg _msg) {
                if (_nodeId != receiverMock.getIdHash())
                    throw new RuntimeException("should only send to receiver");
                times.getAndIncrement();
            }
        };

        StandaloneBlockchain.Bundle anotherBundle = new StandaloneBlockchain.Builder()
                .withValidatorConfiguration("simple")
                .withDefaultAccounts(accounts)
                .build();

        assertThat(bundle.bc.genesis.getHash()).isEqualTo(anotherBundle.bc.genesis.getHash());
        assertThat(block.getParentHash()).isEqualTo(bundle.bc.genesis.getHash());
        assertThat(block.getParentHash()).isEqualTo(anotherBundle.bc.genesis.getHash());

        AionBlock bestBlock = bundle.bc.getBestBlock();
        assertThat(bestBlock.getHash()).isEqualTo(anotherBundle.bc.genesis.getHash());

        BlockPropagationHandler handler = new BlockPropagationHandler(
                1024,
                anotherBundle.bc, // NOTE: not the same blockchain that generated the block
                p2pMock,
                anotherBundle.bc.getBlockHeaderValidator(), false);

        // block is processed
        assertThat(handler.processIncomingBlock(senderMock.getIdHash(), "test", block)).isEqualTo(BlockPropagationHandler.PropStatus.PROP_CONNECTED);
        assertThat(times.get()).isEqualTo(1);
    }

    @Test
    public void testIgnoreSameBlock() {
        List<ECKey> accounts = generateDefaultAccounts();

        StandaloneBlockchain.Bundle bundle = new StandaloneBlockchain.Builder()
                .withValidatorConfiguration("simple")
                .withDefaultAccounts(accounts)
                .build();

        AionBlock block = bundle.bc.createNewBlock(bundle.bc.getGenesis(), Collections.EMPTY_LIST, true);
        assertThat(block.getNumber()).isEqualTo(1);

        byte[] sender = HashUtil.h256("node1".getBytes());
        byte[] receiver = HashUtil.h256("receiver".getBytes());

        NodeMock senderMock = new NodeMock(sender, 1);
        NodeMock receiverMock = new NodeMock(receiver, 0);

        Map<Integer, INode> node = new HashMap<>();
        node.put(1, senderMock);
        node.put(2, receiverMock);

        AtomicInteger times = new AtomicInteger();
        P2pMock p2pMock = new P2pMock(node) {
            @Override
            public void send(int _nodeId, Msg _msg) {
                if (_nodeId != receiverMock.getIdHash())
                    throw new RuntimeException("should only send to receiver");
                times.getAndIncrement();
            }
        };

        StandaloneBlockchain.Bundle anotherBundle = new StandaloneBlockchain.Builder()
                .withValidatorConfiguration("simple")
                .withDefaultAccounts(accounts)
                .build();

        assertThat(bundle.bc.genesis.getHash()).isEqualTo(anotherBundle.bc.genesis.getHash());

        BlockPropagationHandler handler = new BlockPropagationHandler(
                1024,
                anotherBundle.bc, // NOTE: not the same blockchain that generated the block
                p2pMock,
                anotherBundle.bc.getBlockHeaderValidator(), false);

        // block is processed
        assertThat(handler.processIncomingBlock(senderMock.getIdHash(), "test", block)).isEqualTo(BlockPropagationHandler.PropStatus.PROP_CONNECTED);
        assertThat(handler.processIncomingBlock(senderMock.getIdHash(), "test", block)).isEqualTo(BlockPropagationHandler.PropStatus.DROPPED);
        assertThat(times.get()).isEqualTo(1);
    }

    // this test scenario: we propagate a block out, and someone propagates back
    @Test
    public void testIgnoreSelfBlock() {
        List<ECKey> accounts = generateDefaultAccounts();

        StandaloneBlockchain.Bundle bundle = new StandaloneBlockchain.Builder()
                .withValidatorConfiguration("simple")
                .withDefaultAccounts(accounts)
                .build();

        AionBlock block = bundle.bc.createNewBlock(bundle.bc.getGenesis(), Collections.EMPTY_LIST, true);
        assertThat(block.getNumber()).isEqualTo(1);

        byte[] sender = HashUtil.h256("node1".getBytes());
        NodeMock senderMock = new NodeMock(sender, 1);

        Map<Integer, INode> node = new HashMap<>();
        node.put(1, senderMock);

        AtomicInteger sendCount = new AtomicInteger();
        P2pMock p2pMock = new P2pMock(node) {
            @Override
            public void send(int _nodeId, Msg _msg) {
                sendCount.getAndIncrement();
            }
        };

        StandaloneBlockchain.Bundle anotherBundle = new StandaloneBlockchain.Builder()
                .withValidatorConfiguration("simple")
                .withDefaultAccounts(accounts)
                .build();

        BlockPropagationHandler handler = new BlockPropagationHandler(
                1024,
                anotherBundle.bc, // NOTE: not the same blockchain that generated the block
                p2pMock,
                anotherBundle.bc.getBlockHeaderValidator(), false);

        // pretend that we propagate the new block
        handler.propagateNewBlock(block); // send counter incremented

        // recall that we're using another blockchain and faked the propagation
        // so our blockchain should view this block as a new block
        // therefore if the filter fails, this block will actually be CONNECTED
        assertThat(handler.processIncomingBlock(senderMock.getIdHash(), "test", block)).isEqualTo(BlockPropagationHandler.PropStatus.DROPPED);

        // we expect the counter to be incremented once (on propagation)
        assertThat(sendCount.get()).isEqualTo(1);
    }
}
>>>>>>> 62da70e7
<|MERGE_RESOLUTION|>--- conflicted
+++ resolved
@@ -1,373 +1,3 @@
-<<<<<<< HEAD
-//package org.aion.zero.impl.sync;
-//
-//import org.aion.crypto.ECKey;
-//import org.aion.crypto.ECKeyFac;
-//import org.aion.crypto.HashUtil;
-//import org.aion.p2p.*;
-//import org.aion.zero.impl.StandaloneBlockchain;
-//import org.aion.zero.impl.sync.handler.BlockPropagationHandler;
-//import org.aion.zero.impl.types.AionBlock;
-//import org.junit.Test;
-//
-//import java.math.BigInteger;
-//import java.nio.channels.SocketChannel;
-//import java.util.*;
-//import java.util.concurrent.atomic.AtomicInteger;
-//
-//import static com.google.common.truth.Truth.assertThat;
-//
-///**
-// * Unit tests for block propagation
-// */
-//public class BlockPropagationTest {
-//
-//    private static class NodeMock implements INode {
-//
-//        private final byte[] nodeId;
-//        private final long latestBlockNumber;
-//
-//        public NodeMock(byte[] nodeId, long latestBlockNumber) {
-//            this.nodeId = nodeId;
-//            this.latestBlockNumber = latestBlockNumber;
-//        }
-//
-//        @Override
-//        public byte[] getId() {
-//            return this.nodeId;
-//        }
-//
-//        @Override
-//        public int getIdHash() {
-//            return Arrays.hashCode(nodeId);
-//        }
-//
-//        @Override
-//        public long getBestBlockNumber() {
-//            return this.latestBlockNumber;
-//        }
-//
-//        @Override
-//        public BigInteger getTotalDifficulty() {
-//            return BigInteger.ZERO;
-//        }
-//
-//        @Override public void updateStatus(long _bestBlockNumber, byte[] _bestBlockHash,
-//                BigInteger _totalDifficulty) {
-//        }
-//
-//        @Override
-//        public byte[] getIp() {
-//            return new byte[0];
-//        }
-//
-//        @Override
-//        public String getIdShort() {
-//            return null;
-//        }
-//
-//        @Override
-//        public String getIpStr() {
-//            return null;
-//        }
-//
-//        @Override
-//        public int getPort() {
-//            return 0;
-//        }
-//
-//        @Override
-//        public long getTimestamp() {
-//            return 0;
-//        }
-//
-//        @Override
-//        public String getBinaryVersion() {
-//            return "";
-//        }
-//    }
-//
-//    private static class P2pMock implements IP2pMgr {
-//
-//        private Map<Integer, INode> map;
-//
-//        public P2pMock(final Map<Integer, INode> map) {
-//            this.map = map;
-//        }
-//
-//        @Override
-//        public Map<Integer, INode> getActiveNodes() {
-//            return map;
-//        }
-//
-//        @Override
-//        public INodeMgr getNodeMgr() {
-//            return null;
-//        }
-//
-//        @Override
-//        public void shutdown() {
-//
-//        }
-//
-//        @Override
-//        public void run() {
-//
-//        }
-//
-//        @Override
-//        public List<Short> versions() {
-//            return new ArrayList<>();
-//        }
-//
-//        @Override
-//        public int chainId() {
-//            return 0;
-//        }
-//
-//        @Override
-//        public void errCheck(int nodeIdHashcode, String _displayId) {
-//
-//        }
-//
-//        @Override
-//        public void register(List<Handler> _hs) {
-//
-//        }
-//
-//        @Override
-//        public INode getRandom() {
-//            return null;
-//        }
-//
-//        @Override
-//        public void send(int _id, Msg _msg) {
-//
-//        }
-//
-//        @Override
-//        public void dropActive(Integer hash) {
-//        }
-//
-//        @Override
-//        public boolean isShowLog() {
-//            return false;
-//        }
-//
-//        @Override
-//        public void closeSocket(SocketChannel socket) {
-//            // do nothing
-//        }
-//    }
-//
-//    private static List<ECKey> generateDefaultAccounts() {
-//        List<ECKey> accs = new ArrayList<>();
-//        for (int i = 0; i < 10; i++) {
-//            accs.add(ECKeyFac.inst().create());
-//        }
-//        return accs;
-//    }
-//
-//    /**
-//     * Test that we don't propagate back to the sender
-//     */
-//    @Test
-//    public void testBlockPropagationReceiver() {
-//        List<ECKey> accounts = generateDefaultAccounts();
-//
-//        StandaloneBlockchain.Bundle bundle = new StandaloneBlockchain.Builder()
-//                .withValidatorConfiguration("simple")
-//                .withDefaultAccounts(accounts)
-//                .build();
-//
-//        AionBlock block = bundle.bc.createNewBlock(bundle.bc.getGenesis(), Collections.EMPTY_LIST, true);
-//        assertThat(block.getNumber()).isEqualTo(1);
-//
-//        byte[] sender = HashUtil.h256("node1".getBytes());
-//        NodeMock senderMock = new NodeMock(sender, 1);
-//
-//        Map<Integer, INode> node = new HashMap<>();
-//        node.put(1, senderMock);
-//
-//        P2pMock p2pMock = new P2pMock(node) {
-//            @Override
-//            public void send(int _nodeId, Msg _msg) {
-//                throw new RuntimeException("should not have called send");
-//            }
-//        };
-//
-//        StandaloneBlockchain.Bundle anotherBundle = new StandaloneBlockchain.Builder()
-//                .withValidatorConfiguration("simple")
-//                .withDefaultAccounts(accounts)
-//                .build();
-//
-//        BlockPropagationHandler handler = new BlockPropagationHandler(
-//                1024,
-//                anotherBundle.bc, // NOTE: not the same blockchain that generated the block
-//                p2pMock,
-//                anotherBundle.bc.getBlockHeaderValidator(), false);
-//
-//        assertThat(handler.processIncomingBlock(senderMock.getIdHash(), "test", block)).isEqualTo(BlockPropagationHandler.PropStatus.CONNECTED);
-//    }
-//
-//    // given two peers, and one sends you a new block, propagate to the other
-//    @Test
-//    public void testPropagateBlockToPeer() {
-//        List<ECKey> accounts = generateDefaultAccounts();
-//
-//        StandaloneBlockchain.Bundle bundle = new StandaloneBlockchain.Builder()
-//                .withValidatorConfiguration("simple")
-//                .withDefaultAccounts(accounts)
-//                .build();
-//
-//        AionBlock block = bundle.bc.createNewBlock(bundle.bc.getGenesis(), Collections.EMPTY_LIST, true);
-//        assertThat(block.getNumber()).isEqualTo(1);
-//
-//        byte[] sender = HashUtil.h256("node1".getBytes());
-//        byte[] receiver = HashUtil.h256("receiver".getBytes());
-//
-//        NodeMock senderMock = new NodeMock(sender, 1);
-//        NodeMock receiverMock = new NodeMock(receiver, 0);
-//
-//        Map<Integer, INode> node = new HashMap<>();
-//        node.put(1, senderMock);
-//        node.put(2, receiverMock);
-//
-//        AtomicInteger times = new AtomicInteger();
-//        P2pMock p2pMock = new P2pMock(node) {
-//            @Override
-//            public void send(int _nodeId, Msg _msg) {
-//                if (_nodeId != receiverMock.getIdHash())
-//                    throw new RuntimeException("should only send to receiver");
-//                times.getAndIncrement();
-//            }
-//        };
-//
-//        StandaloneBlockchain.Bundle anotherBundle = new StandaloneBlockchain.Builder()
-//                .withValidatorConfiguration("simple")
-//                .withDefaultAccounts(accounts)
-//                .build();
-//
-//        assertThat(bundle.bc.genesis.getHash()).isEqualTo(anotherBundle.bc.genesis.getHash());
-//        assertThat(block.getParentHash()).isEqualTo(bundle.bc.genesis.getHash());
-//        assertThat(block.getParentHash()).isEqualTo(anotherBundle.bc.genesis.getHash());
-//
-//        AionBlock bestBlock = bundle.bc.getBestBlock();
-//        assertThat(bestBlock.getHash()).isEqualTo(anotherBundle.bc.genesis.getHash());
-//
-//        BlockPropagationHandler handler = new BlockPropagationHandler(
-//                1024,
-//                anotherBundle.bc, // NOTE: not the same blockchain that generated the block
-//                p2pMock,
-//                anotherBundle.bc.getBlockHeaderValidator(), false);
-//
-//        // block is processed
-//        assertThat(handler.processIncomingBlock(senderMock.getIdHash(), "test", block)).isEqualTo(BlockPropagationHandler.PropStatus.PROP_CONNECTED);
-//        assertThat(times.get()).isEqualTo(1);
-//    }
-//
-//    @Test
-//    public void testIgnoreSameBlock() {
-//        List<ECKey> accounts = generateDefaultAccounts();
-//
-//        StandaloneBlockchain.Bundle bundle = new StandaloneBlockchain.Builder()
-//                .withValidatorConfiguration("simple")
-//                .withDefaultAccounts(accounts)
-//                .build();
-//
-//        AionBlock block = bundle.bc.createNewBlock(bundle.bc.getGenesis(), Collections.EMPTY_LIST, true);
-//        assertThat(block.getNumber()).isEqualTo(1);
-//
-//        byte[] sender = HashUtil.h256("node1".getBytes());
-//        byte[] receiver = HashUtil.h256("receiver".getBytes());
-//
-//        NodeMock senderMock = new NodeMock(sender, 1);
-//        NodeMock receiverMock = new NodeMock(receiver, 0);
-//
-//        Map<Integer, INode> node = new HashMap<>();
-//        node.put(1, senderMock);
-//        node.put(2, receiverMock);
-//
-//        AtomicInteger times = new AtomicInteger();
-//        P2pMock p2pMock = new P2pMock(node) {
-//            @Override
-//            public void send(int _nodeId, Msg _msg) {
-//                if (_nodeId != receiverMock.getIdHash())
-//                    throw new RuntimeException("should only send to receiver");
-//                times.getAndIncrement();
-//            }
-//        };
-//
-//        StandaloneBlockchain.Bundle anotherBundle = new StandaloneBlockchain.Builder()
-//                .withValidatorConfiguration("simple")
-//                .withDefaultAccounts(accounts)
-//                .build();
-//
-//        assertThat(bundle.bc.genesis.getHash()).isEqualTo(anotherBundle.bc.genesis.getHash());
-//
-//        BlockPropagationHandler handler = new BlockPropagationHandler(
-//                1024,
-//                anotherBundle.bc, // NOTE: not the same blockchain that generated the block
-//                p2pMock,
-//                anotherBundle.bc.getBlockHeaderValidator(), false);
-//
-//        // block is processed
-//        assertThat(handler.processIncomingBlock(senderMock.getIdHash(), "test", block)).isEqualTo(BlockPropagationHandler.PropStatus.PROP_CONNECTED);
-//        assertThat(handler.processIncomingBlock(senderMock.getIdHash(), "test", block)).isEqualTo(BlockPropagationHandler.PropStatus.DROPPED);
-//        assertThat(times.get()).isEqualTo(1);
-//    }
-//
-//    // this test scenario: we propagate a block out, and someone propagates back
-//    @Test
-//    public void testIgnoreSelfBlock() {
-//        List<ECKey> accounts = generateDefaultAccounts();
-//
-//        StandaloneBlockchain.Bundle bundle = new StandaloneBlockchain.Builder()
-//                .withValidatorConfiguration("simple")
-//                .withDefaultAccounts(accounts)
-//                .build();
-//
-//        AionBlock block = bundle.bc.createNewBlock(bundle.bc.getGenesis(), Collections.EMPTY_LIST, true);
-//        assertThat(block.getNumber()).isEqualTo(1);
-//
-//        byte[] sender = HashUtil.h256("node1".getBytes());
-//        NodeMock senderMock = new NodeMock(sender, 1);
-//
-//        Map<Integer, INode> node = new HashMap<>();
-//        node.put(1, senderMock);
-//
-//        AtomicInteger sendCount = new AtomicInteger();
-//        P2pMock p2pMock = new P2pMock(node) {
-//            @Override
-//            public void send(int _nodeId, Msg _msg) {
-//                sendCount.getAndIncrement();
-//            }
-//        };
-//
-//        StandaloneBlockchain.Bundle anotherBundle = new StandaloneBlockchain.Builder()
-//                .withValidatorConfiguration("simple")
-//                .withDefaultAccounts(accounts)
-//                .build();
-//
-//        BlockPropagationHandler handler = new BlockPropagationHandler(
-//                1024,
-//                anotherBundle.bc, // NOTE: not the same blockchain that generated the block
-//                p2pMock,
-//                anotherBundle.bc.getBlockHeaderValidator(), false);
-//
-//        // pretend that we propagate the new block
-//        handler.propagateNewBlock(block); // send counter incremented
-//
-//        // recall that we're using another blockchain and faked the propagation
-//        // so our blockchain should view this block as a new block
-//        // therefore if the filter fails, this block will actually be CONNECTED
-//        assertThat(handler.processIncomingBlock(senderMock.getIdHash(), "test", block)).isEqualTo(BlockPropagationHandler.PropStatus.DROPPED);
-//
-//        // we expect the counter to be incremented once (on propagation)
-//        assertThat(sendCount.get()).isEqualTo(1);
-//    }
-//}
-=======
 package org.aion.zero.impl.sync;
 
 import org.aion.crypto.ECKey;
@@ -726,5 +356,4 @@
         // we expect the counter to be incremented once (on propagation)
         assertThat(sendCount.get()).isEqualTo(1);
     }
-}
->>>>>>> 62da70e7
+}