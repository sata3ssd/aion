/*
 * Copyright (c) 2017-2018 Aion foundation.
 *
 * This file is part of the aion network project.
 *
 * The aion network project is free software: you can redistribute it
 * and/or modify it under the terms of the GNU General Public License
 * as published by the Free Software Foundation, either version 3 of
 * the License, or any later version.
 *
 * The aion network project is distributed in the hope that it will
 * be useful, but WITHOUT ANY WARRANTY; without even the implied
 * warranty of MERCHANTABILITY or FITNESS FOR A PARTICULAR PURPOSE.
 * See the GNU General Public License for more details.
 *
 * You should have received a copy of the GNU General Public License
 * along with the aion network project source files.
 * If not, see <https://www.gnu.org/licenses/>.
 *
 * Contributors to the aion source files in decreasing order of code volume:
 *
 * Aion foundation.
 *
 */

package org.aion.zero.impl.config;

import java.io.*;

import java.util.ArrayList;
import java.util.List;
import java.util.UUID;
import javax.xml.stream.*;

import com.google.common.base.Objects;
import org.aion.mcf.config.*;
import org.aion.zero.exceptions.HeaderStructureException;
import org.aion.zero.impl.AionGenesis;
import org.aion.zero.impl.GenesisBlockLoader;

/**
 * @author chris
 */
public final class CfgAion extends Cfg {

    private static String NETWORK = "mainnet";

    private static String CONF_FILE_PATH = BASE_PATH + "/config/" + NETWORK + "/config.xml";

    private static String GENESIS_FILE_PATH = BASE_PATH + "/config/" + NETWORK + "/genesis.json";

    protected AionGenesis genesis;

    protected static final int N = 210;

    private static final int K = 9;

    private static final String NODE_ID_PLACEHOLDER = "[NODE-ID-PLACEHOLDER]";

    public CfgAion() {
        this.mode = "aion";
        this.id = UUID.randomUUID().toString();
        this.net = new CfgNet();
        this.consensus = new CfgConsensusPow();
        this.sync = new CfgSync();
        this.api = new CfgApi();
        this.db = new CfgDb();
        this.log = new CfgLog();
        this.tx = new CfgTx();
        this.reports = new CfgReports();
        this.gui = new CfgGui();
    }

    private static class CfgAionHolder {
        private static CfgAion inst = new CfgAion();
    }

    public static CfgAion inst() {
        return CfgAionHolder.inst;
    }

    public static void setInst(CfgAion cfgAion) {
        CfgAionHolder.inst = cfgAion;
    }

    @Override
    public void setGenesis() {
        try {
            this.genesis = GenesisBlockLoader.loadJSON(GENESIS_FILE_PATH);
        } catch (IOException | HeaderStructureException e) {
            System.out.println(String.format("Genesis load exception %s", e.getMessage()));
            System.out.println("defaulting to default AionGenesis configuration");
            try {
                this.genesis = (new AionGenesis.Builder()).build();
            } catch (HeaderStructureException e2) {
                // if this fails, it means our DEFAULT genesis violates header rules
                // this is catastrophic
                throw new RuntimeException(e2);
            }
        }
    }

    public void setGenesis(AionGenesis genesis) {
        this.genesis = genesis;
    }

    public CfgConsensusPow getConsensus() {
        return (CfgConsensusPow) this.consensus;
    }

    public synchronized AionGenesis getGenesis() {
        if (this.genesis == null)
            setGenesis();
        return this.genesis;
    }

    public static int getN() {
        return N;
    }

    public static int getK() {
        return K;
    }

    private void closeFileInputStream(final FileInputStream fis){
        if (fis != null) {
            try {
                fis.close();
            } catch (IOException e) {
                System.out.println("<error on-close-file-input-stream>");
                System.exit(1);
            }
        }
    }

    public void dbFromXML() {
        File cfgFile = new File(CONF_FILE_PATH);
        XMLInputFactory input = XMLInputFactory.newInstance();
        FileInputStream fis = null;
        try {
            fis = new FileInputStream(cfgFile);
            XMLStreamReader sr = input.createXMLStreamReader(fis);
            loop: while (sr.hasNext()) {
                int eventType = sr.next();
                switch (eventType) {
                case XMLStreamReader.START_ELEMENT:
                    String elementName = sr.getLocalName().toLowerCase();
                    switch (elementName) {
                    case "db":
                        this.db.fromXML(sr);
                        break;
                    default:
                        skipElement(sr);
                        break;
                    }
                    break;
                case XMLStreamReader.END_ELEMENT:
                    if (sr.getLocalName().toLowerCase().equals("aion"))
                        break loop;
                    else
                        break;
                }
            }
        } catch (Exception e) {
            System.out.println("<error on-parsing-config-xml msg=" + e.getLocalizedMessage() + ">");
            System.exit(1);
        } finally {
            closeFileInputStream(fis);
        }
    }

    public boolean fromXML(final XMLStreamReader sr) throws XMLStreamException {
        boolean shouldWriteBackToFile = false;
        loop: while (sr.hasNext()) {
            int eventType = sr.next();
            switch (eventType) {
                case XMLStreamReader.START_ELEMENT:
                    String elementName = sr.getLocalName().toLowerCase();
                    switch (elementName) {
                    case "id":
                        String nodeId = readValue(sr);
                        if(NODE_ID_PLACEHOLDER.equals(nodeId)) {
                            this.id = UUID.randomUUID().toString();
                            shouldWriteBackToFile = true;
                        } else {
                            this.id = nodeId;
                        }
                        break;
                    case "mode":
                        this.mode = readValue(sr);
                        break;
                    case "api":
                        this.api.fromXML(sr);
                        break;
                    case "net":
                        this.net.fromXML(sr);
                        break;
                    case "sync":
                        this.sync.fromXML(sr);
                        break;
                    case "consensus":
                        this.consensus.fromXML(sr);
                        break;
                    case "db":
                        this.db.fromXML(sr);
                        break;
                    case "log":
                        this.log.fromXML(sr);
                        break;
                    case "tx":
                        this.tx.fromXML(sr);
                        break;
                    case "reports":
                        this.reports.fromXML(sr);
                        break;
                    case "gui":
                        this.gui.fromXML(sr);
                        break;
                    default:
                        skipElement(sr);
                        break;
                    }
                    break;
                case XMLStreamReader.END_ELEMENT:
                    if (sr.getLocalName().toLowerCase().equals("aion"))
                        break loop;
                    else
                        break;
            }
        }
        return shouldWriteBackToFile;
    }

    @Override
    public boolean fromXML() {
        boolean shouldWriteBackToFile = false;
        File cfgFile = new File(CONF_FILE_PATH);
        if(!cfgFile.exists())
            return false;
        XMLInputFactory input = XMLInputFactory.newInstance();
        FileInputStream fis;
        try {
            fis = new FileInputStream(cfgFile);
            XMLStreamReader sr = input.createXMLStreamReader(fis);
            shouldWriteBackToFile = fromXML(sr);
            closeFileInputStream(fis);
        } catch (Exception e) {
            System.out.println("<error on-parsing-config-xml msg=" + e.getLocalizedMessage() + ">");
            System.exit(1);
        }
        return shouldWriteBackToFile;
    }

    @Override
    public void toXML(final String[] args) {
        if (args != null) {
            boolean override = false;
            for (String arg : args) {
                arg = arg.toLowerCase();
                if (arg.startsWith("--id=")) {
                    override = true;
                    String id = arg.replace("--id=", "");
                    try {
                        UUID uuid = UUID.fromString(id);
                        this.id = uuid.toString();
                    } catch (IllegalArgumentException exception) {
                        System.out.println("<invalid-id-arg id=" + id + ">");
                    }
                }
                if (arg.startsWith("--nodes=")) {
                    override = true;
                    String[] subArgsArr = arg.replace("--nodes=", "").split(",");
                    if (subArgsArr.length > 0) {
                        List<String> _nodes = new ArrayList<>();
                        for (String subArg : subArgsArr) {
                            if (!subArg.equals(""))
                                _nodes.add(subArg);
                        }
                        this.getNet().setNodes(_nodes.toArray(new String[0]));
                    }
                }
                if (arg.startsWith("--p2p=")) {
                    override = true;
                    String[] subArgsArr = arg.replace("--p2p=", "").split(",");
                    if (subArgsArr.length == 2) {
                        this.getNet().getP2p().setIp(subArgsArr[0]);
                        this.getNet().getP2p().setPort(Integer.parseInt(subArgsArr[1]));
                    }
                }
                if (arg.startsWith("--log=")) {
                    override = true;
                    String subArgs = arg.replace("--log=", "");
                    String[] subArgsArr = subArgs.split(",");
                    for (int i1 = 0, max1 = subArgsArr.length; i1 < max1; i1++) {
                        if ((i1 + 1) < max1) {
                            String _module = subArgsArr[i1].toUpperCase();
                            String _level = subArgsArr[++i1].toUpperCase();
                            this.log.getModules().put(_module, _level);
                        }
                    }
                }
            }
            if (override)
                System.out.println("Config Override");
        }

        XMLOutputFactory output = XMLOutputFactory.newInstance();
        output.setProperty("escapeCharacters", false);
        XMLStreamWriter sw = null;

        try {

            sw = output.createXMLStreamWriter(new FileWriter(CONF_FILE_PATH));
            sw.writeStartDocument("utf-8", "1.0");
            sw.writeCharacters("\r\n");
            sw.writeStartElement("aion");

            sw.writeCharacters("\r\n\t");
            sw.writeStartElement("mode");
            sw.writeCharacters(this.getMode());
            sw.writeEndElement();

            sw.writeCharacters("\r\n\t");
            sw.writeStartElement("id");
            sw.writeCharacters(this.getId());
            sw.writeEndElement();

            sw.writeCharacters(this.getApi().toXML());
            sw.writeCharacters(this.getNet().toXML());
            sw.writeCharacters(this.getSync().toXML());
            sw.writeCharacters(this.getConsensus().toXML());
            sw.writeCharacters(this.getDb().toXML());
            sw.writeCharacters(this.getLog().toXML());
            sw.writeCharacters(this.getTx().toXML());
            sw.writeCharacters(this.getReports().toXML());
            sw.writeCharacters(this.getGui().toXML());

            sw.writeCharacters("\r\n");
            sw.writeEndElement();
            sw.flush();
            sw.close();
        } catch (Exception e) {
            e.printStackTrace();
            System.out.println("<error on-write-config-xml-to-file>");
            System.exit(1);
        } finally {
            if (sw != null) {
                try {
                    sw.close();
                } catch (XMLStreamException e) {
                    System.out.println("<error on-close-stream-writer>");
                    System.exit(1);
                }
            }
        }
    }

<<<<<<< HEAD
    public static String getNetwork() {
        return NETWORK;
    }
    public static String getConfFilePath() { return CONF_FILE_PATH; }
    public static String getGenesisFilePath() { return GENESIS_FILE_PATH; }

    public static void setNetwork(String value) {
        NETWORK = value;
    }
    public static void setConfFilePath (String value) {
        CONF_FILE_PATH = value;
    }
    public static void setGenesisFilePath (String value) {
        GENESIS_FILE_PATH = value;
    }

=======
    @Override
    public boolean equals(Object o) {
        if (this == o) return true;
        if (o == null || getClass() != o.getClass()) return false;
        CfgAion cfgAion = (CfgAion) o;
        return Objects.equal(genesis, cfgAion.genesis);
    }

    @Override
    public int hashCode() {
        return Objects.hashCode(genesis);
    }
>>>>>>> 63237caa
}<|MERGE_RESOLUTION|>--- conflicted
+++ resolved
@@ -355,7 +355,6 @@
         }
     }
 
-<<<<<<< HEAD
     public static String getNetwork() {
         return NETWORK;
     }
@@ -371,8 +370,7 @@
     public static void setGenesisFilePath (String value) {
         GENESIS_FILE_PATH = value;
     }
-
-=======
+  
     @Override
     public boolean equals(Object o) {
         if (this == o) return true;
@@ -385,5 +383,4 @@
     public int hashCode() {
         return Objects.hashCode(genesis);
     }
->>>>>>> 63237caa
 }