--- conflicted
+++ resolved
@@ -109,15 +109,7 @@
 
         // repository singleton instance
         private static final AionRepositoryImpl inst =
-<<<<<<< HEAD
                 new AionRepositoryImpl(getRepoConfig(config));
-=======
-                new AionRepositoryImpl(
-                        new RepositoryConfig(
-                                config.getDatabasePath(),
-                                ContractDetailsAion.getInstance(),
-                                config.getDb()));
->>>>>>> a8d16f3e
     }
 
     public static AionRepositoryImpl inst() {
