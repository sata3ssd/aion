/*******************************************************************************
 * Copyright (c) 2017-2018 Aion foundation.
 *
 *     This file is part of the aion network project.
 *
 *     The aion network project is free software: you can redistribute it
 *     and/or modify it under the terms of the GNU General Public License
 *     as published by the Free Software Foundation, either version 3 of
 *     the License, or any later version.
 *
 *     The aion network project is distributed in the hope that it will
 *     be useful, but WITHOUT ANY WARRANTY; without even the implied
 *     warranty of MERCHANTABILITY or FITNESS FOR A PARTICULAR PURPOSE.
 *     See the GNU General Public License for more details.
 *
 *     You should have received a copy of the GNU General Public License
 *     along with the aion network project source files.
 *     If not, see <https://www.gnu.org/licenses/>.
 *
 * Contributors:
 *     Aion foundation.
 *
 ******************************************************************************/

package org.aion.zero.impl.db;

import org.aion.base.db.*;
import org.aion.base.type.Address;
import org.aion.base.util.Hex;
import org.aion.mcf.core.AccountState;
import org.aion.mcf.db.AbstractRepository;
import org.aion.mcf.db.ContractDetailsCacheImpl;
import org.aion.mcf.db.TransactionStore;
import org.aion.mcf.trie.SecureTrie;
import org.aion.mcf.trie.Trie;
import org.aion.mcf.vm.types.DataWord;
import org.aion.zero.db.AionRepositoryCache;
import org.aion.zero.impl.config.CfgAion;
import org.aion.zero.impl.types.AionBlock;
import org.aion.zero.impl.types.AionTxInfo;
import org.aion.zero.types.A0BlockHeader;
import org.aion.zero.types.AionTransaction;
import org.aion.zero.types.AionTxReceipt;

import java.io.File;
import java.math.BigInteger;
import java.util.*;

import static org.aion.base.util.ByteUtil.EMPTY_BYTE_ARRAY;
import static org.aion.crypto.HashUtil.EMPTY_TRIE_HASH;

/**
 * Has direct database connection.
 */
public class AionRepositoryImpl extends AbstractRepository<AionBlock, A0BlockHeader, AionBlockStore> {

    private TransactionStore<AionTransaction, AionTxReceipt, AionTxInfo> transactionStore;

    /**
     * used by getSnapShotTo
     *
     * @ATTENTION: when do snap shot, another instance will be created. Make
     *         sure it is used only by getSnapShotTo
     */
    protected AionRepositoryImpl() {
    }

    protected AionRepositoryImpl(IRepositoryConfig repoConfig) {
        this.cfg = repoConfig;
        init();
    }

    private static class AionRepositoryImplHolder {
        // configuration
        private static CfgAion config = CfgAion.inst();
        // repository singleton instance
        private final static AionRepositoryImpl inst = new AionRepositoryImpl(
                new RepositoryConfig(new File(config.getBasePath(), config.getDb().getPath()).getAbsolutePath(),
                                     -1,
                                     ContractDetailsAion.getInstance(),
                                     config.getDb()));
    }

    public static AionRepositoryImpl inst() {
        return AionRepositoryImplHolder.inst;
    }

    public static AionRepositoryImpl createForTesting(IRepositoryConfig repoConfig) {
        return new AionRepositoryImpl(repoConfig);
    }

    private void init() {
        try {
            initializeDatabasesAndCaches();

            // Setup the cache for transaction data source.
            this.transactionStore = new TransactionStore<>(transactionDatabase,
                    AionTransactionStoreSerializer.serializer);

            // Setup block store.
            this.blockStore = new AionBlockStore(indexDatabase, blockDatabase, checkIntegrity);

            // Setup world trie.
            worldState = createStateTrie();
        } catch (Exception e) { // TODO - If any of the connections failed.
            LOG.error("Unable to initialize repository.", e);
        }
    }

    /**
     * @implNote The transaction store is not locked within the repository implementation.
     */
    public TransactionStore<AionTransaction, AionTxReceipt, AionTxInfo> getTransactionStore() {
        return this.transactionStore;
    }

    private Trie createStateTrie() {
        return new SecureTrie(stateDatabase).withPruningEnabled(pruneBlockCount >= 0);
    }

    @Override
    public void updateBatch(Map<Address, AccountState> stateCache,
            Map<Address, IContractDetails<DataWord>> detailsCache) {
        rwLock.writeLock().lock();

        try {
            for (Map.Entry<Address, AccountState> entry : stateCache.entrySet()) {
                Address address = entry.getKey();
                AccountState accountState = entry.getValue();
                IContractDetails<DataWord> contractDetails = detailsCache.get(address);

                if (accountState.isDeleted()) {
                    // TODO-A: batch operations here
                    try {
                        worldState.delete(address.toBytes());
                    } catch (Exception e) {
                        LOG.error("key deleted exception [{}]", e.toString());
                    }
                    LOG.debug("key deleted <key={}>", Hex.toHexString(address.toBytes()));
                } else {

                    if (!contractDetails.isDirty()) {
                        // code added because contract details are not reliably
                        // marked as dirty at present
                        // TODO: issue above will be solved with the conversion to a
                        // ContractState class
                        if (accountState.isDirty()) {
                            updateAccountState(address, accountState);

                            if (LOG.isTraceEnabled()) {
                                LOG.trace("update: [{}],nonce: [{}] balance: [{}] [{}]",
                                          Hex.toHexString(address.toBytes()),
                                          accountState.getNonce(),
                                          accountState.getBalance(),
                                          Hex.toHexString(contractDetails.getStorageHash()));
                            }
                        }
                        continue;
                    }

                    ContractDetailsCacheImpl contractDetailsCache = (ContractDetailsCacheImpl) contractDetails;
                    if (contractDetailsCache.origContract == null) {
                        contractDetailsCache.origContract = this.cfg.contractDetailsImpl();

                        try {
                            contractDetailsCache.origContract.setAddress(address);
                        } catch (Exception e) {
                            e.printStackTrace();
                            LOG.error("contractDetailsCache setAddress exception [{}]", e.toString());
                        }

                        contractDetailsCache.commit();
                    }

                    contractDetails = contractDetailsCache.origContract;

                    updateContractDetails(address, contractDetails);

                    if (!Arrays.equals(accountState.getCodeHash(), EMPTY_TRIE_HASH)) {
                        accountState.setStateRoot(contractDetails.getStorageHash());
                    }

                    updateAccountState(address, accountState);

                    if (LOG.isTraceEnabled()) {
                        LOG.trace("update: [{}],nonce: [{}] balance: [{}] [{}]",
                                  Hex.toHexString(address.toBytes()),
                                  accountState.getNonce(),
                                  accountState.getBalance(),
                                  Hex.toHexString(contractDetails.getStorageHash()));
                    }
                }
            }

            LOG.trace("updated: detailsCache.size: {}", detailsCache.size());
            stateCache.clear();
            detailsCache.clear();
        } finally {
            rwLock.writeLock().unlock();
        }
    }

    /**
     * @implNote The method calling this method must handle the locking.
     */
    private void updateContractDetails(final Address address, final IContractDetails<DataWord> contractDetails) {
        // locked by calling method
        detailsDS.update(address, contractDetails);
    }

    @Override
    public void flush() {
        LOG.debug("------ FLUSH ON " + this.toString());
        rwLock.writeLock().lock();
        try {
            LOG.debug("flushing to disk");
            long s = System.currentTimeMillis();

            // First sync worldState.
            LOG.info("worldState.sync()");
            worldState.sync();

            // Flush all necessary caches.
            LOG.info("flush all databases");

            if (databaseGroup != null) {
                for (IByteArrayKeyValueDatabase db : databaseGroup) {
                    if (!db.isAutoCommitEnabled()) {
                        db.commit();
                    }
                }
            } else {
                LOG.warn("databaseGroup is null");
            }

            LOG.info("RepositoryImpl.flush took " + (System.currentTimeMillis() - s) + " ms");
        } finally {
            rwLock.writeLock().unlock();
        }
    }

    @Override
    public void rollback() {
        throw new UnsupportedOperationException();
    }

    @Override
    public boolean isValidRoot(byte[] root) {
        rwLock.readLock().lock();
        try {
            return worldState.isValidRoot(root);
        } finally {
            rwLock.readLock().unlock();
        }
    }

    @Override
    public boolean isIndexed(byte[] hash, long level) {
        rwLock.readLock().lock();
        try {
            return blockStore.isIndexed(hash, level);
        } finally {
            rwLock.readLock().unlock();
        }
    }

    @Override
    public void syncToRoot(final byte[] root) {
        rwLock.writeLock().lock();
        try {
            worldState.setRoot(root);
        } finally {
            rwLock.writeLock().unlock();
        }
    }

    @Override
    public IRepositoryCache startTracking() {
        return new AionRepositoryCache(this);
    }

    public String getTrieDump() {
        rwLock.readLock().lock();
        try {
            return worldState.getTrieDump();
        } finally {
            rwLock.readLock().unlock();
        }
    }

    @Override
    public BigInteger getBalance(Address address) {
        AccountState account = getAccountState(address);
        return (account == null) ? BigInteger.ZERO : account.getBalance();
    }

    @Override
    public DataWord getStorageValue(Address address, DataWord key) {
        IContractDetails<DataWord> details = getContractDetails(address);
        return (details == null) ? null : details.get(key);
    }

    @Override
    public List<byte[]> getPoolTx() {

        List<byte[]> rtn = new ArrayList<>();
        rwLock.readLock().lock();
        try {
            Set<byte[]> keySet = txPoolDatabase.keys();
            for (byte[] b : keySet) {
                if (txPoolDatabase.get(b).isPresent()) {
                    rtn.add(txPoolDatabase.get(b).get());
                }
            }
        } finally {
            rwLock.readLock().unlock();
        }

        return rtn;
    }

    @Override
    public List<byte[]> getCacheTx() {

        List<byte[]> rtn = new ArrayList<>();
        rwLock.readLock().lock();
        try {
            Set<byte[]> keySet = pendingTxCacheDatabase.keys();
            for (byte[] b : keySet) {
                if (pendingTxCacheDatabase.get(b).isPresent()) {
                    rtn.add(pendingTxCacheDatabase.get(b).get());
                }
            }
        } finally {
            rwLock.readLock().unlock();
        }

        return rtn;
    }

    @Override
    public Map<DataWord, DataWord> getStorage(Address address, Collection<DataWord> keys) {
        IContractDetails<DataWord> details = getContractDetails(address);
        return (details == null) ? Collections.emptyMap() : details.getStorage(keys);
    }

    @Override
    public byte[] getCode(Address address) {
        AccountState accountState = getAccountState(address);

        if (accountState == null) {
            return EMPTY_BYTE_ARRAY;
        }

        byte[] codeHash = accountState.getCodeHash();

        IContractDetails<DataWord> details = getContractDetails(address);
        return (details == null) ? EMPTY_BYTE_ARRAY : details.getCode(codeHash);
    }

    @Override
    public BigInteger getNonce(Address address) {
        AccountState account = getAccountState(address);
        return (account == null) ? BigInteger.ZERO : account.getNonce();
    }

    /**
     * @implNote The method calling this method must handle the locking.
     */
    private void updateAccountState(Address address, AccountState accountState) {
        // locked by calling method
        worldState.update(address.toBytes(), accountState.getEncoded());
    }

    /**
     * @inheritDoc
     * @implNote Any other method calling this can rely on the fact that
     *         the contract details returned is a newly created object by {@link IContractDetails#getSnapshotTo(byte[])}.
     *         Since this querying method it locked, the methods calling it
     *         <b>may not need to be locked or synchronized</b>, depending on the specific use case.
     */
    @Override
    public IContractDetails<DataWord> getContractDetails(Address address) {
        rwLock.readLock().lock();

        try {
            IContractDetails<DataWord> details;

            // That part is important cause if we have
            // to sync details storage according the trie root
            // saved in the account
            AccountState accountState = getAccountState(address);
            byte[] storageRoot = EMPTY_TRIE_HASH;
            if (accountState != null) {
                storageRoot = getAccountState(address).getStateRoot();
            }

            details = detailsDS.get(address.toBytes());

            if (details != null) {
                details = details.getSnapshotTo(storageRoot);
            }
            return details;
        } finally {
            rwLock.readLock().unlock();
        }
    }

    @Override
    public boolean hasContractDetails(Address address) {
        rwLock.readLock().lock();
        try {
            return detailsDS.get(address.toBytes()) != null;
        } finally {
            rwLock.readLock().unlock();
        }
    }

    /**
     * @inheritDoc
     * @implNote Any other method calling this can rely on the fact that
     *         the account state returned is a newly created object.
     *         Since this querying method it locked, the methods calling it
     *         <b>may not need to be locked or synchronized</b>, depending on the specific use case.
     */
    @Override
    public AccountState getAccountState(Address address) {
        rwLock.readLock().lock();

        AccountState result = null;

        try {
            byte[] accountData = worldState.get(address.toBytes());

            if (accountData.length != 0) {
                result = new AccountState(accountData);
                LOG.debug("New AccountSate [{}], State [{}]", address.toString(), result.toString());
            }
            return result;
        } finally {
            rwLock.readLock().unlock();
        }
    }

    @Override
    public boolean hasAccountState(Address address) {
        return getAccountState(address) != null;
    }

    /**
     * @implNote The loaded objects are fresh copies of the original account
     *         state and contract details.
     */
    @Override
    public void loadAccountState(Address address, Map<Address, AccountState> cacheAccounts,
            Map<Address, IContractDetails<DataWord>> cacheDetails) {

        AccountState account = getAccountState(address);
        IContractDetails<DataWord> details = getContractDetails(address);

        account = (account == null) ? new AccountState() : new AccountState(account);
        details = new ContractDetailsCacheImpl(details);
        // details.setAddress(addr);

        cacheAccounts.put(address, account);
        cacheDetails.put(address, details);
    }

    @Override
    public byte[] getRoot() {
        rwLock.readLock().lock();
        try {
            return worldState.getRootHash();
        } finally {
            rwLock.readLock().unlock();
        }
    }

    public void setRoot(byte[] root) {
        rwLock.writeLock().lock();
        try {
            worldState.setRoot(root);
        } finally {
            rwLock.writeLock().unlock();
        }
    }

    public void setPruneBlockCount(long pruneBlockCount) {
        rwLock.writeLock().lock();
        try {
            this.pruneBlockCount = pruneBlockCount;
        } finally {
            rwLock.writeLock().unlock();
        }
    }

    public void commitBlock(A0BlockHeader blockHeader) {
        rwLock.writeLock().lock();

        try {
            worldState.sync();
            detailsDS.syncLargeStorage();

            // temporarily removed since never used
        /* if (pruneBlockCount >= 0) {
            stateDSPrune.storeBlockChanges(blockHeader);
            detailsDS.getStorageDSPrune().storeBlockChanges(blockHeader);
            pruneBlocks(blockHeader);
        } */
        } finally {
            rwLock.writeLock().unlock();
        }
    }

    // TODO-AR: reenable state pruning
    // temporarily removed since never used
    /* private void pruneBlocks(A0BlockHeader curBlock) {
        if (curBlock.getNumber() > bestBlockNumber) { // pruning only on
            // increasing blocks
            long pruneBlockNumber = curBlock.getNumber() - pruneBlockCount;
            if (pruneBlockNumber >= 0) {
                byte[] pruneBlockHash = blockStore.getBlockHashByNumber(pruneBlockNumber);
                if (pruneBlockHash != null) {
                    A0BlockHeader header = blockStore.getBlockByHash(pruneBlockHash).getHeader();
                    // stateDSPrune.prune(header);
                    // detailsDS.getStorageDSPrune().prune(header);
                }
            }
        }
        bestBlockNumber = curBlock.getNumber();
    } */

    public Trie getWorldState() {
        return worldState;
    }

    @Override
    public IRepository getSnapshotTo(byte[] root) {
        rwLock.readLock().lock();

        try {
            AionRepositoryImpl repo = new AionRepositoryImpl();
            repo.blockStore = blockStore;
            repo.cfg = cfg;
            repo.stateDatabase = this.stateDatabase;
            // repo.stateDSPrune = this.stateDSPrune;
            repo.pruneBlockCount = this.pruneBlockCount;
            repo.detailsDS = this.detailsDS;
            repo.isSnapshot = true;

            repo.worldState = repo.createStateTrie();
            repo.worldState.setRoot(root);

            return repo;
        } finally {
            rwLock.readLock().unlock();
        }
    }

    @Override
    public void addTxBatch(Map<byte[], byte[]> pendingTx, boolean isPool) {

        if (pendingTx.isEmpty()) {
            return;
        }

        rwLock.writeLock().lock();
        try {
            if (isPool) {
                txPoolDatabase.putBatch(pendingTx);
            } else {
                pendingTxCacheDatabase.putBatch(pendingTx);
            }
        } finally {
            rwLock.writeLock().unlock();
        }
    }

    @Override
    public void removeTxBatch(Set<byte[]> clearTxSet, boolean isPool) {

        if (clearTxSet.isEmpty()) {
            return;
        }

        rwLock.writeLock().lock();
        try {
            if (isPool) {
                txPoolDatabase.deleteBatch(clearTxSet);
            } else {
                pendingTxCacheDatabase.deleteBatch(clearTxSet);
            }
        } finally {
            rwLock.writeLock().unlock();
        }
    }

    /**
     * This function cannot for any reason fail, otherwise we may have dangling
     * file IO locks
     */
    @Override
    public void close() {
        rwLock.writeLock().lock();
        try {
            try {
                if (detailsDS != null) {
                    detailsDS.close();
                    LOGGEN.info("Details data source closed.");
                    detailsDS = null;
                }
            } catch (Exception e) {
                LOGGEN.error("Exception occurred while closing the details data source.", e);
            }

            try {
                if (stateDatabase != null) {
                    stateDatabase.close();
                    LOGGEN.info("State database closed.");
                    stateDatabase = null;
                }
            } catch (Exception e) {
                LOGGEN.error("Exception occurred while closing the state database.", e);
            }

            try {
                if (transactionDatabase != null) {
                    transactionDatabase.close();
                    LOGGEN.info("Transaction database closed.");
                    transactionDatabase = null;
                }
            } catch (Exception e) {
                LOGGEN.error("Exception occurred while closing the transaction database.", e);
            }

            try {
                if (blockStore != null) {
                    blockStore.close();
                    LOGGEN.info("Block store closed.");
                    blockStore = null;
                }
            } catch (Exception e) {
                LOGGEN.error("Exception occurred while closing the block store.", e);
            }

            try {
                if (txPoolDatabase != null) {
                    txPoolDatabase.close();
                    LOGGEN.info("txPoolDatabase store closed.");
                    txPoolDatabase = null;
                }
            } catch (Exception e) {
                LOGGEN.error("Exception occurred while closing the txPoolDatabase store.", e);
            }

            try {
                if (pendingTxCacheDatabase != null) {
                    pendingTxCacheDatabase.close();
                    LOGGEN.info("pendingTxCacheDatabase store closed.");
                    pendingTxCacheDatabase = null;
                }
            } catch (Exception e) {
                LOGGEN.error("Exception occurred while closing the pendingTxCacheDatabase store.", e);
            }
        } finally {
            rwLock.writeLock().unlock();
        }
    }

    /**
     * Retrieves the underlying state database that sits below all caches. This
     * is usually provided by {@link org.aion.db.impl.leveldb.LevelDB} or
     * {@link org.aion.db.impl.leveldb.LevelDB}.
     * <p>
     * Note that referencing the state database directly is unsafe, and should
     * only be used for debugging and testing purposes.
     *
     * @return
     */
    public IByteArrayKeyValueDatabase getStateDatabase() {
        return this.stateDatabase;
    }

    /**
     * Retrieves the underlying details database that sits below all caches.
     * This is usually provided by {@link org.aion.db.impl.mockdb.MockDB}
     * or {@link org.aion.db.impl.mockdb.MockDB}.
     * <p>
     * Note that referencing the state database directly is unsafe, and should
     * only be used for debugging and testing purposes.
     *
     * @return
     */
    public IByteArrayKeyValueDatabase getDetailsDatabase() {
        return this.detailsDatabase;
    }

    /**
     * For testing.
<<<<<<< HEAD
=======
     * @return
>>>>>>> e2f727d5
     */
    public IByteArrayKeyValueDatabase getIndexDatabase() {
        return this.indexDatabase;
    }

    @Override
    public String toString() {
        return "AionRepositoryImpl{ identityHashCode=" + System.identityHashCode(this) + ", " + //
                "databaseGroupSize=" + (databaseGroup == null ? 0 : databaseGroup.size()) + '}';
    }

    @Override
    public void compact() {
        rwLock.writeLock().lock();
        try {
            if (databaseGroup != null) {
                for (IByteArrayKeyValueDatabase db : databaseGroup) {
                    db.compact();
                }
            } else {
                LOG.error("Database group is null.");
            }
        } finally {
            rwLock.writeLock().unlock();
        }
    }
}<|MERGE_RESOLUTION|>--- conflicted
+++ resolved
@@ -697,10 +697,7 @@
 
     /**
      * For testing.
-<<<<<<< HEAD
-=======
      * @return
->>>>>>> e2f727d5
      */
     public IByteArrayKeyValueDatabase getIndexDatabase() {
         return this.indexDatabase;
