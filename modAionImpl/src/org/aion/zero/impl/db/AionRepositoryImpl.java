--- conflicted
+++ resolved
@@ -295,7 +295,6 @@
     }
 
     @Override
-<<<<<<< HEAD
     public List<byte[]> getPoolTx() {
 
         List<byte[]> rtn = new ArrayList<>();
@@ -334,20 +333,6 @@
     }
 
     @Override
-    public int getStorageSize(Address address) {
-        IContractDetails<DataWord> details = getContractDetails(address);
-        return (details == null) ? 0 : details.getStorageSize();
-    }
-
-    @Override
-    public Set<DataWord> getStorageKeys(Address address) {
-        IContractDetails<DataWord> details = getContractDetails(address);
-        return (details == null) ? Collections.emptySet() : details.getStorageKeys();
-    }
-
-    @Override
-=======
->>>>>>> 70e2cc66
     public Map<DataWord, DataWord> getStorage(Address address, Collection<DataWord> keys) {
         IContractDetails<DataWord> details = getContractDetails(address);
         return (details == null) ? Collections.emptyMap() : details.getStorage(keys);
