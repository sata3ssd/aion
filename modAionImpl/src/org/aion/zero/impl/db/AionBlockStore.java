/*
 * Copyright (c) 2017-2018 Aion foundation.
 *
 *     This file is part of the aion network project.
 *
 *     The aion network project is free software: you can redistribute it
 *     and/or modify it under the terms of the GNU General Public License
 *     as published by the Free Software Foundation, either version 3 of
 *     the License, or any later version.
 *
 *     The aion network project is distributed in the hope that it will
 *     be useful, but WITHOUT ANY WARRANTY; without even the implied
 *     warranty of MERCHANTABILITY or FITNESS FOR A PARTICULAR PURPOSE.
 *     See the GNU General Public License for more details.
 *
 *     You should have received a copy of the GNU General Public License
 *     along with the aion network project source files.
 *     If not, see <https://www.gnu.org/licenses/>.
 *
 * Contributors:
 *     Aion foundation.
 */
package org.aion.zero.impl.db;

import static java.math.BigInteger.ZERO;
import static org.aion.crypto.HashUtil.shortHash;

import java.io.BufferedWriter;
import java.io.ByteArrayInputStream;
import java.io.File;
import java.io.FileWriter;
import java.io.IOException;
import java.io.InputStream;
import java.io.ObjectInputStream;
import java.io.ObjectStreamClass;
import java.io.Serializable;
import java.math.BigInteger;
import java.util.ArrayDeque;
import java.util.ArrayList;
import java.util.Arrays;
import java.util.Deque;
import java.util.List;
import java.util.Map;
import java.util.concurrent.locks.ReadWriteLock;
import java.util.concurrent.locks.ReentrantReadWriteLock;
import org.aion.base.db.IByteArrayKeyValueDatabase;
import org.aion.base.util.ByteUtil;
import org.aion.base.util.Hex;
import org.aion.log.AionLoggerFactory;
import org.aion.log.LogEnum;
import org.aion.mcf.ds.DataSourceArray;
import org.aion.mcf.ds.ObjectDataSource;
import org.aion.mcf.ds.Serializer;
import org.aion.rlp.RLP;
import org.aion.rlp.RLPElement;
import org.aion.rlp.RLPList;
import org.aion.zero.db.IBlockStorePow;
import org.aion.zero.impl.types.AionBlock;
import org.aion.zero.types.A0BlockHeader;
import org.aion.zero.types.IAionBlock;
import org.slf4j.Logger;

import java.io.*;
import java.math.BigInteger;
import java.util.ArrayList;
import java.util.Arrays;
import java.util.List;
import java.util.Map;
import java.util.concurrent.locks.ReadWriteLock;
import java.util.concurrent.locks.ReentrantReadWriteLock;

import static java.math.BigInteger.ZERO;
import static org.aion.crypto.HashUtil.shortHash;

public class AionBlockStore implements IBlockStorePow<AionBlock, A0BlockHeader> {

    private static final Logger LOG = AionLoggerFactory.getLogger(LogEnum.DB.name());
    private static final Logger LOG_CONS = AionLoggerFactory.getLogger(LogEnum.CONS.name());

    protected ReadWriteLock lock = new ReentrantReadWriteLock();

    private DataSourceArray<List<BlockInfo>> index;
    private ObjectDataSource<AionBlock> blocks;

    private boolean checkIntegrity = true;

    private Deque<IAionBlock> branchingBlk = new ArrayDeque<>(),
            preBranchingBlk = new ArrayDeque<>();
    private long branchingLevel;

    public AionBlockStore(IByteArrayKeyValueDatabase index, IByteArrayKeyValueDatabase blocks) {
        init(index, blocks);
    }

    public AionBlockStore(
            IByteArrayKeyValueDatabase index,
            IByteArrayKeyValueDatabase blocks,
            boolean checkIntegrity) {
        this(index, blocks);
        this.checkIntegrity = checkIntegrity;
    }

    private void init(IByteArrayKeyValueDatabase index, IByteArrayKeyValueDatabase blocks) {

        this.index = new DataSourceArray<>(new ObjectDataSource<>(index, BLOCK_INFO_SERIALIZER));

        this.blocks =
                new ObjectDataSource<>(
                        blocks,
                        new Serializer<AionBlock, byte[]>() {
                            @Override
                            public byte[] serialize(AionBlock block) {
                                return block.getEncoded();
                            }

                            @Override
                            public AionBlock deserialize(byte[] bytes) {
                                return new AionBlock(bytes);
                            }
                        });
    }

    public AionBlock getBestBlock() {
        lock.readLock().lock();

        try {
            Long maxLevel = getMaxNumber();
            if (maxLevel < 0) {
                return null;
            }

            AionBlock bestBlock = getChainBlockByNumber(maxLevel);
            if (bestBlock != null) {
                return bestBlock;
            }

            while (bestBlock == null) {
                --maxLevel;
                bestBlock = getChainBlockByNumber(maxLevel);
            }

            return bestBlock;
        } finally {
            lock.readLock().unlock();
        }
    }

    public byte[] getBlockHashByNumber(long blockNumber) {
        lock.readLock().lock();

        try {
            if (blockNumber < 0L || blockNumber >= index.size()) {
                return null;
            }

            List<BlockInfo> blockInfos = index.get(blockNumber);

            for (BlockInfo blockInfo : blockInfos) {
                if (blockInfo.isMainChain()) {
                    return blockInfo.getHash();
                }
            }

            return null;
        } finally {
            lock.readLock().unlock();
        }
    }

    @Override
    public void flush() {
        lock.writeLock().lock();
        try {
            blocks.flush();
            index.flush();
        } finally {
            lock.writeLock().unlock();
        }
    }

    @Override
    public void saveBlock(AionBlock block, BigInteger cummDifficulty, boolean mainChain) {
        lock.writeLock().lock();
        try {
            addInternalBlock(block, cummDifficulty, mainChain);
        } finally {
            lock.writeLock().unlock();
        }
    }

<<<<<<< HEAD
    @Override
    public byte[] getBlockHashByNumber(long blockNumber, byte[] branchBlockHash) {
        AionBlock branchBlock = getBlockByHash(branchBlockHash);
        if (branchBlock.getNumber() < blockNumber) {
            throw new IllegalArgumentException(
                    "Requested block number > branch hash number: " + blockNumber + " < " + branchBlock.getNumber());
        }
        while (branchBlock.getNumber() > blockNumber) {
            branchBlock = getBlockByHash(branchBlock.getParentHash());
        }
        return branchBlock.getHash();
    }

    /**
     * @implNote The method calling this method must handle the locking.
     */
=======
    /** @implNote The method calling this method must handle the locking. */
>>>>>>> 6984ff68
    private void addInternalBlock(AionBlock block, BigInteger cummDifficulty, boolean mainChain) {
        long blockNumber = block.getNumber();
        List<BlockInfo> blockInfos =
                blockNumber >= index.size() ? new ArrayList<>() : index.get(blockNumber);

        // if the blocks are added out of order, the size will be updated without changing the index
        // value
        // useful for concurrency testing and potential parallel sync
        if (blockInfos == null) {
            LOG.error(
                    "Null block information found at " + blockNumber + " when data should exist.");
            blockInfos = new ArrayList<>();
        }

        BlockInfo blockInfo = new BlockInfo();
        blockInfo.setCummDifficulty(cummDifficulty);
        blockInfo.setHash(block.getHash());
        blockInfo.setMainChain(
                mainChain); // FIXME: maybe here I should force reset main chain for all uncles on
                            // that level

        blockInfos.add(blockInfo);

        blocks.put(block.getHash(), block);
        index.set(block.getNumber(), blockInfos);
    }

    public List<Map.Entry<AionBlock, Map.Entry<BigInteger, Boolean>>> getBlocksByNumber(
            long number) {
        lock.readLock().lock();

        try {
            List<Map.Entry<AionBlock, Map.Entry<BigInteger, Boolean>>> result = new ArrayList<>();

            if (number >= index.size()) {
                return result;
            }

            List<BlockInfo> blockInfos = index.get(number);

            for (BlockInfo blockInfo : blockInfos) {

                byte[] hash = blockInfo.getHash();
                AionBlock block = blocks.get(hash);

                result.add(
                        Map.entry(
                                block,
                                Map.entry(blockInfo.getCummDifficulty(), blockInfo.mainChain)));
            }

            return result;
        } finally {
            lock.readLock().unlock();
        }
    }

    @Override
    public AionBlock getChainBlockByNumber(long number) {
        lock.readLock().lock();

        try {
            long size = index.size();
            if (number < 0L || number >= size) {
                return null;
            }

            List<BlockInfo> blockInfos = index.get(number);

            if (blockInfos == null) {
                return null;
            }

            for (BlockInfo blockInfo : blockInfos) {
                if (blockInfo.isMainChain()) {
                    byte[] hash = blockInfo.getHash();
                    return blocks.get(hash);
                }
            }

            return null;
        } finally {
            lock.readLock().unlock();
        }
    }

    @SuppressWarnings("Duplicates")
    public Map.Entry<AionBlock, BigInteger> getChainBlockByNumberWithTotalDifficulty(long number) {
        lock.readLock().lock();

        try {
            long size = index.size();
            if (number < 0L || number >= size) {
                return null;
            }

            List<BlockInfo> blockInfos = index.get(number);

            for (BlockInfo blockInfo : blockInfos) {
                if (blockInfo.isMainChain()) {
                    byte[] hash = blockInfo.getHash();
                    return Map.entry(blocks.get(hash), blockInfo.getCummDifficulty());
                }
            }

            return null;
        } finally {
            lock.readLock().unlock();
        }
    }

    @Override
    public AionBlock getBlockByHash(byte[] hash) {
        lock.readLock().lock();
        try {
            return blocks.get(hash);
        } finally {
            lock.readLock().unlock();
        }
    }

    @Override
    public boolean isBlockExist(byte[] hash) {
        return getBlockByHash(hash) != null;
    }

    @Override
    public BigInteger getTotalDifficultyForHash(byte[] hash) {
        lock.readLock().lock();

        try {
            IAionBlock block = this.getBlockByHash(hash);
            if (block == null) {
                return ZERO;
            }

            Long level = block.getNumber();
            List<BlockInfo> blockInfos = index.get(level.longValue());
            if (blockInfos == null) {
                return ZERO;
            }
            for (BlockInfo blockInfo : blockInfos) {
                if (Arrays.equals(blockInfo.getHash(), hash)) {
                    return blockInfo.getCummDifficulty();
                }
            }

            return ZERO;
        } finally {
            lock.readLock().unlock();
        }
    }

    @Override
    public BigInteger getTotalDifficulty() {
        lock.readLock().lock();

        try {
            long maxNumber = getMaxNumber();

            List<BlockInfo> blockInfos = index.get(maxNumber);
            for (BlockInfo blockInfo : blockInfos) {
                if (blockInfo.isMainChain()) {
                    return blockInfo.getCummDifficulty();
                }
            }

            while (true) {
                --maxNumber;
                List<BlockInfo> infos = getBlockInfoForLevel(maxNumber);

                for (BlockInfo blockInfo : infos) {
                    if (blockInfo.isMainChain()) {
                        return blockInfo.getCummDifficulty();
                    }
                }
            }
        } finally {
            lock.readLock().unlock();
        }
    }

    @Override
    public long getMaxNumber() {
        lock.readLock().lock();

        try {
            // the index size is always >= 0
            return index.size() - 1L;
        } finally {
            lock.readLock().unlock();
        }
    }

    @Override
    public List<byte[]> getListHashesEndWith(byte[] hash, long number) {
        lock.readLock().lock();

        try {
            List<AionBlock> blocks = getListBlocksEndWith(hash, number);
            List<byte[]> hashes = new ArrayList<>(blocks.size());

            for (IAionBlock b : blocks) {
                hashes.add(b.getHash());
            }

            return hashes;
        } finally {
            lock.readLock().unlock();
        }
    }

    @Override
    public List<A0BlockHeader> getListHeadersEndWith(byte[] hash, long qty) {
        lock.readLock().lock();
        try {
            List<AionBlock> blocks = getListBlocksEndWith(hash, qty);
            List<A0BlockHeader> headers = new ArrayList<>(blocks.size());

            for (IAionBlock b : blocks) {
                headers.add(b.getHeader());
            }

            return headers;
        } finally {
            lock.readLock().unlock();
        }
    }

    @Override
    public List<AionBlock> getListBlocksEndWith(byte[] hash, long qty) {
        lock.readLock().lock();
        try {
            return getListBlocksEndWithInner(hash, qty);
        } finally {
            lock.readLock().unlock();
        }
    }

    /** @implNote The method calling this method must handle the locking. */
    private List<AionBlock> getListBlocksEndWithInner(byte[] hash, long qty) {
        // locks acquired by calling method
        AionBlock block = this.blocks.get(hash);

        if (block == null) {
            return new ArrayList<>();
        }

        List<AionBlock> blocks = new ArrayList<>((int) qty);

        for (int i = 0; i < qty; ++i) {
            blocks.add(block);
            block = this.blocks.get(block.getParentHash());
            if (block == null) {
                break;
            }
        }

        return blocks;
    }

    @Override
    public void reBranch(AionBlock forkBlock) {
        lock.writeLock().lock();

        try {
            IAionBlock bestBlock = getBestBlock();

            long currentLevel = Math.max(bestBlock.getNumber(), forkBlock.getNumber());

            // 1. First ensure that you are one the save level
            IAionBlock forkLine = forkBlock;
            if (forkBlock.getNumber() > bestBlock.getNumber()) {
                branchingLevel = currentLevel;

                while (currentLevel > bestBlock.getNumber()) {
                    List<BlockInfo> blocks = getBlockInfoForLevel(currentLevel);
                    BlockInfo blockInfo = getBlockInfoForHash(blocks, forkLine.getHash());
                    if (blockInfo != null) {
                        blockInfo.setMainChain(true);
                        setBlockInfoForLevel(currentLevel, blocks);

                        // For collecting branching blocks
                        branchingBlk.push(getBlockByHash(blockInfo.getHash()));
                    } else {
                        LOG.error(
                                "Null block information found at "
                                        + currentLevel
                                        + " when data should exist.");
                    }
                    forkLine = getBlockByHash(forkLine.getParentHash());
                    --currentLevel;
                }
            }

            IAionBlock bestLine = bestBlock;
            if (bestBlock.getNumber() > forkBlock.getNumber()) {

                while (currentLevel > forkBlock.getNumber()) {

                    List<BlockInfo> blocks = getBlockInfoForLevel(currentLevel);
                    BlockInfo blockInfo = getBlockInfoForHash(blocks, bestLine.getHash());
                    if (blockInfo != null) {
                        blockInfo.setMainChain(false);
                        setBlockInfoForLevel(currentLevel, blocks);

                        // For collecting prebranching blocks
                        preBranchingBlk.push(getBlockByHash(blockInfo.getHash()));
                    } else {
                        LOG.error(
                                "Null block information found at "
                                        + currentLevel
                                        + " when data should exist.");
                    }
                    bestLine = getBlockByHash(bestLine.getParentHash());
                    --currentLevel;
                }
            }

            // 2. Loop back on each level until common block
            loopBackToCommonBlock(bestLine, forkLine);

            logBranchingDetails();

        } finally {
            lock.writeLock().unlock();
        }
    }

    private void logBranchingDetails() {
        if (branchingLevel > 0 && LOG_CONS.isDebugEnabled()) {
            LOG_CONS.debug("Branching details start: level[{}]", branchingLevel);

            LOG_CONS.debug("===== Block details before branch =====");
            while (!preBranchingBlk.isEmpty()) {
                IAionBlock blk = preBranchingBlk.pop();
                LOG_CONS.debug("blk: {}", blk.toString());
            }

            LOG_CONS.debug("===== Block details after branch =====");
            while (!branchingBlk.isEmpty()) {
                IAionBlock blk = branchingBlk.pop();
                LOG_CONS.debug("blk: {}", blk.toString());
            }

            LOG_CONS.debug("Branching details end");
        }

        // reset branching block details
        branchingLevel = 0;
        branchingBlk.clear();
        preBranchingBlk.clear();
    }

    /** @implNote The method calling this method must handle the locking. */
    private void loopBackToCommonBlock(IAionBlock bestLine, IAionBlock forkLine) {
        long currentLevel = bestLine.getNumber();

        if (forkLine.getNumber() != currentLevel) {
            LOG.error("Illegal parameters for loopBackToCommonBlock method.");
            return;
        }

        while (!bestLine.isEqual(forkLine)) {
            List<BlockInfo> levelBlocks = getBlockInfoForLevel(currentLevel);
            BlockInfo bestInfo = getBlockInfoForHash(levelBlocks, bestLine.getHash());
            if (bestInfo != null) {
                bestInfo.setMainChain(false);
                setBlockInfoForLevel(currentLevel, levelBlocks);

                // For collecting preBranching blocks
                preBranchingBlk.push(getBlockByHash(bestInfo.getHash()));
            } else {
                LOG.error(
                        "Null block information found at "
                                + currentLevel
                                + " when information should exist.");
            }

            BlockInfo forkInfo = getBlockInfoForHash(levelBlocks, forkLine.getHash());
            if (forkInfo != null) {
                forkInfo.setMainChain(true);
                setBlockInfoForLevel(currentLevel, levelBlocks);

                // For collecting branching blocks
                branchingBlk.push(getBlockByHash(forkInfo.getHash()));
            } else {
                LOG.error(
                        "Null block information found at "
                                + currentLevel
                                + " when information should exist.");
            }

            bestLine = getBlockByHash(bestLine.getParentHash());
            forkLine = getBlockByHash(forkLine.getParentHash());

            --currentLevel;
        }

        branchingLevel -= currentLevel;

        if (LOG_CONS.isInfoEnabled()) {
            LOG_CONS.info(
                    "branching: common block = {}/{}",
                    forkLine.getNumber(),
                    Hex.toHexString(forkLine.getHash()));
        }
    }

    @Override
    public void revert(long previousLevel) {
        lock.writeLock().lock();

        try {
            IAionBlock bestBlock = getBestBlock();

            long currentLevel = bestBlock.getNumber();

            // ensure that the given level is lower than current
            if (previousLevel >= currentLevel) {
                return;
            }

            // walk back removing blocks greater than the given level value
            IAionBlock bestLine = bestBlock;
            while (currentLevel > previousLevel) {

                // remove all the blocks at that level
                List<BlockInfo> currentLevelBlocks = getBlockInfoForLevel(currentLevel);
                if (currentLevelBlocks == null || currentLevelBlocks.size() == 0) {
                    blocks.delete(bestLine.getHash());
                    LOG.error(
                            "Null block information found at "
                                    + currentLevel
                                    + " when information should exist.");
                } else {
                    for (BlockInfo bk_info : currentLevelBlocks) {
                        blocks.delete(bk_info.getHash());
                    }
                }

                // remove the level
                index.remove(currentLevel);
                if (bestLine != null) {
                    bestLine = getBlockByHash(bestLine.getParentHash());
                } else {
                    // attempt to find another block at the parent level
                    bestLine = getChainBlockByNumber(currentLevel - 1);
                }
                --currentLevel;
            }

            if (bestLine == null) {
                LOG.error(
                        "Block at level #"
                                + previousLevel
                                + " is null. Reverting further back may be required.");
            } else {
                // update the main chain based on difficulty, if needed
                List<BlockInfo> blocks = getBlockInfoForLevel(previousLevel);
                BlockInfo blockInfo = getBlockInfoForHash(blocks, bestLine.getHash());

                // no side chains at this level
                if (blocks.size() == 1 && blockInfo != null) {
                    if (!blockInfo.isMainChain()) {
                        blockInfo.setMainChain(true);
                        setBlockInfoForLevel(previousLevel, blocks);
                    }
                } else {
                    if (blockInfo == null) {
                        LOG.error(
                                "Null block information found at "
                                        + previousLevel
                                        + " when data should exist. "
                                        + "Rebuilding information.");

                        // recreate missing block info
                        blockInfo = new BlockInfo();
                        blockInfo.setCummDifficulty(
                                getTotalDifficultyForHash(bestLine.getParentHash())
                                        .add(bestLine.getHeader().getDifficultyBI()));
                        blockInfo.setHash(bestLine.getHash());
                        blocks.add(blockInfo);
                    }

                    // check for max total difficulty
                    BlockInfo maxTDInfo = blockInfo;
                    for (BlockInfo info : blocks) {
                        if (info.getCummDifficulty().compareTo(maxTDInfo.getCummDifficulty()) > 0) {
                            maxTDInfo = info;
                        }
                    }

                    // 2. Loop back on each level until common block
                    IAionBlock forkLine = getBlockByHash(maxTDInfo.getHash());
                    loopBackToCommonBlock(bestLine, forkLine);
                }
            }
        } finally {
            lock.writeLock().unlock();
        }
    }

    @Override
    public void pruneAndCorrect() {
        lock.writeLock().lock();

        try {
            IAionBlock block = getBestBlock();
            long initialLevel = block.getNumber();
            long level = initialLevel;

            // top down pruning of nodes on side chains
            while (level > 0) {
                pruneSideChains(block);
                block = getBlockByHash(block.getParentHash());
                if (block == null) {
                    LOG.error(
                            "Block #"
                                    + (level - 1)
                                    + " missing from the database. "
                                    + "Cannot proceed with block pruning and total difficulty updates.");
                    return;
                }
                level = block.getNumber();
            }

            // prune genesis
            pruneSideChains(block);

            // bottom up repair of information
            // initial TD set to genesis TD
            BigInteger parentTotalDifficulty = block.getHeader().getDifficultyBI();
            level = 1;
            while (level <= initialLevel) {
                parentTotalDifficulty = correctTotalDifficulty(level, parentTotalDifficulty);
                LOG.info(
                        "Updated total difficulty on level "
                                + level
                                + " to "
                                + parentTotalDifficulty
                                + ".");
                level++;
            }
        } finally {
            lock.writeLock().unlock();
        }
    }

    /** @implNote The method calling this method must handle the locking. */
    private void pruneSideChains(IAionBlock block) {
        // current level
        long level = block.getNumber();
        byte[] blockHash = block.getHash();

        LOG.info("Pruning side chains on level " + level + ".");

        List<BlockInfo> levelBlocks = getBlockInfoForLevel(level);
        BlockInfo blockInfo = getBlockInfoForHash(levelBlocks, blockHash);

        // check if info was there
        while (blockInfo != null) {
            levelBlocks.remove(blockInfo);
            // checking multiple times due to the duplicate info issue
            blockInfo = getBlockInfoForHash(levelBlocks, blockHash);
        }

        // deleting incorrect parallel blocks
        for (BlockInfo wrongBlock : levelBlocks) {
            blocks.delete(wrongBlock.getHash());
        }

        // set new block info with total difficulty = block difficulty
        blockInfo = new BlockInfo();
        blockInfo.setCummDifficulty(block.getHeader().getDifficultyBI());
        blockInfo.setHash(blockHash);
        blockInfo.setMainChain(true);

        levelBlocks = new ArrayList<>();
        levelBlocks.add(blockInfo);

        setBlockInfoForLevel(level, levelBlocks);
    }

    /** @implNote The method calling this method must handle the locking. */
    private BigInteger correctTotalDifficulty(long level, BigInteger parentTotalDifficulty) {
        List<BlockInfo> levelBlocks = getBlockInfoForLevel(level);

        if (levelBlocks.size() != 1) {
            // something went awry
            LOG.error(
                    "Cannot proceed with total difficulty updates. Previous updates have been overwritten.");
            return null;
        } else {
            // correct block info
            BlockInfo blockInfo = levelBlocks.remove(0);
            // total difficulty previously set to block difficulty
            blockInfo.setCummDifficulty(blockInfo.getCummDifficulty().add(parentTotalDifficulty));
            levelBlocks.add(blockInfo);
            setBlockInfoForLevel(level, levelBlocks);

            return blockInfo.getCummDifficulty();
        }
    }

    public BigInteger correctIndexEntry(AionBlock block, BigInteger parentTotalDifficulty) {
        lock.writeLock().lock();

        try {
            long blockNumber = block.getNumber();
            List<BlockInfo> levelBlocks = getBlockInfoForLevel(blockNumber);
            if (levelBlocks == null) {
                levelBlocks = new ArrayList<>();
            }

            // correct block info
            BlockInfo blockInfo = getBlockInfoForHash(levelBlocks, block.getHash());
            if (blockInfo == null) {
                blockInfo = new BlockInfo();
            }
            blockInfo.setHash(block.getHash());
            blockInfo.setCummDifficulty(block.getDifficultyBI().add(parentTotalDifficulty));
            // assuming side chain, with warnings upon encountered issues
            blockInfo.setMainChain(false);

            // looking through the other block info on that level
            List<BlockInfo> mainChain = new ArrayList<>();
            for (BlockInfo bi : levelBlocks) {
                if (bi.isMainChain()) {
                    mainChain.add(bi);
                }
            }

            // ensuring that there exists only one main chain at present
            if (mainChain.size() > 1) {
                LOG.error(
                        "The database is corrupted. There are two different main chain blocks at level {}."
                                + " Please stop the kernel and repair the block information by executing:\t./aion.sh -r",
                        blockNumber);
            }

            levelBlocks.add(blockInfo);
            setBlockInfoForLevel(blockNumber, levelBlocks);

            return blockInfo.getCummDifficulty();
        } finally {
            lock.writeLock().unlock();
        }
    }

    public String dumpPastBlocks(long numberOfBlocks, String reportsFolder) throws IOException {
        lock.readLock().lock();

        try {
            long firstBlock = getMaxNumber();
            if (firstBlock < 0) {
                return null;
            }
            long lastBlock = firstBlock - numberOfBlocks;

            File file = new File(reportsFolder, System.currentTimeMillis() + "-blocks-report.out");

            BufferedWriter writer = new BufferedWriter(new FileWriter(file));

            while (firstBlock > lastBlock && firstBlock >= 0) {
                List<BlockInfo> levelBlocks = getBlockInfoForLevel(firstBlock);

                writer.append("Blocks at level " + firstBlock + ":");
                writer.newLine();

                for (BlockInfo bi : levelBlocks) {
                    writer.append(
                            "\nBlock hash from index database: "
                                    + Hex.toHexString(bi.getHash())
                                    + "\nTotal Difficulty: "
                                    + bi.getCummDifficulty()
                                    + "\nBlock on main chain: "
                                    + String.valueOf(bi.isMainChain()).toUpperCase());
                    writer.newLine();
                    AionBlock blk = getBlockByHash(bi.getHash());
                    if (blk != null) {
                        writer.append("\nFull block data:\n");
                        writer.append(blk.toString());
                        writer.newLine();
                    } else {
                        writer.append("Retrieved block data is null.");
                    }
                }
                writer.newLine();

                firstBlock--;
            }

            writer.close();
            return file.getName();
        } finally {
            lock.readLock().unlock();
        }
    }

    public List<byte[]> getListHashesStartWith(long number, long maxBlocks) {
        lock.readLock().lock();

        try {
            List<byte[]> result = new ArrayList<>();

            int i;
            for (i = 0; i < maxBlocks; ++i) {
                List<BlockInfo> blockInfos = index.get(number);
                if (blockInfos == null) {
                    break;
                }

                for (BlockInfo blockInfo : blockInfos) {
                    if (blockInfo.isMainChain()) {
                        result.add(blockInfo.getHash());
                        break;
                    }
                }

                ++number;
            }
            maxBlocks -= i;

            return result;
        } finally {
            lock.readLock().unlock();
        }
    }

    public boolean isIndexed(byte[] hash, long level) {
        lock.readLock().lock();

        try {
            // when null -> there was no block info for the hash
            return getBlockInfoForHash(getBlockInfoForLevel(level), hash) != null;
        } finally {
            lock.readLock().unlock();
        }
    }

    /**
     * First checks if the size key is missing or smaller than it should be. If it is incorrect, the
     * method attempts to correct it by setting it to the given level.
     */
    public void correctSize(long maxNumber, Logger log) {
        // correcting the size if smaller than should be
        long storedSize = index.getStoredSize();
        if (maxNumber >= storedSize) {
            // can't change size directly, so we do a put + delete the next level to reset it
            index.set(maxNumber + 1, new ArrayList<>());
            index.remove(maxNumber + 1);
            log.info(
                    "Corrupted index size corrected from {} to {}.",
                    storedSize,
                    index.getStoredSize());
        }
    }

    /** Sets the block as main chain and all its ancestors. Used by the data recovery methods. */
    public void correctMainChain(AionBlock block, Logger log) {
        lock.writeLock().lock();

        try {
            AionBlock currentBlock = block;
            if (currentBlock != null) {
                List<BlockInfo> infos = getBlockInfoForLevel(currentBlock.getNumber());
                BlockInfo thisBlockInfo = getBlockInfoForHash(infos, currentBlock.getHash());

                // loop stops when the block is null or is already main chain
                while (thisBlockInfo != null && !thisBlockInfo.isMainChain()) {
                    log.info(
                            "Setting block hash: {}, number: {} to main chain.",
                            currentBlock.getShortHash(),
                            currentBlock.getNumber());

                    // fix the info for the current block
                    infos.remove(thisBlockInfo);
                    thisBlockInfo.setMainChain(true);
                    infos.add(thisBlockInfo);
                    setBlockInfoForLevel(currentBlock.getNumber(), infos);

                    // fix the info for parent
                    currentBlock = getBlockByHash(currentBlock.getParentHash());
                    if (currentBlock != null) {
                        infos = getBlockInfoForLevel(currentBlock.getNumber());
                        thisBlockInfo = getBlockInfoForHash(infos, currentBlock.getHash());
                    } else {
                        thisBlockInfo = null;
                    }
                }
            }
        } finally {
            lock.writeLock().unlock();
        }
    }

    public static class BlockInfo implements Serializable {

        public BlockInfo() {}

        public BlockInfo(byte[] ser) {
            RLPList outerList = RLP.decode2(ser);

            // should we throw?
            if (outerList.isEmpty()) {
                return;
            }

            RLPList list = (RLPList) outerList.get(0);
            this.hash = list.get(0).getRLPData();
            this.cummDifficulty = ByteUtil.bytesToBigInteger(list.get(1).getRLPData());

            byte[] boolData = list.get(2).getRLPData();
            this.mainChain =
                    !(boolData == null || boolData.length == 0) && boolData[0] == (byte) 0x1;
        }

        private static final long serialVersionUID = 7279277944605144671L;

        private byte[] hash;

        private BigInteger cummDifficulty;

        private boolean mainChain;

        public byte[] getHash() {
            return hash;
        }

        public void setHash(byte[] hash) {
            this.hash = hash;
        }

        public BigInteger getCummDifficulty() {
            return cummDifficulty;
        }

        public void setCummDifficulty(BigInteger cummDifficulty) {
            this.cummDifficulty = cummDifficulty;
        }

        public boolean isMainChain() {
            return mainChain;
        }

        public void setMainChain(boolean mainChain) {
            this.mainChain = mainChain;
        }

        public byte[] getEncoded() {
            byte[] hashElement = RLP.encodeElement(hash);
            byte[] cumulativeDiffElement = RLP.encodeElement(cummDifficulty.toByteArray());
            byte[] mainChainElement = RLP.encodeByte(mainChain ? (byte) 0x1 : (byte) 0x0);
            return RLP.encodeList(hashElement, cumulativeDiffElement, mainChainElement);
        }
    }

    private static class MigrationRedirectingInputStream extends ObjectInputStream {

        public MigrationRedirectingInputStream(InputStream in) throws IOException {
            super(in);
        }

        @Override
        protected Class<?> resolveClass(ObjectStreamClass desc)
                throws IOException, ClassNotFoundException {
            if (desc.getName().equals("org.aion.db.a0.AionBlockStore$BlockInfo")) {
                return BlockInfo.class;
            }
            return super.resolveClass(desc);
        }
    }

    /**
     * Called by {@link AionBlockStore#BLOCK_INFO_SERIALIZER} for now, on main-net launch we should
     * default to this class.
     */
    public static final Serializer<List<BlockInfo>, byte[]> BLOCK_INFO_RLP_SERIALIZER =
            new Serializer<>() {
                @Override
                public byte[] serialize(List<BlockInfo> object) {
                    byte[][] infoList = new byte[object.size()][];
                    int i = 0;
                    for (BlockInfo b : object) {
                        infoList[i] = b.getEncoded();
                        i++;
                    }
                    return RLP.encodeList(infoList);
                }

                @Override
                public List<BlockInfo> deserialize(byte[] stream) {
                    RLPList list = (RLPList) RLP.decode2(stream).get(0);
                    List<BlockInfo> res = new ArrayList<>(list.size());

                    for (RLPElement aList : list) {
                        res.add(new BlockInfo(aList.getRLPData()));
                    }
                    return res;
                }
            };

    public static final Serializer<List<BlockInfo>, byte[]> BLOCK_INFO_SERIALIZER =
            new Serializer<>() {

                @Override
                public byte[] serialize(List<BlockInfo> value) {
                    return BLOCK_INFO_RLP_SERIALIZER.serialize(value);
                }

                @SuppressWarnings("unchecked")
                @Override
                public List<BlockInfo> deserialize(byte[] bytes) {
                    try {
                        return BLOCK_INFO_RLP_SERIALIZER.deserialize(bytes);
                    } catch (Exception e) {
                        // fallback logic for old block infos
                        try {
                            ByteArrayInputStream bis =
                                    new ByteArrayInputStream(bytes, 0, bytes.length);
                            ObjectInputStream ois = new MigrationRedirectingInputStream(bis);
                            return (List<BlockInfo>) ois.readObject();
                        } catch (IOException | ClassNotFoundException e2) {
                            throw new RuntimeException(e2);
                        }
                    }
                }
            };

    public void printChain() {
        lock.readLock().lock();

        try {
            Long number = getMaxNumber();

            for (int i = 0; i < number; ++i) {
                List<BlockInfo> levelInfos = index.get(i);

                if (levelInfos != null) {
                    System.out.print(i);
                    for (BlockInfo blockInfo : levelInfos) {
                        if (blockInfo.isMainChain()) {
                            System.out.print(" [" + shortHash(blockInfo.getHash()) + "] ");
                        } else {
                            System.out.print(" " + shortHash(blockInfo.getHash()) + " ");
                        }
                    }
                    System.out.println();
                }
            }
        } finally {
            lock.readLock().unlock();
        }
    }

    /** @implNote The method calling this method must handle the locking. */
    private List<BlockInfo> getBlockInfoForLevel(long level) {
        // locks acquired by calling method
        return index.get(level);
    }

    /** @implNote The method calling this method must handle the locking. */
    private void setBlockInfoForLevel(long level, List<BlockInfo> infos) {
        // locks acquired by calling method
        index.set(level, infos);
    }

    /**
     * @return the hash information if it is present in the list or {@code null} when the given
     *     block list is {@code null} or the hash is not present in the list
     * @implNote The method calling this method must handle the locking.
     */
    private static BlockInfo getBlockInfoForHash(List<BlockInfo> blocks, byte[] hash) {
        if (blocks == null) {
            return null;
        }
        for (BlockInfo blockInfo : blocks) {
            if (Arrays.equals(hash, blockInfo.getHash())) {
                return blockInfo;
            }
        }
        return null;
    }

    @Override
    public void load() {
        if (checkIntegrity) {
            indexIntegrityCheck();
        }
    }

    public enum IntegrityCheckResult {
        MISSING_GENESIS,
        MISSING_LEVEL,
        FIXED,
        CORRECT
    }

    public IntegrityCheckResult indexIntegrityCheck() {
        if (index.size() > 0) {
            LOG_CONS.info("Checking the integrity of the total difficulty information...");

            // check each block's total difficulty till genesis
            boolean correct = true;
            AionBlock block = getBestBlock();
            long start, round, time;
            start = round = System.currentTimeMillis();
            long bestBlockNumber = block.getNumber();

            while (correct && block.getNumber() > 0) {
                // it is correct if there is no inconsistency wrt to the parent
                correct =
                        getTotalDifficultyForHash(block.getHash())
                                .equals(
                                        getTotalDifficultyForHash(block.getParentHash())
                                                .add(block.getDifficultyBI()));

                if (!correct) {
                    LOG_CONS.info(
                            "Total difficulty for block hash: {} number: {} is {}.",
                            block.getShortHash(),
                            block.getNumber(),
                            "NOT OK");
                } else {
                    time = System.currentTimeMillis();
                    if (time - round > 4999) {
                        long remaining = block.getNumber();
                        long checked = bestBlockNumber - block.getNumber() + 1;
                        double duration = (time - start) / 1000;
                        double approx = remaining * (duration / checked);
                        approx = approx >= 1 ? approx : 1;

                        LOG_CONS.info(
                                "{} blocks checked in {} sec. {} more blocks to verify. Approximate completion time is {} sec.",
                                checked,
                                (long) duration,
                                remaining,
                                (long) approx);
                        round = time;
                    }
                }

                // check parent next
                block = getBlockByHash(block.getParentHash());
            }

            // check correct TD for genesis block
            if (block.getNumber() == 0) {
                correct =
                        getTotalDifficultyForHash(block.getHash()).equals(block.getDifficultyBI());
                if (!correct) {
                    LOG_CONS.info(
                            "Total difficulty for block hash: {} number: {} is {}.",
                            block.getShortHash(),
                            block.getNumber(),
                            "NOT OK");
                } else {
                    time = ((System.currentTimeMillis() - start) / 1000) + 1;
                    LOG_CONS.info("{} blocks checked in under {} sec.", bestBlockNumber + 1, time);
                }
            }

            // if any inconsistency, correct the TD
            if (!correct) {
                LOG_CONS.info(
                        "Integrity check of total difficulty found INVALID information. Correcting ...");

                List<BlockInfo> infos = getBlockInfoForLevel(0);
                if (infos == null) {
                    LOG_CONS.error(
                            "Missing genesis block information. Cannot recover without deleting database.");
                    return IntegrityCheckResult.MISSING_GENESIS;
                }

                for (BlockInfo bi : infos) {
                    block = getBlockByHash(bi.getHash());
                    bi.setCummDifficulty(block.getDifficultyBI());
                    LOG_CONS.info(
                            "Correcting total difficulty for block hash: {} number: {} to {}.",
                            block.getShortHash(),
                            block.getNumber(),
                            bi.getCummDifficulty());
                }
                setBlockInfoForLevel(0, infos);

                long level = 1;

                do {
                    infos = getBlockInfoForLevel(level);
                    if (infos == null) {
                        LOG_CONS.error(
                                "Missing block information at level {}."
                                        + " Cannot recover without reverting to block number {}.",
                                level,
                                (level - 1));
                        return IntegrityCheckResult.MISSING_LEVEL;
                    }

                    for (BlockInfo bi : infos) {
                        block = getBlockByHash(bi.getHash());
                        bi.setCummDifficulty(
                                block.getDifficultyBI()
                                        .add(getTotalDifficultyForHash(block.getParentHash())));
                        LOG_CONS.info(
                                "Correcting total difficulty for block hash: {} number: {} to {}.",
                                block.getShortHash(),
                                block.getNumber(),
                                bi.getCummDifficulty());
                    }
                    setBlockInfoForLevel(level, infos);

                    level++;
                } while (level < index.size());

                LOG_CONS.info("Total difficulty correction COMPLETE.");
                return IntegrityCheckResult.FIXED;
            } else {
                return IntegrityCheckResult.CORRECT;
            }
        } else {
            return IntegrityCheckResult.CORRECT;
        }
    }

    @Override
    public void close() {
        lock.writeLock().lock();

        try {
            index.close();
        } catch (Exception e) {
            LOG.error("Not able to close the index database:", e);
        } finally {
            try {
                blocks.close();
            } catch (Exception e) {
                LOG.error("Not able to close the blocks database:", e);
            } finally {
                lock.writeLock().unlock();
            }
        }
    }
}<|MERGE_RESOLUTION|>--- conflicted
+++ resolved
@@ -188,7 +188,6 @@
         }
     }
 
-<<<<<<< HEAD
     @Override
     public byte[] getBlockHashByNumber(long blockNumber, byte[] branchBlockHash) {
         AionBlock branchBlock = getBlockByHash(branchBlockHash);
@@ -202,12 +201,7 @@
         return branchBlock.getHash();
     }
 
-    /**
-     * @implNote The method calling this method must handle the locking.
-     */
-=======
     /** @implNote The method calling this method must handle the locking. */
->>>>>>> 6984ff68
     private void addInternalBlock(AionBlock block, BigInteger cummDifficulty, boolean mainChain) {
         long blockNumber = block.getNumber();
         List<BlockInfo> blockInfos =
