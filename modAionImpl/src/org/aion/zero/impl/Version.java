--- conflicted
+++ resolved
@@ -1,14 +1,8 @@
 package org.aion.zero.impl;
 
 public class Version {
-<<<<<<< HEAD
-
-	public static final String KERNEL_VERSION = "0.2.0.923dd1c";
+	public static final String KERNEL_VERSION = "0.2.1.fbe90c5";
 	public static final String REPO_VERSION = "0.1.0";
 	public static final boolean FORK = true;
-=======
-    public static final String KERNEL_VERSION = "0.2.1";
-    public static final String REPO_VERSION = "0.1.0";
-    public static final boolean FORK = true;
->>>>>>> 4cc422f4
+
 }