--- conflicted
+++ resolved
@@ -53,16 +53,12 @@
  */
 public class Cli {
 
-<<<<<<< HEAD
     private static String BASE_PATH = Cfg.getBasePath();
 
+    File keystoreDir = new File(
+            System.getProperty("user.dir") + File.separator + CfgSsl.SSL_KEYSTORE_DIR);
+
     public int call(final String[] args, Cfg cfg) {
-=======
-    File keystoreDir = new File(
-        System.getProperty("user.dir") + File.separator + CfgSsl.SSL_KEYSTORE_DIR);
-
-    public int call(final String[] args, final Cfg cfg) {
->>>>>>> 7500dad7
         try {
             cfg.fromXML();
             switch (args[0].toLowerCase()) {
@@ -169,12 +165,6 @@
                     } else {
                         switch (revertTo(args[1])) {
                             case SUCCESS:
-<<<<<<< HEAD
-                                System.out.println("Blockchain successfully reverted to block number " + args[1] + ".");
-                                break;
-                            case FAILURE:
-                                System.out.println("Unable to revert to block number " + args[1] + ".");
-=======
                                 System.out.println(
                                     "Blockchain successfully reverted to block number " + args[1]
                                         + ".");
@@ -182,7 +172,6 @@
                             case FAILURE:
                                 System.out
                                     .println("Unable to revert to block number " + args[1] + ".");
->>>>>>> 7500dad7
                                 return 1;
                             case ILLEGAL_ARGUMENT:
                             default:
@@ -367,34 +356,23 @@
         System.out.println("  -h                                            show help info");
         System.out.println();
         System.out.println("  -a create                                     create a new account");
-        System.out
-            .println("  -a list                                       list all existing accounts");
-        System.out.println(
-            "  -a export [address]                           export private key of an account");
+        System.out.println("  -a list                                       list all existing accounts");
+        System.out.println("  -a export [address]                           export private key of an account");
         System.out.println("  -a import [private_key]                       import private key");
         System.out.println();
-<<<<<<< HEAD
-        System.out.println("  -c [network]                 create config with default values to select network");
-        System.out.println();
-        System.out.println("  -n, --network [network]      execute kernel with selected network");
-        System.out.println();
-        System.out.println("  -d, --datadir [directory]    execute kernel with selected database directory");
-=======
-        System.out.println(
-            "  -c                                            create config with default values");
->>>>>>> 7500dad7
+        System.out.println("  -c [network]                                  create config with default values to select network");
+        System.out.println();
+        System.out.println("  -n, --network [network]                       execute kernel with selected network");
+        System.out.println();
+        System.out.println("  -d, --datadir [directory]                     execute kernel with selected database directory");
         System.out.println();
         System.out.println("  -i                                            show information");
         System.out.println();
-        System.out.println(
-            "  -s create                                     create an ssl certificate for localhost");
-        System.out.println(
-            "  -s create [[hostname] [ip]]                   create an ssl certificate for a custom hostname and ip");
-        System.out.println();
-        System.out.println(
-            "  -r                                            remove blocks on side chains and correct block info");
-        System.out.println(
-            "  -r [block_number]                             revert db up to specific block number");
+        System.out.println("  -s create                                     create an ssl certificate for localhost");
+        System.out.println("  -s create [[hostname] [ip]]                   create an ssl certificate for a custom hostname and ip");
+        System.out.println();
+        System.out.println("  -r                                            remove blocks on side chains and correct block info");
+        System.out.println("  -r [block_number]                             revert db up to specific block number");
         System.out.println();
         System.out.println("  -v                                            show version");
     }
@@ -578,11 +556,10 @@
         return RecoveryUtils.revertTo(block);
     }
 
-<<<<<<< HEAD
     public static boolean isValid(String value) {
         return !value.isEmpty() && !value.matches(".*[-=+,.?;:'!@#$%^&*].*");
     }
-=======
+
     private void createKeystoreDirIfMissing() {
         if (!keystoreDir.isDirectory()) {
             if (!keystoreDir.mkdir()) {
@@ -630,5 +607,4 @@
         return certPass;
     }
 
->>>>>>> 7500dad7
 }