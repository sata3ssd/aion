--- conflicted
+++ resolved
@@ -1,5 +1,4 @@
 /*
->>>>>>> master-pre-merge
  * Copyright (c) 2017-2018 Aion foundation.
  *
  * This file is part of the aion network project.
@@ -1243,17 +1242,6 @@
     /**
      * Returns up to limit headers found with following search parameters
      *
-<<<<<<< HEAD
-     * @param identifier Identifier of start block, by number of by hash
-     * @param skip Number of blocks to skip between consecutive headers
-     * @param limit Maximum number of headers in return
-     * @param reverse Is search reverse or not
-     * @return {@link A0BlockHeader}'s list or empty list if none found
-     */
-    @Override
-    public List<A0BlockHeader> getListOfHeadersStartFrom(
-            BlockIdentifier identifier, int skip, int limit, boolean reverse) {
-=======
      * @param blockNumber
      *         Identifier of start block, by number
      * @param limit
@@ -1262,7 +1250,6 @@
      */
     @Override
     public List<A0BlockHeader> getListOfHeadersStartFrom(long blockNumber, int limit) {
->>>>>>> 79f9c578
 
         // identifying block we'll move from
         IAionBlock startBlock = getBlockByNumber(blockNumber);
@@ -1282,17 +1269,7 @@
     /**
      * Finds up to limit blocks starting from blockNumber on main chain
      *
-<<<<<<< HEAD
-     * @param bestNumber Number of best block
-     * @param blockNumber Number of block to start search (included in return)
-     * @param limit Maximum number of headers in response
-     * @param reverse Order of search
-     * @return headers found by query or empty list if none
-     */
-    private List<A0BlockHeader> getContinuousHeaders(
-            long bestNumber, long blockNumber, int limit, boolean reverse) {
-        int qty = getQty(blockNumber, bestNumber, limit, reverse);
-=======
+
      * @param bestNumber
      *         Number of best block
      * @param blockNumber
@@ -1303,7 +1280,6 @@
      */
     private List<A0BlockHeader> getContinuousHeaders(long bestNumber, long blockNumber, int limit) {
         int qty = getQty(blockNumber, bestNumber, limit);
->>>>>>> 79f9c578
 
         byte[] startHash = getStartHash(blockNumber, qty);
 
@@ -1319,48 +1295,9 @@
         return headers;
     }
 
-<<<<<<< HEAD
-    /**
-     * Gets blocks from main chain with gaps between
-     *
-     * @param startBlock Block to start from (included in return)
-     * @param skip Number of blocks skipped between every header in return
-     * @param limit Maximum number of headers in return
-     * @param reverse Order of search
-     * @return headers found by query or empty list if none
-     */
-    private List<A0BlockHeader> getGapedHeaders(
-            IAionBlock startBlock, int skip, int limit, boolean reverse) {
-        List<A0BlockHeader> headers = new ArrayList<>();
-        headers.add(startBlock.getHeader());
-        int offset = skip + 1;
-        if (reverse) {
-            offset = -offset;
-        }
-        long currentNumber = startBlock.getNumber();
-        boolean finished = false;
-
-        while (!finished && headers.size() < limit) {
-            currentNumber += offset;
-            IAionBlock nextBlock = getBlockStore().getChainBlockByNumber(currentNumber);
-            if (nextBlock == null) {
-                finished = true;
-            } else {
-                headers.add(nextBlock.getHeader());
-            }
-        }
-
-        return headers;
-    }
-
-    private int getQty(long blockNumber, long bestNumber, int limit, boolean reverse) {
-        if (reverse) {
-            return blockNumber - limit + 1 < 0 ? (int) (blockNumber + 1) : limit;
-=======
     private int getQty(long blockNumber, long bestNumber, int limit) {
         if (blockNumber + limit - 1 > bestNumber) {
             return (int) (bestNumber - blockNumber + 1);
->>>>>>> 79f9c578
         } else {
             return limit;
         }
@@ -1628,17 +1565,10 @@
         // rebuild world state for dirty blocks
         while (!dirtyBlocks.isEmpty()) {
             other = dirtyBlocks.pop();
-<<<<<<< HEAD
-            LOG.info(
-                    "Rebuilding block hash: {}, number: {}.",
-                    other.getShortHash(),
-                    other.getNumber());
-=======
             LOG.info("Rebuilding block hash: {}, number: {}, txs: {}.",
                      other.getShortHash(),
                      other.getNumber(),
                      other.getTransactionsList().size());
->>>>>>> 79f9c578
             this.add(other, true);
         }
 
@@ -1715,17 +1645,10 @@
         // rebuild world state for dirty blocks
         while (!dirtyBlocks.isEmpty()) {
             other = dirtyBlocks.pop();
-<<<<<<< HEAD
-            LOG.info(
-                    "Rebuilding index for block hash: {}, number: {}.",
-                    other.getShortHash(),
-                    other.getNumber());
-=======
             LOG.info("Rebuilding index for block hash: {}, number: {}, txs: {}.",
                      other.getShortHash(),
                      other.getNumber(),
                      other.getTransactionsList().size());
->>>>>>> 79f9c578
             totalDiff = repo.getBlockStore().correctIndexEntry(other, totalDiff);
         }
 
