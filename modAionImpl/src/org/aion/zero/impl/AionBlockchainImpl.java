<<<<<<< HEAD
/**
 * *****************************************************************************
=======
/*
>>>>>>> 1855ef85
 * Copyright (c) 2017-2018 Aion foundation.
 *
 * This file is part of the aion network project.
 *
 * The aion network project is free software: you can redistribute it and/or modify it under the
 * terms of the GNU General Public License as published by the Free Software Foundation, either
 * version 3 of the License, or any later version.
 *
 * The aion network project is distributed in the hope that it will be useful, but WITHOUT ANY
 * WARRANTY; without even the implied warranty of MERCHANTABILITY or FITNESS FOR A PARTICULAR
 * PURPOSE. See the GNU General Public License for more details.
 *
 * You should have received a copy of the GNU General Public License along with the aion network
 * project source files. If not, see <https://www.gnu.org/licenses/>.
 *
<<<<<<< HEAD
 * Contributors: Aion foundation.
 * ****************************************************************************
=======
 * Contributors:
 *     Aion foundation.
>>>>>>> 1855ef85
 */
package org.aion.zero.impl;

import static java.lang.Math.max;
import static java.lang.Runtime.getRuntime;
import static java.math.BigInteger.ZERO;
import static java.util.Collections.emptyList;
import static org.aion.base.util.BIUtil.isMoreThan;
import static org.aion.base.util.Hex.toHexString;
import static org.aion.mcf.core.ImportResult.EXIST;
import static org.aion.mcf.core.ImportResult.IMPORTED_BEST;
import static org.aion.mcf.core.ImportResult.IMPORTED_NOT_BEST;
import static org.aion.mcf.core.ImportResult.INVALID_BLOCK;
import static org.aion.mcf.core.ImportResult.NO_PARENT;

import java.math.BigInteger;
import java.util.ArrayDeque;
import java.util.ArrayList;
import java.util.Arrays;
import java.util.Collections;
import java.util.Deque;
import java.util.HashMap;
import java.util.HashSet;
import java.util.List;
import java.util.Map;
import java.util.Set;
import java.util.Stack;
import java.util.concurrent.atomic.AtomicLong;
import java.util.concurrent.atomic.AtomicReference;
import org.aion.base.db.IRepository;
import org.aion.base.db.IRepositoryCache;
import org.aion.base.type.Address;
import org.aion.base.type.Hash256;
import org.aion.base.util.ByteArrayWrapper;
import org.aion.base.util.ByteUtil;
import org.aion.base.util.FastByteComparisons;
import org.aion.crypto.HashUtil;
import org.aion.equihash.EquihashMiner;
import org.aion.evtmgr.IEvent;
import org.aion.evtmgr.IEventMgr;
import org.aion.evtmgr.impl.evt.EventBlock;
import org.aion.log.LogEnum;
import org.aion.mcf.core.ImportResult;
import org.aion.mcf.db.IBlockStorePow;
import org.aion.mcf.db.TransactionStore;
import org.aion.mcf.manager.ChainStatistics;
import org.aion.mcf.trie.Trie;
import org.aion.mcf.trie.TrieImpl;
import org.aion.mcf.types.BlockIdentifier;
import org.aion.mcf.valid.BlockHeaderValidator;
import org.aion.mcf.valid.GrandParentBlockHeaderValidator;
import org.aion.mcf.valid.ParentBlockHeaderValidator;
import org.aion.mcf.vm.types.Bloom;
import org.aion.rlp.RLP;
import org.aion.vm.TransactionExecutor;
import org.aion.zero.exceptions.HeaderStructureException;
import org.aion.zero.impl.blockchain.ChainConfiguration;
import org.aion.zero.impl.config.CfgAion;
import org.aion.zero.impl.core.IAionBlockchain;
import org.aion.zero.impl.core.energy.AbstractEnergyStrategyLimit;
import org.aion.zero.impl.core.energy.EnergyStrategies;
import org.aion.zero.impl.db.AionBlockStore;
import org.aion.zero.impl.db.AionRepositoryImpl;
import org.aion.zero.impl.sync.SyncMgr;
import org.aion.zero.impl.types.AionBlock;
import org.aion.zero.impl.types.AionBlockSummary;
import org.aion.zero.impl.types.AionTxInfo;
import org.aion.zero.impl.types.RetValidPreBlock;
import org.aion.zero.impl.valid.TXValidator;
import org.aion.zero.types.A0BlockHeader;
import org.aion.zero.types.AionTransaction;
import org.aion.zero.types.AionTxExecSummary;
import org.aion.zero.types.AionTxReceipt;
import org.aion.zero.types.IAionBlock;
import org.slf4j.Logger;
import org.slf4j.LoggerFactory;

// TODO: clean and clarify best block
// bestKnownBlock - block with the highest block number
// pubBestBlock - block with the highest total difficulty
// bestBlock - current best block inside the blockchain implementation

/**
 * Core blockchain consensus algorithms, the rule within this class decide whether the correct chain
 * from branches and dictates the placement of items into {@link AionRepositoryImpl} as well as
 * managing the state trie. This module also collects stats about block propagation, from its point
 * of view.
 *
 * <p>The module is also responsible for generate new blocks, mostly called by {@link EquihashMiner}
 * to generate new blocks to mine. As for receiving blocks, this class interacts with {@link
 * SyncMgr} to manage the importing of blocks from network.
 */
public class AionBlockchainImpl implements IAionBlockchain {

    private static final Logger LOG = LoggerFactory.getLogger(LogEnum.CONS.name());
    private static final int THOUSAND_MS = 1000;
    private static final int DIFFICULTY_BYTES = 16;

    private A0BCConfig config;
    private long exitOn = Long.MAX_VALUE;

    private AionRepositoryImpl repository;
    private IRepositoryCache track;
    private TransactionStore<AionTransaction, AionTxReceipt, org.aion.zero.impl.types.AionTxInfo>
            transactionStore;
    private AionBlock bestBlock;

    /**
     * This version of the bestBlock is only used for external reference (ex. through {@link
     * #getBestBlock()}), this is done because {@link #bestBlock} can slip into temporarily
     * inconsistent states while forking, and we don't want to expose that information to external
     * actors.
     *
     * <p>However we would still like to publish a bestBlock without locking, therefore we introduce
     * a volatile block that is only published when all forking/appending behaviour is completed.
     */
    private volatile AionBlock pubBestBlock;

    private volatile BigInteger totalDifficulty = ZERO;
    private ChainStatistics chainStats;

    private final GrandParentBlockHeaderValidator<A0BlockHeader> grandParentBlockHeaderValidator;
    private final ParentBlockHeaderValidator<A0BlockHeader> parentHeaderValidator;
    private final BlockHeaderValidator<A0BlockHeader> blockHeaderValidator;
    private AtomicReference<BlockIdentifier> bestKnownBlock =
            new AtomicReference<BlockIdentifier>();

    private boolean fork = false;

    private Address minerCoinbase;
    private byte[] minerExtraData;

    private Stack<State> stateStack = new Stack<>();
    private IEventMgr evtMgr = null;

    private AbstractEnergyStrategyLimit energyLimitStrategy;

    /**
     * Chain configuration class, because chain configuration may change dependant on the block
     * being executed. This is simple for now but in the future we may have to create a "chain
     * configuration provider" to provide us different configurations.
     */
    ChainConfiguration chainConfiguration;

    /**
     * Helper method for generating the adapter between this class and {@link CfgAion}
     *
     * @param cfgAion
     * @return {@code configuration} instance that directly references the singleton instance of
     *     cfgAion
     */
    private static A0BCConfig generateBCConfig(CfgAion cfgAion) {
        ChainConfiguration config = new ChainConfiguration();
        return new A0BCConfig() {
            @Override
            public Address getCoinbase() {
                return cfgAion.getGenesis().getCoinbase();
            }

            @Override
            public byte[] getExtraData() {
                return cfgAion.getConsensus().getExtraData().getBytes();
            }

            @Override
            public boolean getExitOnBlockConflict() {
                return true;
                // return cfgAion.getSync().getExitOnBlockConflict();
            }

            @Override
            public Address getMinerCoinbase() {
                return Address.wrap(cfgAion.getConsensus().getMinerAddress());
            }

            // TODO: hook up to configuration file
            @Override
            public int getFlushInterval() {
                return 1;
            }

            @Override
            public AbstractEnergyStrategyLimit getEnergyLimitStrategy() {
                return EnergyStrategies.getEnergyStrategy(
                        cfgAion.getConsensus().getEnergyStrategy().getStrategy(),
                        cfgAion.getConsensus().getEnergyStrategy(),
                        config);
            }
        };
    }

    private AionBlockchainImpl() {
        this(generateBCConfig(CfgAion.inst()), AionRepositoryImpl.inst(), new ChainConfiguration());
    }

<<<<<<< HEAD
    protected AionBlockchainImpl(
            final A0BCConfig config,
            final IRepository repository,
            final ChainConfiguration chainConfig) {
=======
    protected AionBlockchainImpl(final A0BCConfig config,
                                 final AionRepositoryImpl repository,
                                 final ChainConfiguration chainConfig) {
>>>>>>> 1855ef85
        this.config = config;
        this.repository = repository;
        this.chainStats = new ChainStatistics();

        /**
         * Because we dont have any hardforks, later on chain configuration must be determined by
         * blockHash and number.
         */
        this.chainConfiguration = chainConfig;

        this.grandParentBlockHeaderValidator =
                this.chainConfiguration.createGrandParentHeaderValidator();
        this.parentHeaderValidator = this.chainConfiguration.createParentHeaderValidator();
        this.blockHeaderValidator = this.chainConfiguration.createBlockHeaderValidator();

        this.transactionStore = this.repository.getTransactionStore();

        this.minerCoinbase = this.config.getMinerCoinbase();

        if (minerCoinbase.equals(Address.EMPTY_ADDRESS())) {
            LOG.warn("No miner Coinbase!");
        }

        /** Save a copy of the miner extra data */
        byte[] extraBytes = this.config.getExtraData();
        this.minerExtraData =
                new byte[this.chainConfiguration.getConstants().getMaximumExtraDataSize()];
        if (extraBytes.length < this.chainConfiguration.getConstants().getMaximumExtraDataSize()) {
            System.arraycopy(extraBytes, 0, this.minerExtraData, 0, extraBytes.length);
        } else {
            System.arraycopy(
                    extraBytes,
                    0,
                    this.minerExtraData,
                    0,
                    this.chainConfiguration.getConstants().getMaximumExtraDataSize());
        }
        this.energyLimitStrategy = config.getEnergyLimitStrategy();
    }

    /**
     * Initialize as per the <a href=
     * "https://en.wikipedia.org/wiki/Initialization-on-demand_holder_idiom">Initialization-on-demand</a>
     * holder pattern
     */
    private static class Holder {
        static final AionBlockchainImpl INSTANCE = new AionBlockchainImpl();
    }

    public static AionBlockchainImpl inst() {
        return Holder.INSTANCE;
    }

    /**
     * Should be set after initialization, note that the blockchain will still operate if not set,
     * just will not emit events.
     *
     * @param eventManager
     */
    void setEventManager(IEventMgr eventManager) {
        this.evtMgr = eventManager;
    }

    public AionBlockStore getBlockStore() {
        return repository.getBlockStore();
    }

    /**
     * Referenced only by external
     *
     * <p>Note: If you are making changes to this method and want to use it to track internal state,
     * use {@link #bestBlock} instead
     *
     * @return {@code bestAionBlock}
     * @see #pubBestBlock
     */
    @Override
    public byte[] getBestBlockHash() {
        return getBestBlock().getHash();
    }

    /**
     * Referenced only by external
     *
     * <p>Note: If you are making changes to this method and want to use it to track internal state,
     * opt for {@link #getSizeInternal()} instead.
     *
     * @return {@code positive long} representing the current size
     * @see #pubBestBlock
     */
    @Override
    public long getSize() {
        return getBestBlock().getNumber() + 1;
    }

    /** @see #getSize() */
    private long getSizeInternal() {
        return this.bestBlock.getNumber() + 1;
    }

    @Override
    public AionBlock getBlockByNumber(long blockNr) {
        return getBlockStore().getChainBlockByNumber(blockNr);
    }

    @Override
    /* NOTE: only returns receipts from the main chain
     */
    @SuppressWarnings("Duplicates")
    public AionTxInfo getTransactionInfo(byte[] hash) {

        List<AionTxInfo> infos = transactionStore.get(hash);

        if (infos == null || infos.isEmpty()) {
            return null;
        }

        AionTxInfo txInfo = null;
        if (infos.size() == 1) {
            txInfo = infos.get(0);
        } else {
            // pick up the receipt from the block on the main chain
            for (AionTxInfo info : infos) {
                AionBlock block = getBlockStore().getBlockByHash(info.getBlockHash());
                if (block == null) continue;

                AionBlock mainBlock = getBlockStore().getChainBlockByNumber(block.getNumber());
                if (mainBlock == null) continue;

                if (FastByteComparisons.equal(info.getBlockHash(), mainBlock.getHash())) {
                    txInfo = info;
                    break;
                }
            }
        }
        if (txInfo == null) {
            LOG.warn("Can't find block from main chain for transaction " + toHexString(hash));
            return null;
        }

        AionTransaction tx =
                this.getBlockByHash(txInfo.getBlockHash())
                        .getTransactionsList()
                        .get(txInfo.getIndex());
        txInfo.setTransaction(tx);
        return txInfo;
    }

    @SuppressWarnings("Duplicates")
    // returns transaction info (tx receipt) without the transaction embedded in it.
    // saves on db reads for api when processing large transactions
    public AionTxInfo getTransactionInfoLite(byte[] txHash, byte[] blockHash) {
        return transactionStore.get(txHash, blockHash);
    }

    @Override
    public AionBlock getBlockByHash(byte[] hash) {
        return getBlockStore().getBlockByHash(hash);
    }

    @Override
    public List<byte[]> getListOfHashesStartFrom(byte[] hash, int qty) {
        return getBlockStore().getListHashesEndWith(hash, qty);
    }

    @Override
    public List<byte[]> getListOfHashesStartFromBlock(long blockNumber, int qty) {
        long bestNumber = bestBlock.getNumber();

        if (blockNumber > bestNumber) {
            return emptyList();
        }

        if (blockNumber + qty - 1 > bestNumber) {
            qty = (int) (bestNumber - blockNumber + 1);
        }

        long endNumber = blockNumber + qty - 1;

        IAionBlock block = getBlockByNumber(endNumber);

        List<byte[]> hashes = getBlockStore().getListHashesEndWith(block.getHash(), qty);

        // asc order of hashes is required in the response
        Collections.reverse(hashes);

        return hashes;
    }

    private static byte[] calcTxTrie(List<AionTransaction> transactions) {

        Trie txsState = new TrieImpl(null);

        if (transactions == null || transactions.isEmpty()) {
            return HashUtil.EMPTY_TRIE_HASH;
        }

        for (int i = 0; i < transactions.size(); i++) {
            txsState.update(RLP.encodeInt(i), transactions.get(i).getEncoded());
        }
        return txsState.getRootHash();
    }

    public AionRepositoryImpl getRepository() {
        return repository;
    }

    private State pushState(byte[] bestBlockHash) {
        State push = stateStack.push(new State());
        this.bestBlock = getBlockStore().getBlockByHash(bestBlockHash);
        this.totalDifficulty = getBlockStore().getTotalDifficultyForHash(bestBlockHash);
        this.repository = (AionRepositoryImpl) this.repository.getSnapshotTo(this.bestBlock.getStateRoot());
        return push;
    }

    private void popState() {
        State state = stateStack.pop();
        this.repository = state.savedRepo;
        this.bestBlock = state.savedBest;
        this.totalDifficulty = state.savedTD;
    }

    private void dropState() {
        stateStack.pop();
    }

    /**
     * Not thread safe, currently only run in {@link #tryToConnect(AionBlock)}, assumes that the
     * environment is already locked
     *
     * @param block
     * @return
     */
    private AionBlockSummary tryConnectAndFork(final AionBlock block) {
        State savedState = pushState(block.getParentHash());
        this.fork = true;

        final AionBlockSummary summary;
        try {
            // LOG.info("block " + block.toString());

            // FIXME: adding block with no option for flush
            summary = add(block);
            if (summary == null) {
                return null;
            }
        } catch (Throwable th) {
            LOG.error("Unexpected error: ", th);
            return null;
        } finally {
            this.fork = false;
        }

        if (isMoreThan(this.totalDifficulty, savedState.savedTD)) {

            if (LOG.isInfoEnabled())
                LOG.info(
                        "branching: from = {}/{}, to = {}/{}",
                        savedState.savedBest.getNumber(),
                        toHexString(savedState.savedBest.getHash()),
                        block.getNumber(),
                        toHexString(block.getHash()));
            // main branch become this branch
            // cause we proved that total difficulty
            // is greater
            getBlockStore().reBranch(block);

            // The main repository rebranch
            this.repository = savedState.savedRepo;
            this.repository.syncToRoot(block.getStateRoot());

            // flushing
            flush();

            dropState();
        } else {
            // Stay on previous branch
            popState();
        }

        return summary;
    }

    private AtomicLong bestBlockNumber = new AtomicLong(0L);

    /**
     * Heuristic for skipping the call to tryToConnect with very large or very small block number.
     */
    public boolean skipTryToConnect(long blockNumber) {
        long current = bestBlockNumber.get();
        return blockNumber > current + 32 || blockNumber < current - 32;
    }

    /**
     * Heuristic for skipping the call to tryToConnect with block number that was already pruned.
     */
    public boolean isPruneRestricted(long blockNumber) {
        // no restriction when not in TOP pruning mode
        if (!repository.usesTopPruning()) {
            return false;
        }
        return blockNumber < bestBlockNumber.get() - repository.getPruneBlockCount() + 1;
    }

    public synchronized ImportResult tryToConnect(final AionBlock block) {
        return tryToConnectInternal(block, System.currentTimeMillis() / THOUSAND_MS);
    }

    /**
     * Processes a new block and potentially appends it to the blockchain, thereby changing the
     * state of the world. Decoupled from wrapper function {@link #tryToConnect(AionBlock)} so we
     * can feed timestamps manually
     */
    ImportResult tryToConnectInternal(final AionBlock block, long currTimeSeconds) {
        // Check block exists before processing more rules
        if (getBlockStore().getMaxNumber() >= block.getNumber()
                && getBlockStore().isBlockExist(block.getHash())) {

            if (LOG.isDebugEnabled()) {
                LOG.debug(
                        "Block already exists hash: {}, number: {}",
                        block.getShortHash(),
                        block.getNumber());
            }

            if (!repository.isValidRoot(block.getStateRoot())) {
                // correct the world state for this block
                recoverWorldState(repository, block);
            }

            if (!repository.isIndexed(block.getHash(), block.getNumber())) {
                // correct the index for this block
                recoverIndexEntry(repository, block);
            }

            // retry of well known block
            return EXIST;
        }

        if (block.getTimestamp()
                > (currTimeSeconds
                        + this.chainConfiguration.getConstants().getClockDriftBufferTime()))
            return INVALID_BLOCK;

        if (LOG.isDebugEnabled()) {
            LOG.debug(
                    "Try connect block hash: {}, number: {}",
                    block.getShortHash(),
                    block.getNumber());
        }

        final ImportResult ret;

        // The simple case got the block
        // to connect to the main chain
        final AionBlockSummary summary;
        if (bestBlock.isParentOf(block)) {
            summary = add(block);
            ret = summary == null ? INVALID_BLOCK : IMPORTED_BEST;
        } else {
            if (getBlockStore().isBlockExist(block.getParentHash())) {
                BigInteger oldTotalDiff = getInternalTD();
                summary = tryConnectAndFork(block);
                ret =
                        summary == null
                                ? INVALID_BLOCK
                                : (isMoreThan(getInternalTD(), oldTotalDiff)
                                        ? IMPORTED_BEST
                                        : IMPORTED_NOT_BEST);
            } else {
                summary = null;
                ret = NO_PARENT;
            }
        }

        // update best block reference
        if (ret == IMPORTED_BEST) {
            pubBestBlock = bestBlock;
        }

        // fire block events
        if (ret.isSuccessful()) {
            if (this.evtMgr != null) {

                IEvent evtOnBlock = new EventBlock(EventBlock.CALLBACK.ONBLOCK0);
                evtOnBlock.setFuncArgs(Collections.singletonList(summary));
                this.evtMgr.newEvent(evtOnBlock);

                IEvent evtTrace = new EventBlock(EventBlock.CALLBACK.ONTRACE0);
                String str = String.format("Block chain size: [ %d ]", this.getSizeInternal());
                evtTrace.setFuncArgs(Collections.singletonList(str));
                this.evtMgr.newEvent(evtTrace);

                if (ret == IMPORTED_BEST) {
                    if (LOG.isTraceEnabled()) {
                        LOG.trace("IMPORTED_BEST");
                    }
                    IEvent evtOnBest = new EventBlock(EventBlock.CALLBACK.ONBEST0);
                    evtOnBest.setFuncArgs(Arrays.asList(block, summary.getReceipts()));
                    this.evtMgr.newEvent(evtOnBest);
                }
            }
        }

        return ret;
    }

    /**
     * Creates a new block, if you require more context refer to the blockContext creation method,
     * which allows us to add metadata not usually associated with the block itself.
     *
     * @param parent block
     * @param txs to be added into the block
     * @param waitUntilBlockTime if we should wait until the specified blockTime before create a new
     *     block
     * @see #createNewBlock(AionBlock, List, boolean)
     * @return new block
     */
    public synchronized AionBlock createNewBlock(
            AionBlock parent, List<AionTransaction> txs, boolean waitUntilBlockTime) {
        return createNewBlockInternal(
                        parent, txs, waitUntilBlockTime, System.currentTimeMillis() / THOUSAND_MS)
                .block;
    }

    /**
     * Creates a new block, adding in context/metadata about the block
     *
     * @param parent block
     * @param txs to be added into the block
     * @param waitUntilBlockTime if we should wait until the specified blockTime before create a new
     *     block
     * @see #createNewBlock(AionBlock, List, boolean)
     * @return new block
     */
    public synchronized BlockContext createNewBlockContext(
            AionBlock parent, List<AionTransaction> txs, boolean waitUntilBlockTime) {
        return createNewBlockInternal(
                parent, txs, waitUntilBlockTime, System.currentTimeMillis() / THOUSAND_MS);
    }

    BlockContext createNewBlockInternal(
            AionBlock parent,
            List<AionTransaction> txs,
            boolean waitUntilBlockTime,
            long currTimeSeconds) {
        long time = currTimeSeconds;

        if (parent.getTimestamp() >= time) {
            time = parent.getTimestamp() + 1;
            while (waitUntilBlockTime && System.currentTimeMillis() / THOUSAND_MS <= time) {
                try {
                    Thread.sleep(500);
                } catch (InterruptedException e) {
                    break;
                }
            }
        }
        long energyLimit = this.energyLimitStrategy.getEnergyLimit(parent.getHeader());

        AionBlock block;
        try {
            A0BlockHeader.Builder headerBuilder =
                    new A0BlockHeader.Builder()
                            .withVersion((byte) 1)
                            .withParentHash(parent.getHash())
                            .withCoinbase(minerCoinbase)
                            .withNumber(parent.getNumber() + 1)
                            .withTimestamp(time)
                            .withExtraData(minerExtraData)
                            .withTxTrieRoot(calcTxTrie(txs))
                            .withEnergyLimit(energyLimit);
            block = new AionBlock(headerBuilder.build(), txs);
        } catch (HeaderStructureException e) {
            throw new RuntimeException(e);
        }

        IAionBlock grandParent = this.getParent(parent.getHeader());
        block.getHeader()
                .setDifficulty(
                        ByteUtil.bigIntegerToBytes(
                                this.chainConfiguration
                                        .getDifficultyCalculator()
                                        .calculateDifficulty(
                                                parent.getHeader(),
                                                grandParent == null
                                                        ? null
                                                        : grandParent.getHeader()),
                                DIFFICULTY_BYTES));
        /*
         * Begin execution phase
         */
        pushState(parent.getHash());

        track = repository.startTracking();
        track.rollback();
        RetValidPreBlock preBlock = generatePreBlock(block);

        /*
         * Calculate the gas used for the included transactions
         */
        long totalEnergyUsed = 0;
        BigInteger totalTransactionFee = BigInteger.ZERO;
        for (AionTxExecSummary summary : preBlock.summaries) {
            totalEnergyUsed = totalEnergyUsed + summary.getNrgUsed().longValueExact();
            totalTransactionFee = totalTransactionFee.add(summary.getFee());
        }

        byte[] stateRoot = getRepository().getRoot();
        popState();

        /*
         * End execution phase
         */
        Bloom logBloom = new Bloom();
        for (AionTxReceipt receipt : preBlock.receipts) {
            logBloom.or(receipt.getBloomFilter());
        }

        block.seal(
                preBlock.txs,
                calcTxTrie(preBlock.txs),
                stateRoot,
                logBloom.getData(),
                calcReceiptsTrie(preBlock.receipts),
                totalEnergyUsed);

        // derive base block reward
        BigInteger baseBlockReward =
                this.chainConfiguration.getRewardsCalculator().calculateReward(block.getHeader());
        return new BlockContext(block, baseBlockReward, totalTransactionFee);
    }

    @Override
    public synchronized AionBlockSummary add(AionBlock block) {
        // typical use without rebuild
        AionBlockSummary summary = add(block, false);

        if (summary != null) {
            List<AionTxReceipt> receipts = summary.getReceipts();

            updateTotalDifficulty(block);
            summary.setTotalDifficulty(block.getCumulativeDifficulty());

            storeBlock(block, receipts);

            flush();
        }

        return summary;
    }

    public synchronized AionBlockSummary add(AionBlock block, boolean rebuild) {

        if (block == null) {
            LOG.error("Attempting to add NULL block.");
            return null;
        }

        if (!isValid(block)) {
            LOG.error("Attempting to add INVALID block.");
            return null;
        }

        track = repository.startTracking();
        byte[] origRoot = repository.getRoot();

        // (if not reconstructing old blocks) keep chain continuity
        if (!rebuild && !Arrays.equals(bestBlock.getHash(), block.getParentHash())) {
            LOG.error("Attempting to add NON-SEQUENTIAL block.");
            return null;
        }

        AionBlockSummary summary = processBlock(block);
        List<AionTxReceipt> receipts = summary.getReceipts();

        // Sanity checks
        byte[] receiptHash = block.getReceiptsRoot();
        byte[] receiptListHash = calcReceiptsTrie(receipts);

        if (!Arrays.equals(receiptHash, receiptListHash)) {
            if (LOG.isWarnEnabled()) {
                LOG.warn(
                        "Block's given Receipt Hash doesn't match: {} != {}",
                        receiptHash,
                        receiptListHash);
                LOG.warn("Calculated receipts: " + receipts);
            }
            return null;
        }

        byte[] logBloomHash = block.getLogBloom();
        byte[] logBloomListHash = calcLogBloom(receipts);

        if (!Arrays.equals(logBloomHash, logBloomListHash)) {
            if (LOG.isWarnEnabled())
                LOG.warn(
                        "Block's given logBloom Hash doesn't match: {} != {}",
                        ByteUtil.toHexString(logBloomHash),
                        ByteUtil.toHexString(logBloomListHash));
            track.rollback();
            return null;
        }

        if (!rebuild) {
            byte[] blockStateRootHash = block.getStateRoot();
            byte[] worldStateRootHash = repository.getRoot();

            if (!Arrays.equals(blockStateRootHash, worldStateRootHash)) {

                LOG.warn(
                        "BLOCK: State conflict or received invalid block. block: {} worldstate {} mismatch",
                        block.getNumber(),
                        worldStateRootHash);
                LOG.warn("Conflict block dump: {}", toHexString(block.getEncoded()));

                track.rollback();
                // block is bad so 'rollback' the state root to the original
                // state
                repository.setRoot(origRoot);
            }
        }

        // update corresponding account with the new balance
        track.flush();

        if (rebuild) {
            for (int i = 0; i < receipts.size(); i++) {
                transactionStore.putToBatch(new AionTxInfo(receipts.get(i), block.getHash(), i));
            }
            transactionStore.flushBatch();

            repository.commitBlock(block.getHeader());

            if (LOG.isDebugEnabled())
                LOG.debug(
                        "Block rebuilt: number: {}, hash: {}, TD: {}",
                        block.getNumber(),
                        block.getShortHash(),
                        getBlockStore().getTotalDifficulty());
        }

        return summary;
    }

    @Override
    public void flush() {
        repository.flush();
        try {
            getBlockStore().flush();
        } catch (Exception e) {
            // TODO Auto-generated catch block
            e.printStackTrace();
        }
        transactionStore.flush();
    }

    @SuppressWarnings("unused")
    private boolean needFlushByMemory(double maxMemoryPercents) {
        return getRuntime().freeMemory() < (getRuntime().totalMemory() * (1 - maxMemoryPercents));
    }

    private static byte[] calcReceiptsTrie(List<AionTxReceipt> receipts) {
        Trie receiptsTrie = new TrieImpl(null);

        if (receipts == null || receipts.isEmpty()) {
            return HashUtil.EMPTY_TRIE_HASH;
        }

        for (int i = 0; i < receipts.size(); i++) {
            receiptsTrie.update(RLP.encodeInt(i), receipts.get(i).getReceiptTrieEncoded());
        }
        return receiptsTrie.getRootHash();
    }

    private byte[] calcLogBloom(List<AionTxReceipt> receipts) {

        Bloom retBloomFilter = new Bloom();

        if (receipts == null || receipts.isEmpty()) {
            return retBloomFilter.getData();
        }

        for (AionTxReceipt receipt : receipts) {
            retBloomFilter.or(receipt.getBloomFilter());
        }

        return retBloomFilter.getData();
    }

    private IAionBlock getParent(A0BlockHeader header) {
        return getBlockStore().getBlockByHash(header.getParentHash());
    }

    public boolean isValid(A0BlockHeader header) {

        /*
         * Header should already be validated at this point, no need to check again
         * 1. Block came in from network; validated by P2P before processing further
         * 2. Block was submitted locally - adding invalid data to your own chain
         */
        //        if (!this.blockHeaderValidator.validate(header, LOG)) {
        //            return false;
        //        }

        IAionBlock parent = this.getParent(header);

        if (!this.parentHeaderValidator.validate(header, parent.getHeader(), LOG)) {
            return false;
        }

        IAionBlock grandParent = this.getParent(parent.getHeader());

        if (!this.grandParentBlockHeaderValidator.validate(
                grandParent == null ? null : grandParent.getHeader(),
                parent.getHeader(),
                header,
                LOG)) {
            return false;
        }

        return true;
    }

    /**
     * This mechanism enforces a homeostasis in terms of the time between blocks; a smaller period
     * between the last two blocks results in an increase in the difficulty level and thus
     * additional computation required, lengthening the likely next period. Conversely, if the
     * period is too large, the difficulty, and expected time to the next block, is reduced.
     */
    private boolean isValid(AionBlock block) {

        if (block == null) {
            return false;
        }

        boolean isValid = true;

        if (!block.isGenesis()) {
            isValid = isValid(block.getHeader());

            // Sanity checks
            String trieHash = toHexString(block.getTxTrieRoot());
            String trieListHash = toHexString(calcTxTrie(block.getTransactionsList()));

            if (!trieHash.equals(trieListHash)) {
                LOG.warn("Block's given Trie Hash doesn't match: {} != {}", trieHash, trieListHash);
                return false;
            }

            List<AionTransaction> txs = block.getTransactionsList();
            if (txs != null && !txs.isEmpty()) {
                IRepository parentRepo = repository;
                if (!Arrays.equals(
                        getBlockStore().getBestBlock().getHash(), block.getParentHash())) {
                    parentRepo =
                            repository.getSnapshotTo(
                                    getBlockByHash(block.getParentHash()).getStateRoot());
                }

                Map<Address, BigInteger> nonceCache = new HashMap<>();

                if (txs.parallelStream().anyMatch(tx -> !TXValidator.isValid(tx))) {
                    LOG.error("Some transactions in the block are invalid");
                    return false;
                }

                for (AionTransaction tx : txs) {
                    Address txSender = tx.getFrom();

                    BigInteger expectedNonce = nonceCache.get(txSender);

                    if (expectedNonce == null) {
                        expectedNonce = parentRepo.getNonce(txSender);
                    }

                    BigInteger txNonce = new BigInteger(1, tx.getNonce());

                    if (!expectedNonce.equals(txNonce)) {
                        LOG.warn(
                                "Invalid transaction: Tx nonce {} != expected nonce {} (parent nonce: {}): {}",
                                txNonce.toString(),
                                expectedNonce.toString(),
                                parentRepo.getNonce(txSender),
                                tx);
                        return false;
                    }

                    // update cache
                    nonceCache.put(txSender, expectedNonce.add(BigInteger.ONE));
                }
            }
        }

        return isValid;
    }

    public static Set<ByteArrayWrapper> getAncestors(
            IBlockStorePow<IAionBlock, A0BlockHeader> blockStore,
            IAionBlock testedBlock,
            int limitNum,
            boolean isParentBlock) {
        Set<ByteArrayWrapper> ret = new HashSet<>();
        limitNum = (int) max(0, testedBlock.getNumber() - limitNum);
        IAionBlock it = testedBlock;
        if (!isParentBlock) {
            it = blockStore.getBlockByHash(it.getParentHash());
        }
        while (it != null && it.getNumber() >= limitNum) {
            ret.add(new ByteArrayWrapper(it.getHash()));
            it = blockStore.getBlockByHash(it.getParentHash());
        }
        return ret;
    }

    private AionBlockSummary processBlock(AionBlock block) {

        if (!block.isGenesis()) {
            return applyBlock(block);
        } else {
            return new AionBlockSummary(
                    block,
                    new HashMap<Address, BigInteger>(),
                    new ArrayList<AionTxReceipt>(),
                    new ArrayList<AionTxExecSummary>());
        }
    }

    /**
     * For generating the necessary transactions for a block
     *
     * @param block
     * @return
     */
    private RetValidPreBlock generatePreBlock(IAionBlock block) {

        long saveTime = System.nanoTime();

        List<AionTxReceipt> receipts = new ArrayList<>();
        List<AionTxExecSummary> summaries = new ArrayList<>();
        List<AionTransaction> transactions = new ArrayList<>();

        long energyRemaining = block.getNrgLimit();
        for (AionTransaction tx : block.getTransactionsList()) {
            TransactionExecutor executor =
                    new TransactionExecutor(tx, block, track, false, energyRemaining);
            AionTxExecSummary summary = executor.execute();

            if (!summary.isRejected()) {
                track.flush();

                AionTxReceipt receipt = summary.getReceipt();
                receipt.setPostTxState(repository.getRoot());
                receipt.setTransaction(tx);

                // otherwise, assuming we don't have timeouts, add the
                // transaction
                transactions.add(tx);

                receipts.add(receipt);
                summaries.add(summary);
                energyRemaining -= receipt.getEnergyUsed();
            }
        }

        Map<Address, BigInteger> rewards = addReward(block, summaries);

        track.flush();

        long totalTime = System.nanoTime() - saveTime;
        chainStats.addBlockExecTime(totalTime);
        return new RetValidPreBlock(transactions, rewards, receipts, summaries);
    }

    private AionBlockSummary applyBlock(IAionBlock block) {
        long saveTime = System.nanoTime();

        List<AionTxReceipt> receipts = new ArrayList<>();
        List<AionTxExecSummary> summaries = new ArrayList<>();

        for (AionTransaction tx : block.getTransactionsList()) {
            TransactionExecutor executor = new TransactionExecutor(tx, block, track);
            AionTxExecSummary summary = executor.execute();

            track.flush();
            AionTxReceipt receipt = summary.getReceipt();
            receipt.setPostTxState(repository.getRoot());
            receipts.add(receipt);

            summaries.add(summary);
        }
        Map<Address, BigInteger> rewards = addReward(block, summaries);

        long totalTime = System.nanoTime() - saveTime;
        chainStats.addBlockExecTime(totalTime);

        return new AionBlockSummary(block, rewards, receipts, summaries);
    }

    /**
     * Add reward to block- and every uncle coinbase assuming the entire block is valid.
     *
     * @param block object containing the header and uncles
     */
    private Map<Address, BigInteger> addReward(
            IAionBlock block, List<AionTxExecSummary> summaries) {

        Map<Address, BigInteger> rewards = new HashMap<>();
        BigInteger minerReward =
                this.chainConfiguration.getRewardsCalculator().calculateReward(block.getHeader());
        rewards.put(block.getCoinbase(), minerReward);

        if (LOG.isTraceEnabled()) {
            LOG.trace(
                    "rewarding: {}np to {} for mining block {}",
                    minerReward,
                    block.getCoinbase(),
                    block.getNumber());
        }

        /*
         * Remaining fees (the ones paid to miners for running transactions) are
         * already paid for at a earlier point in execution.
         */
        track.addBalance(block.getCoinbase(), minerReward);
        track.flush();
        return rewards;
    }

    public ChainConfiguration getChainConfiguration() {
        return chainConfiguration;
    }

    @Override
    public synchronized void storeBlock(AionBlock block, List<AionTxReceipt> receipts) {

        if (fork) {
            getBlockStore().saveBlock(block, totalDifficulty, false);
        } else {
            getBlockStore().saveBlock(block, totalDifficulty, true);
        }

        for (int i = 0; i < receipts.size(); i++) {
            transactionStore.putToBatch(new AionTxInfo(receipts.get(i), block.getHash(), i));
        }
        transactionStore.flushBatch();

        repository.commitBlock(block.getHeader());

        if (LOG.isDebugEnabled())
            LOG.debug(
                    "Block saved: number: {}, hash: {}, TD: {}",
                    block.getNumber(),
                    block.getShortHash(),
                    totalDifficulty);

        if (LOG.isDebugEnabled()) {
            LOG.debug("block added to the blockChain: index: [{}]", block.getNumber());
        }

        setBestBlock(block);
    }

    public boolean hasParentOnTheChain(AionBlock block) {
        return getParent(block.getHeader()) != null;
    }

    public TransactionStore<AionTransaction, AionTxReceipt, AionTxInfo> getTransactionStore() {
        return transactionStore;
    }

    @Override
    public synchronized void setBestBlock(AionBlock block) {
        bestBlock = block;
        updateBestKnownBlock(block);
        bestBlockNumber.set(bestBlock.getNumber());
    }

    @Override
    public AionBlock getBestBlock() {
        return pubBestBlock == null ? bestBlock : pubBestBlock;
    }

    @Override
    public synchronized void close() {
        getBlockStore().close();
    }

    @Override
    public BigInteger getTotalDifficulty() {
        return getBestBlock().getCumulativeDifficulty();
    }

    // this method is for the testing purpose
    protected BigInteger getCacheTD() {
        return totalDifficulty;
    }

    private BigInteger getInternalTD() {
        return totalDifficulty;
    }

    private void updateTotalDifficulty(AionBlock block) {
        totalDifficulty = totalDifficulty.add(block.getDifficultyBI());
        block.setCumulativeDifficulty(totalDifficulty);
        if (LOG.isDebugEnabled()) {
            LOG.debug("TD: updated to {}", totalDifficulty);
        }
    }

    @Override
    public void setTotalDifficulty(BigInteger totalDifficulty) {
        this.totalDifficulty = totalDifficulty;
    }

    public void setRepository(AionRepositoryImpl repository) {
        this.repository = repository;
    }

    public void startTracking() {
        track = repository.startTracking();
    }

    public void commitTracking() {
        track.flush();
    }

    public void setExitOn(long exitOn) {
        this.exitOn = exitOn;
    }

    @Override
    public Address getMinerCoinbase() {
        return minerCoinbase;
    }

    public boolean isBlockExist(byte[] hash) {
        return getBlockStore().isBlockExist(hash);
    }

    /**
     * Returns up to limit headers found with following search parameters
     *
     * @param identifier Identifier of start block, by number of by hash
     * @param skip Number of blocks to skip between consecutive headers
     * @param limit Maximum number of headers in return
     * @param reverse Is search reverse or not
     * @return {@link A0BlockHeader}'s list or empty list if none found
     */
    @Override
    public List<A0BlockHeader> getListOfHeadersStartFrom(
            BlockIdentifier identifier, int skip, int limit, boolean reverse) {

        // Identifying block we'll move from
        IAionBlock startBlock;
        if (identifier.getHash() != null) {
            startBlock = getBlockByHash(identifier.getHash());
        } else {
            startBlock = getBlockByNumber(identifier.getNumber());
        }

        // If nothing found or provided hash is not on main chain, return empty
        // array
        if (startBlock == null) {
            return emptyList();
        }
        if (identifier.getHash() != null) {
            IAionBlock mainChainBlock = getBlockByNumber(startBlock.getNumber());
            if (!startBlock.equals(mainChainBlock)) {
                return emptyList();
            }
        }

        List<A0BlockHeader> headers;
        if (skip == 0) {
            long bestNumber = bestBlock.getNumber();
            headers = getContinuousHeaders(bestNumber, startBlock.getNumber(), limit, reverse);
        } else {
            headers = getGapedHeaders(startBlock, skip, limit, reverse);
        }

        return headers;
    }

    /**
     * Finds up to limit blocks starting from blockNumber on main chain
     *
     * @param bestNumber Number of best block
     * @param blockNumber Number of block to start search (included in return)
     * @param limit Maximum number of headers in response
     * @param reverse Order of search
     * @return headers found by query or empty list if none
     */
    private List<A0BlockHeader> getContinuousHeaders(
            long bestNumber, long blockNumber, int limit, boolean reverse) {
        int qty = getQty(blockNumber, bestNumber, limit, reverse);

        byte[] startHash = getStartHash(blockNumber, qty, reverse);

        if (startHash == null) {
            return emptyList();
        }

        List<A0BlockHeader> headers = getBlockStore().getListHeadersEndWith(startHash, qty);

        // blocks come with falling numbers
        if (!reverse) {
            Collections.reverse(headers);
        }

        return headers;
    }

    /**
     * Gets blocks from main chain with gaps between
     *
     * @param startBlock Block to start from (included in return)
     * @param skip Number of blocks skipped between every header in return
     * @param limit Maximum number of headers in return
     * @param reverse Order of search
     * @return headers found by query or empty list if none
     */
    private List<A0BlockHeader> getGapedHeaders(
            IAionBlock startBlock, int skip, int limit, boolean reverse) {
        List<A0BlockHeader> headers = new ArrayList<>();
        headers.add(startBlock.getHeader());
        int offset = skip + 1;
        if (reverse) {
            offset = -offset;
        }
        long currentNumber = startBlock.getNumber();
        boolean finished = false;

        while (!finished && headers.size() < limit) {
            currentNumber += offset;
            IAionBlock nextBlock = getBlockStore().getChainBlockByNumber(currentNumber);
            if (nextBlock == null) {
                finished = true;
            } else {
                headers.add(nextBlock.getHeader());
            }
        }

        return headers;
    }

    private int getQty(long blockNumber, long bestNumber, int limit, boolean reverse) {
        if (reverse) {
            return blockNumber - limit + 1 < 0 ? (int) (blockNumber + 1) : limit;
        } else {
            if (blockNumber + limit - 1 > bestNumber) {
                return (int) (bestNumber - blockNumber + 1);
            } else {
                return limit;
            }
        }
    }

    private byte[] getStartHash(long blockNumber, int qty, boolean reverse) {

        long startNumber;

        if (reverse) {
            startNumber = blockNumber;
        } else {
            startNumber = blockNumber + qty - 1;
        }

        IAionBlock block = getBlockByNumber(startNumber);

        if (block == null) {
            return null;
        }

        return block.getHash();
    }

    @Override
    public List<byte[]> getListOfBodiesByHashes(List<byte[]> hashes) {
        List<byte[]> bodies = new ArrayList<>(hashes.size());

        for (byte[] hash : hashes) {
            AionBlock block = getBlockStore().getBlockByHash(hash);
            if (block == null) {
                break;
            }
            bodies.add(block.getEncodedBody());
        }

        return bodies;
    }

    private class State {

        AionRepositoryImpl savedRepo = repository;
        AionBlock savedBest = bestBlock;
        BigInteger savedTD = totalDifficulty;
    }

    private void updateBestKnownBlock(AionBlock block) {
        updateBestKnownBlock(block.getHeader());
    }

    private void updateBestKnownBlock(A0BlockHeader header) {
        if (bestKnownBlock.get() == null || header.getNumber() > bestKnownBlock.get().getNumber()) {
            bestKnownBlock.set(new BlockIdentifier(header.getHash(), header.getNumber()));
        }
    }

    public IEventMgr getEventMgr() {
        return this.evtMgr;
    }

    @Override
    public synchronized boolean recoverWorldState(IRepository repository, AionBlock block) {
        if (block == null) {
            LOG.error("World state recovery attempted with null block.");
            return false;
        }
        if (repository.isSnapshot()) {
            LOG.error("World state recovery attempted with snapshot repository.");
            return false;
        }

        long blockNumber = block.getNumber();
<<<<<<< HEAD
        LOG.info(
                "Corrupt world state at block hash: {}, number: {}."
                        + " Looking for ancestor block with valid world state ...",
                block.getShortHash(),
                blockNumber);
=======
        LOG.info("Pruned or corrupt world state at block hash: {}, number: {}."
                         + " Looking for ancestor block with valid world state ...", block.getShortHash(), blockNumber);
>>>>>>> 1855ef85

        AionRepositoryImpl repo = (AionRepositoryImpl) repository;

        // keeping track of the original root
        byte[] originalRoot = repo.getRoot();

        Deque<AionBlock> dirtyBlocks = new ArrayDeque<>();
        // already known to be missing the state
        dirtyBlocks.push(block);

        AionBlock other = block;

        // find all the blocks missing a world state
        do {
            other = repo.getBlockStore().getBlockByHash(other.getParentHash());

            // cannot recover if no valid states exist (must build from genesis)
            if (other == null) {
                return false;
            } else {
                dirtyBlocks.push(other);
            }
        } while (!repo.isValidRoot(other.getStateRoot()) && other.getNumber() > 0);

        if (other.getNumber() == 0 && !repo.isValidRoot(other.getStateRoot())) {
            LOG.info("Rebuild state FAILED because a valid state could not be found.");
            return false;
        }

        // sync to the last correct state
        repo.syncToRoot(other.getStateRoot());

        // remove the last added block because it has a correct world state
        dirtyBlocks.pop();

        LOG.info(
                "Valid state found at block hash: {}, number: {}.",
                other.getShortHash(),
                other.getNumber());

        // rebuild world state for dirty blocks
        while (!dirtyBlocks.isEmpty()) {
            other = dirtyBlocks.pop();
            LOG.info(
                    "Rebuilding block hash: {}, number: {}.",
                    other.getShortHash(),
                    other.getNumber());
            this.add(other, true);
        }

        // update the repository
        repo.flush();

        // setting the root back to its correct value
        repo.syncToRoot(originalRoot);

        // return a flag indicating if the recovery worked
        return repo.isValidRoot(block.getStateRoot());
    }

    @Override
    public synchronized boolean recoverIndexEntry(IRepository repository, AionBlock block) {
        if (block == null) {
            LOG.error("Index recovery attempted with null block.");
            return false;
        }
        if (repository.isSnapshot()) {
            LOG.error("Index recovery attempted with snapshot repository.");
            return false;
        }

        LOG.info(
                "Missing index at block hash: {}, number: {}. Looking for ancestor block with valid index ...",
                block.getShortHash(),
                block.getNumber());

        AionRepositoryImpl repo = (AionRepositoryImpl) repository;

        Deque<AionBlock> dirtyBlocks = new ArrayDeque<>();
        // already known to be missing the state
        dirtyBlocks.push(block);

        AionBlock other = block;

        // find all the blocks missing a world state
        do {
            other = repo.getBlockStore().getBlockByHash(other.getParentHash());

            // cannot recover if no valid states exist (must build from genesis)
            if (other == null) {
                return false;
            } else {
                dirtyBlocks.push(other);
            }
        } while (!repo.isIndexed(other.getHash(), other.getNumber()) && other.getNumber() > 0);

        if (other.getNumber() == 0 && !repo.isIndexed(other.getHash(), other.getNumber())) {
            LOG.info("Rebuild index FAILED because a valid index could not be found.");
            return false;
        }

        // if the size key is missing we set it to the MAX(best block, this block, current value)
        long maxNumber = getBlockStore().getMaxNumber();
        if (bestBlock != null && bestBlock.getNumber() > maxNumber) {
            maxNumber = bestBlock.getNumber();
        }
        if (block.getNumber() > maxNumber) {
            maxNumber = bestBlock.getNumber();
        }
        getBlockStore().correctSize(maxNumber, LOG);

        // remove the last added block because it has a correct world state
        BigInteger totalDiff =
                getBlockStore().getTotalDifficultyForHash(dirtyBlocks.pop().getHash());

        LOG.info(
                "Valid index found at block hash: {}, number: {}.",
                other.getShortHash(),
                other.getNumber());

        // rebuild world state for dirty blocks
        while (!dirtyBlocks.isEmpty()) {
            other = dirtyBlocks.pop();
            LOG.info(
                    "Rebuilding index for block hash: {}, number: {}.",
                    other.getShortHash(),
                    other.getNumber());
            totalDiff = repo.getBlockStore().correctIndexEntry(other, totalDiff);
        }

        // update the repository
        repo.flush();

        // return a flag indicating if the recovery worked
        if (repo.isIndexed(block.getHash(), block.getNumber())) {
            AionBlock mainChain = getBlockStore().getBestBlock();
            BigInteger mainChainTotalDiff =
                    getBlockStore().getTotalDifficultyForHash(mainChain.getHash());

            // check if the main chain needs to be updated
            if (mainChainTotalDiff.compareTo(totalDiff) < 0) {
                if (LOG.isInfoEnabled()) {
                    LOG.info(
                            "branching: from = {}/{}, to = {}/{}",
                            mainChain.getNumber(),
                            toHexString(mainChain.getHash()),
                            block.getNumber(),
                            toHexString(block.getHash()));
                }
                getBlockStore().reBranch(block);
                repo.syncToRoot(block.getStateRoot());
                repo.flush();
            } else {
                if (mainChain.getNumber() > block.getNumber()) {
                    // checking if the current recovered blocks are a subsection of the main chain
                    AionBlock ancestor = getBlockByNumber(block.getNumber() + 1);
                    if (ancestor != null
                            && FastByteComparisons.equal(
                                    ancestor.getParentHash(), block.getHash())) {
                        getBlockStore().correctMainChain(block, LOG);
                        repo.flush();
                    }
                }
            }
            return true;
        } else {
            LOG.info("Rebuild index FAILED.");
            return false;
        }
    }

    @Override
    public BigInteger getTotalDifficultyByHash(Hash256 hash) {
        if (hash == null) {
            throw new NullPointerException();
        }
        return this.getBlockStore().getTotalDifficultyForHash(hash.toBytes());
    }
}<|MERGE_RESOLUTION|>--- conflicted
+++ resolved
@@ -1,9 +1,4 @@
-<<<<<<< HEAD
-/**
- * *****************************************************************************
-=======
 /*
->>>>>>> 1855ef85
  * Copyright (c) 2017-2018 Aion foundation.
  *
  * This file is part of the aion network project.
@@ -19,13 +14,8 @@
  * You should have received a copy of the GNU General Public License along with the aion network
  * project source files. If not, see <https://www.gnu.org/licenses/>.
  *
-<<<<<<< HEAD
- * Contributors: Aion foundation.
- * ****************************************************************************
-=======
  * Contributors:
  *     Aion foundation.
->>>>>>> 1855ef85
  */
 package org.aion.zero.impl;
 
@@ -221,16 +211,9 @@
         this(generateBCConfig(CfgAion.inst()), AionRepositoryImpl.inst(), new ChainConfiguration());
     }
 
-<<<<<<< HEAD
-    protected AionBlockchainImpl(
-            final A0BCConfig config,
-            final IRepository repository,
-            final ChainConfiguration chainConfig) {
-=======
     protected AionBlockchainImpl(final A0BCConfig config,
                                  final AionRepositoryImpl repository,
                                  final ChainConfiguration chainConfig) {
->>>>>>> 1855ef85
         this.config = config;
         this.repository = repository;
         this.chainStats = new ChainStatistics();
@@ -1456,16 +1439,8 @@
         }
 
         long blockNumber = block.getNumber();
-<<<<<<< HEAD
-        LOG.info(
-                "Corrupt world state at block hash: {}, number: {}."
-                        + " Looking for ancestor block with valid world state ...",
-                block.getShortHash(),
-                blockNumber);
-=======
         LOG.info("Pruned or corrupt world state at block hash: {}, number: {}."
                          + " Looking for ancestor block with valid world state ...", block.getShortHash(), blockNumber);
->>>>>>> 1855ef85
 
         AionRepositoryImpl repo = (AionRepositoryImpl) repository;
 
