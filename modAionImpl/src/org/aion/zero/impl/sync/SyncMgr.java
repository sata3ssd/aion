/*
 * Copyright (c) 2017-2018 Aion foundation.
 *
 * This file is part of the aion network project.
 *
 * The aion network project is free software: you can redistribute it
 * and/or modify it under the terms of the GNU General Public License
 * as published by the Free Software Foundation, either version 3 of
 * the License, or any later version.
 *
 * The aion network project is distributed in the hope that it will
 * be useful, but WITHOUT ANY WARRANTY; without even the implied
 * warranty of MERCHANTABILITY or FITNESS FOR A PARTICULAR PURPOSE.
 * See the GNU General Public License for more details.
 *
 * You should have received a copy of the GNU General Public License
 * along with the aion network project source files.
 * If not, see <https://www.gnu.org/licenses/>.
 *
 * The aion network project leverages useful source code from other
 * open source projects. We greatly appreciate the effort that was
 * invested in these projects and we thank the individual contributors
 * for their work. For provenance information and contributors
 * please see <https://github.com/aionnetwork/aion/wiki/Contributors>.
 *
 * Contributors to the aion source files in decreasing order of code volume:
 * Aion foundation.
 */

package org.aion.zero.impl.sync;

import java.math.BigInteger;
import java.util.*;
import java.util.concurrent.*;
import java.util.concurrent.atomic.AtomicBoolean;
import java.util.concurrent.atomic.AtomicLong;
import java.util.concurrent.atomic.AtomicReference;
import org.apache.commons.collections4.map.LRUMap;
import org.slf4j.Logger;
import org.aion.base.util.ByteArrayWrapper;
import org.aion.mcf.blockchain.IChainCfg;
import org.aion.mcf.core.ImportResult;
import org.aion.evtmgr.IEvent;
import org.aion.evtmgr.IEventMgr;
import org.aion.evtmgr.impl.evt.EventConsensus;
import org.aion.log.AionLoggerFactory;
import org.aion.log.LogEnum;
import org.aion.p2p.INode;
import org.aion.p2p.IP2pMgr;
import org.aion.p2p.NodeRandPolicy;
import org.aion.zero.impl.AionBlockchainImpl;
import org.aion.zero.impl.blockchain.ChainConfiguration;
import org.aion.zero.impl.sync.msg.ReqBlocksBodies;
import org.aion.zero.impl.sync.msg.ReqBlocksHeaders;
import org.aion.zero.impl.sync.msg.ReqStatus;
import org.aion.zero.impl.types.AionBlock;
import org.aion.zero.types.A0BlockHeader;
import org.aion.mcf.valid.BlockHeaderValidator;

/**
 * @author chris
 * TODO: pre selected peers list based on target total difficult
 */
public final class SyncMgr {

<<<<<<< HEAD

    // interval time get peer status
    private static final int STATUS_INTERVAL = 1000;

    // timeout sent headers
    private static final int SENT_HEADERS_TIMEOUT = 5000;
=======
    private static final int FETCH_INTERVAL = 400;
    private static final int GET_STATUS_SLEEP = 50;
>>>>>>> b7454e3a

    private final static Logger LOG = AionLoggerFactory.getLogger(LogEnum.SYNC.name());

    // re-use same req status
    private final static ReqStatus reqStatus = new ReqStatus();

<<<<<<< HEAD
    // default how many blocks forward to sync based on current block number
    private int syncForwardMax = 192;

=======
    private int syncBackwardMax = 128;
    private int syncForwardMax = 64;
>>>>>>> b7454e3a
    private int blocksQueueMax = 2000;

    private AionBlockchainImpl blockchain;
    private IP2pMgr p2pMgr;
    private IEventMgr evtMgr;
    private BlockHeaderValidator blockHeaderValidator;
    private AtomicBoolean start = new AtomicBoolean(true);

    // set as last block number within one batch import when first block imported success as best
    // reset to 0 as any block import result as no parent (side chain)
    private AtomicLong retargetNumber = new AtomicLong(0);
<<<<<<< HEAD

    // network best block number for self node perspective
    private AtomicLong networkBestBlockNumber = new AtomicLong(0);

    // network best block hash for self node perspective
    private AtomicReference<byte[]> networkBestBlockHash = new AtomicReference<>(new byte[0]);

    // store headers that has been sent to fetch block bodies
    private final ConcurrentHashMap<Integer, HeadersWrapper> sentHeaders = new ConcurrentHashMap<>();

    // store validated headers from network
    private final BlockingQueue<HeadersWrapper> importedHeaders = new LinkedBlockingQueue<>();

    // store blocks that ready to save to db
    private final BlockingQueue<AionBlock> importedBlocks = new LinkedBlockingQueue<>();

    // filter based on imported blocks
    private final Map<ByteArrayWrapper, Object> savedHashes = Collections.synchronizedMap(new LRUMap<>(1024));
=======
    private AtomicInteger selectedNodeIdHashcode = new AtomicInteger(0);

    private AtomicLong longestHeaders = new AtomicLong(0);
    private AtomicLong networkBestBlockNumber = new AtomicLong(0);
    private AtomicReference<BigInteger> networkBestTotalDiff = new AtomicReference<>(BigInteger.ZERO);

    private AtomicReference<byte[]> networkBestBlockHash = new AtomicReference<>(new byte[0]);

    private ConcurrentHashMap<Integer, SequentialHeaders<A0BlockHeader>> importedHeaders = new ConcurrentHashMap<>();
    private ConcurrentHashMap<Integer, List<A0BlockHeader>> sentHeaders = new ConcurrentHashMap<>();
    private final BlockingQueue<AionBlock> importedBlocksQueue = new ArrayBlockingQueue<>(1024);
    private Map<ByteArrayWrapper, Object> importedBlocksCache = Collections.synchronizedMap(new LRUMap<>(1024));
>>>>>>> b7454e3a

    private ScheduledThreadPoolExecutor scheduledWorkers;

    private static final class AionSyncMgrHolder {
        static final SyncMgr INSTANCE = new SyncMgr();
    }

    public static SyncMgr inst() {
        return AionSyncMgrHolder.INSTANCE;
    }

<<<<<<< HEAD
    public void updateNetworkBestBlock(String _nodeShortId, long _nodeBestBlockNumber, final byte[] _nodeBestBlockHash) {
        long selfBestBlockNumber = this.blockchain.getBestBlock().getNumber();

        if(_nodeBestBlockNumber > this.blockchain.getBestBlock().getNumber())
            getHeaders();


        if (_nodeBestBlockNumber > this.networkBestBlockNumber.get()) {
            this.networkBestBlockNumber.set(_nodeBestBlockNumber);
            this.networkBestBlockHash.set(_nodeBestBlockHash);
=======
    // Attation:
    // update best block is callback function from p2p thread pool. even the
    // blocknumber and blockhash is atomic, but still need sync to prevent
    // blocknumber link to wrong block hash.
    public synchronized void updateNetworkBestBlock(long _nodeBestBlockNumber, final byte[] _nodeBestBlockHash,
            final byte[] _totalDiff) {
        long selfBestBlockNumber = this.blockchain.getBestBlock().getNumber();

        BigInteger totalDiff = new BigInteger(_totalDiff);

        if (_nodeBestBlockNumber > this.networkBestBlockNumber.get()) {
            if (networkBestTotalDiff.get().compareTo(totalDiff) < 0) {
                this.networkBestBlockNumber.set(_nodeBestBlockNumber);
                this.networkBestBlockHash.set(_nodeBestBlockHash);
                this.networkBestTotalDiff.set(totalDiff);
            } else {

                if (LOG.isDebugEnabled()) {
                    LOG.debug(
                            "<network-best-block-diff-fail remote-num={} diff={} best-diff={} self-num={}  known-network-num={} send-on-sync-done>",
                            _nodeBestBlockNumber, totalDiff, networkBestTotalDiff.get().longValue(),
                            selfBestBlockNumber, this.networkBestBlockNumber.get());
                }

            }
>>>>>>> b7454e3a

        }

        if (this.networkBestBlockNumber.get() <= selfBestBlockNumber)

        {
            this.evtMgr.newEvent(new EventConsensus(EventConsensus.CALLBACK.ON_SYNC_DONE));
            if (LOG.isDebugEnabled()) {
                LOG.debug(
<<<<<<< HEAD
                    "<network-best-block-updated from-node={} remote-num={} self-num={} known-network-num={} send-on-sync-done>",
                    _nodeShortId,
                    _nodeBestBlockNumber,
                    selfBestBlockNumber,
                    this.networkBestBlockNumber.get()
                );
=======
                        "<network-best-block-updated remote-num={} self-num={} known-network-num={} send-on-sync-done>",
                        _nodeBestBlockNumber, selfBestBlockNumber, this.networkBestBlockNumber.get());
>>>>>>> b7454e3a
            }
        } else {
            if (LOG.isDebugEnabled()) {
                LOG.debug(
<<<<<<< HEAD
                    "<network-best-block-updated from-node={} remote-num={} self-num={} known-network-num={} continue-on-sync>",
                    _nodeShortId,
                    _nodeBestBlockNumber,
                    selfBestBlockNumber,
                    this.networkBestBlockNumber.get()
                );
=======
                        "<network-best-block-updated remote-num={} self-num={} known-network-num={} continue-on-sync>",
                        _nodeBestBlockNumber, selfBestBlockNumber, this.networkBestBlockNumber.get());
>>>>>>> b7454e3a
            }

        }
    }

    public void init(final IP2pMgr _p2pMgr, final IEventMgr _evtMgr, final int _syncForwardMax,
            final int _blocksQueueMax, final boolean _showStatus) {
        this.p2pMgr = _p2pMgr;
        this.blockchain = AionBlockchainImpl.inst();
        this.evtMgr = _evtMgr;
        this.syncForwardMax = _syncForwardMax;
        this.blocksQueueMax = _blocksQueueMax;
        IChainCfg chainCfg = new ChainConfiguration();
        this.blockHeaderValidator = chainCfg.createBlockHeaderValidator();

        setupEventHandler();

        Thread getBodiesThread = new Thread(this::processGetBlocks, "sync-blocks");
        getBodiesThread.setPriority(Thread.MAX_PRIORITY);
        getBodiesThread.start();

        Thread importBlocksThread = new Thread(this::processImportBlocks, "sync-import");
        importBlocksThread.setPriority(Thread.MAX_PRIORITY);
        importBlocksThread.start();

        scheduledWorkers = new ScheduledThreadPoolExecutor(1);
        scheduledWorkers.allowCoreThreadTimeOut(true);

        if (_showStatus)
            scheduledWorkers.scheduleWithFixedDelay(() -> {
                Thread.currentThread().setName("sync-status");
                AionBlock blk = blockchain.getBestBlock();
<<<<<<< HEAD
                byte[] networkBestBlockHashBytes = networkBestBlockHash.get();
                System.out.println(
                    "[sync-status self=" + blk.getNumber() + "/" + new BigInteger(1, Arrays.copyOfRange(blk.getHash(), 0, 6)).toString(16)  +
                    " network=" + networkBestBlockNumber.get() + "/" + (networkBestBlockHashBytes.length == 0 ? "" : new BigInteger(1, Arrays.copyOfRange(networkBestBlockHashBytes, 0, 6)).toString(16)) +
                    " blocks-queue-size=" + importedBlocks.size() + "]");
            }, 0, 5000, TimeUnit.MILLISECONDS);
=======
                LOG.info("<status self={}/{} network={}/{} blocks-queue-size={}>", blk.getNumber(),
                        Hex.toHexString(blk.getHash()).substring(0, 6), networkBestBlockNumber.get(),
                        Hex.toHexString(networkBestBlockHash.get()).substring(0, 6), importedBlocksQueue.size());
            }, 0, 3000, TimeUnit.MILLISECONDS);

>>>>>>> b7454e3a
        scheduledWorkers.scheduleWithFixedDelay(() -> {
            Set<Integer> ids = new HashSet<>();
<<<<<<< HEAD
            for(int i = 0; i < 3; i++){
                INode node = p2pMgr.getRandom();
                if(
                    node != null &&
                    !ids.contains(node.getIdHash())

                ) {
                    ids.add(node.getIdHash());
                    p2pMgr.send(node.getIdHash(), reqStatus);
                }
            }

        }, 1000, STATUS_INTERVAL, TimeUnit.MILLISECONDS);
=======

            // get top nodes to get realtime height.
            INode node = p2pMgr.getRandom(NodeRandPolicy.REALTIME, blockchain.getBestBlock().getNumber());
            if (node != null && !ids.contains(node.getIdHash()))
                ids.add(node.getIdHash());
            // still need pick a rnd node to update their latest sync status.
            node = p2pMgr.getRandom(NodeRandPolicy.RND, blockchain.getBestBlock().getNumber());
            if (node != null && !ids.contains(node.getIdHash()))
                ids.add(node.getIdHash());

            ids.forEach((k) -> {
                p2pMgr.send(k, reqStatus);
            });

        }, 2000, GET_STATUS_SLEEP, TimeUnit.MILLISECONDS);

>>>>>>> b7454e3a
    }

    /**
     * Oct 12, 2017 jay void
     */
    private void setupEventHandler() {
        List<IEvent> evts = new ArrayList<>();
        evts.add(new EventConsensus(EventConsensus.CALLBACK.ON_SYNC_DONE));
        this.evtMgr.registerEvent(evts);
    }

    /**
     *
     * @param _nodeIdHashcode int
     * @param _displayId String
     * @param _headers List
     * validate headers batch and add batch to imported headers
     */
    public void validateAndAddHeaders(int _nodeIdHashcode, String _displayId, final List<A0BlockHeader> _headers) {

        if (_headers == null || _headers.isEmpty())
            return;

        _headers.sort((h1, h2)-> (int)(h1.getNumber() - h2.getNumber()));

        Iterator<A0BlockHeader> it = _headers.iterator();
        while(it.hasNext()){

            A0BlockHeader h = it.next();
            boolean valid = this.blockHeaderValidator.validate(h);
            boolean imported = savedHashes.containsKey(new ByteArrayWrapper(h.getHash()));

            // drop all batch
            if(!valid) {
                return;
            }
            if (imported){
                it.remove();
            }
        }

        importedHeaders.add(new HeadersWrapper(
            _nodeIdHashcode,
            _headers
        ));

        if (LOG.isDebugEnabled()) {
<<<<<<< HEAD
            LOG.debug(
                    "<incoming-headers size={} from-num={} to-num={} from-node={}>",
                    _headers.size(),
                    _headers.get(0).getNumber(),
                    _headers.get(_headers.size() - 1).getNumber(),
                    _displayId
            );
=======
            LOG.debug("<incoming-headers origin-headers={} from-num={} to-num={} imported-headers={} from-node={}>",
                    _headers.size(), _headers.get(0).getNumber(), _headers.get(_headers.size() - 1).getNumber(),
                    headers.size(), _displayId);
>>>>>>> b7454e3a
        }

    }

    /**
     * @param _nodeIdHashcode int
     * @param _displayId String
     * @param _bodies List<byte[]>
     * Assemble and validate blocks batch and add batch to import queue
     * from network response blocks bodies
     */
    public void validateAndAddBlocks(int _nodeIdHashcode, String _displayId, final List<byte[]> _bodies) {

        HeadersWrapper hw = this.sentHeaders.remove(_nodeIdHashcode);
        if(hw == null || _bodies == null)
            return;

        // assemble batch
        List<A0BlockHeader> headers = hw.getHeaders();
        List<AionBlock> blocks = new ArrayList<>(_bodies.size());
        Iterator<A0BlockHeader> headerIt = headers.iterator();
        Iterator<byte[]> bodyIt = _bodies.iterator();
        while (headerIt.hasNext() && bodyIt.hasNext()) {
            AionBlock block = AionBlock.createBlockFromNetwork(headerIt.next(), bodyIt.next());
            if (block == null) {
                LOG.error("<assemble-and-validate-blocks from-node={}>", _displayId);
                break;
            } else
                blocks.add(block);
        }

        int m = blocks.size();
        if (m == 0)
            return;


        // sort this batch
        if (m > 1)
            blocks.sort((b1, b2) -> b1.getNumber() > b2.getNumber() ? 1 : 0);
        if (LOG.isDebugEnabled()) {
<<<<<<< HEAD
            LOG.debug(
                "<incoming-bodies size={} from-num={} to-num={} from-node={}>",
                m,
                blocks.get(0).getNumber(),
                blocks.get(blocks.size() - 1).getNumber(),
                _displayId
            );
=======
            LOG.debug("<validate-incoming-blocks size={} from-num={} to-num={} from-node={}>", _blocks.size(),
                    _blocks.get(0).getNumber(), _blocks.get(_blocks.size() - 1).getNumber(), _displayId);
>>>>>>> b7454e3a
        }

        // add batch
        importedBlocks.addAll(blocks);
    }

<<<<<<< HEAD
    /**
     * fetch headers routine
     */
    private void getHeaders(){

        AionBlock selfBlock = this.blockchain.getBestBlock();
        long selfNum = selfBlock.getNumber();
        long retargetNum = retargetNumber.get();

        // retarget future if its higher than self
        long selfBest = Math.max(selfNum, retargetNum);

        Map<Integer, HeaderQuery> ids = new HashMap<>();
        for(int i = 0; i < 3; i++){
            INode node = p2pMgr.getRandom();
            if(node != null){
                long diff = node.getBestBlockNumber() - selfBest;
                if(
                    !ids.containsKey(node.getIdHash()) &&
                    diff > 0
                ){
                    long from = Math.max(1, selfBest - 128);
=======
    private class HeaderQuery {
        String fromNode;
        long from;
        int take;

        HeaderQuery(String _fromNode, long _from, int _take) {
            this.fromNode = _fromNode;
            this.from = _from;
            this.take = _take;
        }
    }

    private void processGetHeaders() {

        // mem aloc must put outside of while loop.
        Map<Integer, HeaderQuery> ids = new HashMap<>();

        while (start.get()) {
            try {
                Thread.sleep(FETCH_INTERVAL);
            } catch (InterruptedException e) {
            }

            ids.clear();

            AionBlock selfBlock = this.blockchain.getBestBlock();
            long selfBest = Math.max(selfBlock.getNumber(), retargetNumber.get());

            INode node = p2pMgr.getRandom(NodeRandPolicy.SYNC, 0);
            if (node != null) {
                long diff = node.getBestBlockNumber() - selfBest;
                if (!ids.containsKey(node.getIdHash()) && diff > 0) {
                    long from = Math.max(1, selfBest - syncBackwardMax);
>>>>>>> b7454e3a
                    long to = selfBest + (diff > this.syncForwardMax ? this.syncForwardMax : diff);
                    int take = (int) (to - from) + 1;
                    ids.put(node.getIdHash(), new HeaderQuery(node.getIdShort(), from, take));
                }
            }
<<<<<<< HEAD
=======

            ids.forEach((k, v) -> {
                // System.out.println("head req from " + v.from + " take " +
                // v.take);
                this.p2pMgr.send(k, new ReqBlocksHeaders(v.from, v.take));
            });
>>>>>>> b7454e3a
        }
        ids.forEach((k, v)->{
            //System.out.println("head req from " + v.from + " take " + v.take);
            this.p2pMgr.send(k, new ReqBlocksHeaders(v.from, v.take));
        });
    }

<<<<<<< HEAD
    private void processGetBlocks(){
=======
    private void processGetBlocks() {

        // mem aloc must put outside of while loop.
        List<byte[]> blockHashes = new ArrayList<>(256);

>>>>>>> b7454e3a
        while (start.get()) {
            HeadersWrapper hw;
            try {
                hw = importedHeaders.take();
            } catch (InterruptedException e) {
                return;
            }

<<<<<<< HEAD
            int idHash = hw.getNodeIdHash();
            List<A0BlockHeader> headers = hw.getHeaders();
            synchronized(sentHeaders){
                HeadersWrapper hw1 = sentHeaders.get(idHash);
                // already sent, check timeout and add it back if not timeout yet
                if(hw1 != null){
                    // expired
                    if( (System.currentTimeMillis() - hw1.getTimeout()) > SENT_HEADERS_TIMEOUT){
                        sentHeaders.put(idHash, hw);
                        List<byte[]> headerHashes = new ArrayList<>();
                        for(A0BlockHeader h : headers){
                            headerHashes.add(h.getHash());
                        }
                        this.p2pMgr.send(idHash, new ReqBlocksBodies(headerHashes));
                    }
=======
            blockHashes.clear();

            List<A0BlockHeader> headers = importedHeaders.get(selectedNodeIdHashcode.get());
            if (importedBlocksQueue.size() < blocksQueueMax && headers != null) {

                for (A0BlockHeader header : headers) {
                    blockHashes.add(header.getHash());
>>>>>>> b7454e3a
                }
                else {
                    this.sentHeaders.put(idHash, hw);
                    List<byte[]> headerHashes = new ArrayList<>();
                    for(A0BlockHeader h : headers){
                        headerHashes.add(h.getHash());
                    }
                    this.p2pMgr.send(idHash, new ReqBlocksBodies(headerHashes));
                    if (LOG.isDebugEnabled()) {
                        LOG.debug("<get-blocks from-num={} take={}>", headers.get(0).getNumber(), headerHashes.size());
                    }
<<<<<<< HEAD
=======
                    importedHeaders.clear();

                    // Attention: p2pmgr send will exec in multi thread, the
                    // data here ( blockhashes ) need do deep copy
                    // to prevent data concruption!
                    this.p2pMgr.send(selectedNodeIdHashcode.get(), new ReqBlocksBodies(new ArrayList(blockHashes)));
>>>>>>> b7454e3a
                }
            }
        }
    }

    private void processImportBlocks() {

        // alloc outside loop.
        List<AionBlock> batchBlocks = new ArrayList<>(1024);

        while (start.get()) {
            try {
                long start = System.currentTimeMillis();
                long blockNumberIndex = 0;
<<<<<<< HEAD
                List<AionBlock> batch = new ArrayList<>();

                while( (System.currentTimeMillis() - start) < 10){

                    AionBlock b = importedBlocks.peek();

                    // continue on batched blocks
                    if(b == null) {
                        continue;
                    }

                    // break if start of next batch
                    if(blockNumberIndex > 0 && b.getNumber() != (blockNumberIndex + 1)) {
                        start = 0;
                        continue;
                    }

                    b = importedBlocks.take();
                    blockNumberIndex = b.getNumber();
                    if (!savedHashes.containsKey(ByteArrayWrapper.wrap(b.getHash())))
                        batch.add(b);
                }
=======

                batchBlocks.clear();

                batch: while (System.currentTimeMillis() - start < 10) {
                    AionBlock b = importedBlocksQueue.peek();

                    // break if start of next sorted batch
                    if (blockNumberIndex > 0 && b.getNumber() != (blockNumberIndex + 1))
                        break batch;
>>>>>>> b7454e3a

                // sleep if no batch empty then continue
                if(batch.size() == 0) {
                    Thread.sleep(1000);
                    continue;
                }

                boolean retargetingTriggerUsed = false;
<<<<<<< HEAD
                batchImport:for(AionBlock b : batch){
                    ImportResult importResult = this.blockchain.tryToConnect(b);
                    switch (importResult) {
                        case IMPORTED_BEST:
                            if (LOG.isInfoEnabled()) {
                                LOG.info("<import-best num={} hash={} txs={}>", b.getNumber(), b.getShortHash(),
                                        b.getTransactionsList().size());
                            }

                            //re-targeting for next batch blocks headers
                            if(!retargetingTriggerUsed){
                                retargetNumber.set(batch.get(batch.size() - 1).getNumber());
                                retargetingTriggerUsed = true;
                                getHeaders();
                            }
                            break;
                        case IMPORTED_NOT_BEST:
                            if (LOG.isInfoEnabled()) {
                                LOG.info("<import-not-best num={} hash={} txs={}>", b.getNumber(), b.getShortHash(),
                                        b.getTransactionsList().size());
                            }

                            savedHashes.put(ByteArrayWrapper.wrap(b.getHash()), null);
                            break;
                        case EXIST:
                            if (LOG.isDebugEnabled()) {
                                LOG.debug("<import-unsuccess err=block-exit num={} hash={} txs={}>", b.getNumber(),
                                        b.getShortHash(), b.getTransactionsList().size());
                            }
                            break;
                        case NO_PARENT:
                            if (LOG.isDebugEnabled()) {
                                LOG.debug("<import-unsuccess err=no-parent num={} hash={}>", b.getNumber(),
                                        b.getShortHash());
                            }

                            // skip current batch
                            retargetNumber.set(0);
                            continue;
                        case INVALID_BLOCK:
                            if (LOG.isDebugEnabled()) {
                                LOG.debug("<import-unsuccess err=invalid-block num={} hash={} txs={}>", b.getNumber(),
                                        b.getShortHash(), b.getTransactionsList().size());
                            }
                            break;
                        default:
                            if (LOG.isDebugEnabled()) {
                                LOG.debug("<import-res-unknown>");
                            }
                            break;
=======

                for (AionBlock b : batchBlocks) {
                    ImportResult importResult = this.blockchain.tryToConnect(b);
                    switch (importResult) {
                    case IMPORTED_BEST:
                        if (LOG.isInfoEnabled()) {
                            LOG.info("<import-best num={} hash={} txs={}>", b.getNumber(), b.getShortHash(),
                                    b.getTransactionsList().size());
                        }
                        importedBlocksCache.put(ByteArrayWrapper.wrap(b.getHash()), null);

                        // retargeting for next blocks headers fetch
                        if (!retargetingTriggerUsed) {
                            retargetNumber.set(batchBlocks.get(batchBlocks.size() - 1).getNumber());
                            retargetingTriggerUsed = true;
                        }

                        break;
                    case IMPORTED_NOT_BEST:
                        if (LOG.isInfoEnabled()) {
                            LOG.info("<import-not-best num={} hash={} txs={}>", b.getNumber(), b.getShortHash(),
                                    b.getTransactionsList().size());
                        }
                        importedBlocksCache.put(ByteArrayWrapper.wrap(b.getHash()), null);
                        break;
                    case NO_PARENT:
                        if (LOG.isDebugEnabled()) {
                            LOG.debug("<import-unsuccess err=no-parent num={} hash={}>", b.getNumber(),
                                    b.getShortHash());
                        }
                        retargetNumber.set(0);
                        break;
                    case INVALID_BLOCK:
                        if (LOG.isDebugEnabled()) {
                            LOG.debug("<import-unsuccess err=invalid-block num={} hash={} txs={}>", b.getNumber(),
                                    b.getShortHash(), b.getTransactionsList().size());
                        }
                        break;
                    case EXIST:
                        if (LOG.isDebugEnabled()) {
                            LOG.debug("<import-unsuccess err=block-exit num={} hash={} txs={}>", b.getNumber(),
                                    b.getShortHash(), b.getTransactionsList().size());
                        }
                        importedBlocksCache.put(ByteArrayWrapper.wrap(b.getHash()), null);
                        break;
                    default:
                        if (LOG.isDebugEnabled()) {
                            LOG.debug("<import-res-unknown>");
                        }
                        break;
>>>>>>> b7454e3a
                    }
                }
            } catch (Exception ex){
                return;
            }
        }
    }

    public void shutdown() {
        scheduledWorkers.shutdown();
        start.set(false);
    }

    public long getNetworkBestBlockNumber() {
        return this.networkBestBlockNumber.get();
    }
}<|MERGE_RESOLUTION|>--- conflicted
+++ resolved
@@ -47,7 +47,6 @@
 import org.aion.log.LogEnum;
 import org.aion.p2p.INode;
 import org.aion.p2p.IP2pMgr;
-import org.aion.p2p.NodeRandPolicy;
 import org.aion.zero.impl.AionBlockchainImpl;
 import org.aion.zero.impl.blockchain.ChainConfiguration;
 import org.aion.zero.impl.sync.msg.ReqBlocksBodies;
@@ -63,31 +62,21 @@
  */
 public final class SyncMgr {
 
-<<<<<<< HEAD
 
     // interval time get peer status
     private static final int STATUS_INTERVAL = 1000;
 
     // timeout sent headers
     private static final int SENT_HEADERS_TIMEOUT = 5000;
-=======
-    private static final int FETCH_INTERVAL = 400;
-    private static final int GET_STATUS_SLEEP = 50;
->>>>>>> b7454e3a
 
     private final static Logger LOG = AionLoggerFactory.getLogger(LogEnum.SYNC.name());
 
     // re-use same req status
     private final static ReqStatus reqStatus = new ReqStatus();
 
-<<<<<<< HEAD
     // default how many blocks forward to sync based on current block number
     private int syncForwardMax = 192;
 
-=======
-    private int syncBackwardMax = 128;
-    private int syncForwardMax = 64;
->>>>>>> b7454e3a
     private int blocksQueueMax = 2000;
 
     private AionBlockchainImpl blockchain;
@@ -99,7 +88,6 @@
     // set as last block number within one batch import when first block imported success as best
     // reset to 0 as any block import result as no parent (side chain)
     private AtomicLong retargetNumber = new AtomicLong(0);
-<<<<<<< HEAD
 
     // network best block number for self node perspective
     private AtomicLong networkBestBlockNumber = new AtomicLong(0);
@@ -118,20 +106,6 @@
 
     // filter based on imported blocks
     private final Map<ByteArrayWrapper, Object> savedHashes = Collections.synchronizedMap(new LRUMap<>(1024));
-=======
-    private AtomicInteger selectedNodeIdHashcode = new AtomicInteger(0);
-
-    private AtomicLong longestHeaders = new AtomicLong(0);
-    private AtomicLong networkBestBlockNumber = new AtomicLong(0);
-    private AtomicReference<BigInteger> networkBestTotalDiff = new AtomicReference<>(BigInteger.ZERO);
-
-    private AtomicReference<byte[]> networkBestBlockHash = new AtomicReference<>(new byte[0]);
-
-    private ConcurrentHashMap<Integer, SequentialHeaders<A0BlockHeader>> importedHeaders = new ConcurrentHashMap<>();
-    private ConcurrentHashMap<Integer, List<A0BlockHeader>> sentHeaders = new ConcurrentHashMap<>();
-    private final BlockingQueue<AionBlock> importedBlocksQueue = new ArrayBlockingQueue<>(1024);
-    private Map<ByteArrayWrapper, Object> importedBlocksCache = Collections.synchronizedMap(new LRUMap<>(1024));
->>>>>>> b7454e3a
 
     private ScheduledThreadPoolExecutor scheduledWorkers;
 
@@ -143,7 +117,6 @@
         return AionSyncMgrHolder.INSTANCE;
     }
 
-<<<<<<< HEAD
     public void updateNetworkBestBlock(String _nodeShortId, long _nodeBestBlockNumber, final byte[] _nodeBestBlockHash) {
         long selfBestBlockNumber = this.blockchain.getBestBlock().getNumber();
 
@@ -154,34 +127,6 @@
         if (_nodeBestBlockNumber > this.networkBestBlockNumber.get()) {
             this.networkBestBlockNumber.set(_nodeBestBlockNumber);
             this.networkBestBlockHash.set(_nodeBestBlockHash);
-=======
-    // Attation:
-    // update best block is callback function from p2p thread pool. even the
-    // blocknumber and blockhash is atomic, but still need sync to prevent
-    // blocknumber link to wrong block hash.
-    public synchronized void updateNetworkBestBlock(long _nodeBestBlockNumber, final byte[] _nodeBestBlockHash,
-            final byte[] _totalDiff) {
-        long selfBestBlockNumber = this.blockchain.getBestBlock().getNumber();
-
-        BigInteger totalDiff = new BigInteger(_totalDiff);
-
-        if (_nodeBestBlockNumber > this.networkBestBlockNumber.get()) {
-            if (networkBestTotalDiff.get().compareTo(totalDiff) < 0) {
-                this.networkBestBlockNumber.set(_nodeBestBlockNumber);
-                this.networkBestBlockHash.set(_nodeBestBlockHash);
-                this.networkBestTotalDiff.set(totalDiff);
-            } else {
-
-                if (LOG.isDebugEnabled()) {
-                    LOG.debug(
-                            "<network-best-block-diff-fail remote-num={} diff={} best-diff={} self-num={}  known-network-num={} send-on-sync-done>",
-                            _nodeBestBlockNumber, totalDiff, networkBestTotalDiff.get().longValue(),
-                            selfBestBlockNumber, this.networkBestBlockNumber.get());
-                }
-
-            }
->>>>>>> b7454e3a
-
         }
 
         if (this.networkBestBlockNumber.get() <= selfBestBlockNumber)
@@ -190,34 +135,23 @@
             this.evtMgr.newEvent(new EventConsensus(EventConsensus.CALLBACK.ON_SYNC_DONE));
             if (LOG.isDebugEnabled()) {
                 LOG.debug(
-<<<<<<< HEAD
                     "<network-best-block-updated from-node={} remote-num={} self-num={} known-network-num={} send-on-sync-done>",
                     _nodeShortId,
                     _nodeBestBlockNumber,
                     selfBestBlockNumber,
                     this.networkBestBlockNumber.get()
                 );
-=======
-                        "<network-best-block-updated remote-num={} self-num={} known-network-num={} send-on-sync-done>",
-                        _nodeBestBlockNumber, selfBestBlockNumber, this.networkBestBlockNumber.get());
->>>>>>> b7454e3a
             }
         } else {
             if (LOG.isDebugEnabled()) {
                 LOG.debug(
-<<<<<<< HEAD
                     "<network-best-block-updated from-node={} remote-num={} self-num={} known-network-num={} continue-on-sync>",
                     _nodeShortId,
                     _nodeBestBlockNumber,
                     selfBestBlockNumber,
                     this.networkBestBlockNumber.get()
                 );
-=======
-                        "<network-best-block-updated remote-num={} self-num={} known-network-num={} continue-on-sync>",
-                        _nodeBestBlockNumber, selfBestBlockNumber, this.networkBestBlockNumber.get());
->>>>>>> b7454e3a
-            }
-
+            }
         }
     }
 
@@ -248,29 +182,19 @@
             scheduledWorkers.scheduleWithFixedDelay(() -> {
                 Thread.currentThread().setName("sync-status");
                 AionBlock blk = blockchain.getBestBlock();
-<<<<<<< HEAD
                 byte[] networkBestBlockHashBytes = networkBestBlockHash.get();
                 System.out.println(
                     "[sync-status self=" + blk.getNumber() + "/" + new BigInteger(1, Arrays.copyOfRange(blk.getHash(), 0, 6)).toString(16)  +
                     " network=" + networkBestBlockNumber.get() + "/" + (networkBestBlockHashBytes.length == 0 ? "" : new BigInteger(1, Arrays.copyOfRange(networkBestBlockHashBytes, 0, 6)).toString(16)) +
                     " blocks-queue-size=" + importedBlocks.size() + "]");
             }, 0, 5000, TimeUnit.MILLISECONDS);
-=======
-                LOG.info("<status self={}/{} network={}/{} blocks-queue-size={}>", blk.getNumber(),
-                        Hex.toHexString(blk.getHash()).substring(0, 6), networkBestBlockNumber.get(),
-                        Hex.toHexString(networkBestBlockHash.get()).substring(0, 6), importedBlocksQueue.size());
-            }, 0, 3000, TimeUnit.MILLISECONDS);
-
->>>>>>> b7454e3a
         scheduledWorkers.scheduleWithFixedDelay(() -> {
             Set<Integer> ids = new HashSet<>();
-<<<<<<< HEAD
             for(int i = 0; i < 3; i++){
                 INode node = p2pMgr.getRandom();
                 if(
                     node != null &&
                     !ids.contains(node.getIdHash())
-
                 ) {
                     ids.add(node.getIdHash());
                     p2pMgr.send(node.getIdHash(), reqStatus);
@@ -278,33 +202,12 @@
             }
 
         }, 1000, STATUS_INTERVAL, TimeUnit.MILLISECONDS);
-=======
-
-            // get top nodes to get realtime height.
-            INode node = p2pMgr.getRandom(NodeRandPolicy.REALTIME, blockchain.getBestBlock().getNumber());
-            if (node != null && !ids.contains(node.getIdHash()))
-                ids.add(node.getIdHash());
-            // still need pick a rnd node to update their latest sync status.
-            node = p2pMgr.getRandom(NodeRandPolicy.RND, blockchain.getBestBlock().getNumber());
-            if (node != null && !ids.contains(node.getIdHash()))
-                ids.add(node.getIdHash());
-
-            ids.forEach((k) -> {
-                p2pMgr.send(k, reqStatus);
-            });
-
-        }, 2000, GET_STATUS_SLEEP, TimeUnit.MILLISECONDS);
-
->>>>>>> b7454e3a
-    }
-
-    /**
-     * Oct 12, 2017 jay void
-     */
+    }
+
     private void setupEventHandler() {
-        List<IEvent> evts = new ArrayList<>();
-        evts.add(new EventConsensus(EventConsensus.CALLBACK.ON_SYNC_DONE));
-        this.evtMgr.registerEvent(evts);
+        List<IEvent> events = new ArrayList<>();
+        events.add(new EventConsensus(EventConsensus.CALLBACK.ON_SYNC_DONE));
+        this.evtMgr.registerEvent(events);
     }
 
     /**
@@ -320,7 +223,6 @@
             return;
 
         _headers.sort((h1, h2)-> (int)(h1.getNumber() - h2.getNumber()));
-
         Iterator<A0BlockHeader> it = _headers.iterator();
         while(it.hasNext()){
 
@@ -343,7 +245,6 @@
         ));
 
         if (LOG.isDebugEnabled()) {
-<<<<<<< HEAD
             LOG.debug(
                     "<incoming-headers size={} from-num={} to-num={} from-node={}>",
                     _headers.size(),
@@ -351,13 +252,7 @@
                     _headers.get(_headers.size() - 1).getNumber(),
                     _displayId
             );
-=======
-            LOG.debug("<incoming-headers origin-headers={} from-num={} to-num={} imported-headers={} from-node={}>",
-                    _headers.size(), _headers.get(0).getNumber(), _headers.get(_headers.size() - 1).getNumber(),
-                    headers.size(), _displayId);
->>>>>>> b7454e3a
-        }
-
+        }
     }
 
     /**
@@ -368,6 +263,9 @@
      * from network response blocks bodies
      */
     public void validateAndAddBlocks(int _nodeIdHashcode, String _displayId, final List<byte[]> _bodies) {
+
+        if(importedBlocks.size() > blocksQueueMax)
+            return;
 
         HeadersWrapper hw = this.sentHeaders.remove(_nodeIdHashcode);
         if(hw == null || _bodies == null)
@@ -396,7 +294,6 @@
         if (m > 1)
             blocks.sort((b1, b2) -> b1.getNumber() > b2.getNumber() ? 1 : 0);
         if (LOG.isDebugEnabled()) {
-<<<<<<< HEAD
             LOG.debug(
                 "<incoming-bodies size={} from-num={} to-num={} from-node={}>",
                 m,
@@ -404,17 +301,13 @@
                 blocks.get(blocks.size() - 1).getNumber(),
                 _displayId
             );
-=======
-            LOG.debug("<validate-incoming-blocks size={} from-num={} to-num={} from-node={}>", _blocks.size(),
-                    _blocks.get(0).getNumber(), _blocks.get(_blocks.size() - 1).getNumber(), _displayId);
->>>>>>> b7454e3a
         }
 
         // add batch
         importedBlocks.addAll(blocks);
     }
 
-<<<<<<< HEAD
+
     /**
      * fetch headers routine
      */
@@ -437,55 +330,11 @@
                     diff > 0
                 ){
                     long from = Math.max(1, selfBest - 128);
-=======
-    private class HeaderQuery {
-        String fromNode;
-        long from;
-        int take;
-
-        HeaderQuery(String _fromNode, long _from, int _take) {
-            this.fromNode = _fromNode;
-            this.from = _from;
-            this.take = _take;
-        }
-    }
-
-    private void processGetHeaders() {
-
-        // mem aloc must put outside of while loop.
-        Map<Integer, HeaderQuery> ids = new HashMap<>();
-
-        while (start.get()) {
-            try {
-                Thread.sleep(FETCH_INTERVAL);
-            } catch (InterruptedException e) {
-            }
-
-            ids.clear();
-
-            AionBlock selfBlock = this.blockchain.getBestBlock();
-            long selfBest = Math.max(selfBlock.getNumber(), retargetNumber.get());
-
-            INode node = p2pMgr.getRandom(NodeRandPolicy.SYNC, 0);
-            if (node != null) {
-                long diff = node.getBestBlockNumber() - selfBest;
-                if (!ids.containsKey(node.getIdHash()) && diff > 0) {
-                    long from = Math.max(1, selfBest - syncBackwardMax);
->>>>>>> b7454e3a
                     long to = selfBest + (diff > this.syncForwardMax ? this.syncForwardMax : diff);
                     int take = (int) (to - from) + 1;
                     ids.put(node.getIdHash(), new HeaderQuery(node.getIdShort(), from, take));
                 }
             }
-<<<<<<< HEAD
-=======
-
-            ids.forEach((k, v) -> {
-                // System.out.println("head req from " + v.from + " take " +
-                // v.take);
-                this.p2pMgr.send(k, new ReqBlocksHeaders(v.from, v.take));
-            });
->>>>>>> b7454e3a
         }
         ids.forEach((k, v)->{
             //System.out.println("head req from " + v.from + " take " + v.take);
@@ -493,15 +342,8 @@
         });
     }
 
-<<<<<<< HEAD
+
     private void processGetBlocks(){
-=======
-    private void processGetBlocks() {
-
-        // mem aloc must put outside of while loop.
-        List<byte[]> blockHashes = new ArrayList<>(256);
-
->>>>>>> b7454e3a
         while (start.get()) {
             HeadersWrapper hw;
             try {
@@ -510,7 +352,6 @@
                 return;
             }
 
-<<<<<<< HEAD
             int idHash = hw.getNodeIdHash();
             List<A0BlockHeader> headers = hw.getHeaders();
             synchronized(sentHeaders){
@@ -526,15 +367,6 @@
                         }
                         this.p2pMgr.send(idHash, new ReqBlocksBodies(headerHashes));
                     }
-=======
-            blockHashes.clear();
-
-            List<A0BlockHeader> headers = importedHeaders.get(selectedNodeIdHashcode.get());
-            if (importedBlocksQueue.size() < blocksQueueMax && headers != null) {
-
-                for (A0BlockHeader header : headers) {
-                    blockHashes.add(header.getHash());
->>>>>>> b7454e3a
                 }
                 else {
                     this.sentHeaders.put(idHash, hw);
@@ -546,30 +378,18 @@
                     if (LOG.isDebugEnabled()) {
                         LOG.debug("<get-blocks from-num={} take={}>", headers.get(0).getNumber(), headerHashes.size());
                     }
-<<<<<<< HEAD
-=======
-                    importedHeaders.clear();
-
-                    // Attention: p2pmgr send will exec in multi thread, the
-                    // data here ( blockhashes ) need do deep copy
-                    // to prevent data concruption!
-                    this.p2pMgr.send(selectedNodeIdHashcode.get(), new ReqBlocksBodies(new ArrayList(blockHashes)));
->>>>>>> b7454e3a
                 }
             }
         }
     }
 
     private void processImportBlocks() {
-
-        // alloc outside loop.
-        List<AionBlock> batchBlocks = new ArrayList<>(1024);
 
         while (start.get()) {
             try {
                 long start = System.currentTimeMillis();
                 long blockNumberIndex = 0;
-<<<<<<< HEAD
+
                 List<AionBlock> batch = new ArrayList<>();
 
                 while( (System.currentTimeMillis() - start) < 10){
@@ -592,17 +412,6 @@
                     if (!savedHashes.containsKey(ByteArrayWrapper.wrap(b.getHash())))
                         batch.add(b);
                 }
-=======
-
-                batchBlocks.clear();
-
-                batch: while (System.currentTimeMillis() - start < 10) {
-                    AionBlock b = importedBlocksQueue.peek();
-
-                    // break if start of next sorted batch
-                    if (blockNumberIndex > 0 && b.getNumber() != (blockNumberIndex + 1))
-                        break batch;
->>>>>>> b7454e3a
 
                 // sleep if no batch empty then continue
                 if(batch.size() == 0) {
@@ -610,9 +419,9 @@
                     continue;
                 }
 
-                boolean retargetingTriggerUsed = false;
-<<<<<<< HEAD
-                batchImport:for(AionBlock b : batch){
+                boolean fetchAheadTriggerUsed = false;
+
+                for(AionBlock b : batch){
                     ImportResult importResult = this.blockchain.tryToConnect(b);
                     switch (importResult) {
                         case IMPORTED_BEST:
@@ -622,9 +431,9 @@
                             }
 
                             //re-targeting for next batch blocks headers
-                            if(!retargetingTriggerUsed){
-                                retargetNumber.set(batch.get(batch.size() - 1).getNumber());
-                                retargetingTriggerUsed = true;
+                            if(!fetchAheadTriggerUsed){
+                                retargetNumber.set(batch.get(batch.size() - 1).getNumber() + 128);
+                                fetchAheadTriggerUsed = true;
                                 getHeaders();
                             }
                             break;
@@ -638,13 +447,13 @@
                             break;
                         case EXIST:
                             if (LOG.isDebugEnabled()) {
-                                LOG.debug("<import-unsuccess err=block-exit num={} hash={} txs={}>", b.getNumber(),
+                                LOG.debug("<import-fail err=block-exit num={} hash={} txs={}>", b.getNumber(),
                                         b.getShortHash(), b.getTransactionsList().size());
                             }
                             break;
                         case NO_PARENT:
                             if (LOG.isDebugEnabled()) {
-                                LOG.debug("<import-unsuccess err=no-parent num={} hash={}>", b.getNumber(),
+                                LOG.debug("<import-fail err=no-parent num={} hash={}>", b.getNumber(),
                                         b.getShortHash());
                             }
 
@@ -653,7 +462,7 @@
                             continue;
                         case INVALID_BLOCK:
                             if (LOG.isDebugEnabled()) {
-                                LOG.debug("<import-unsuccess err=invalid-block num={} hash={} txs={}>", b.getNumber(),
+                                LOG.debug("<import-fail err=invalid-block num={} hash={} txs={}>", b.getNumber(),
                                         b.getShortHash(), b.getTransactionsList().size());
                             }
                             break;
@@ -662,58 +471,6 @@
                                 LOG.debug("<import-res-unknown>");
                             }
                             break;
-=======
-
-                for (AionBlock b : batchBlocks) {
-                    ImportResult importResult = this.blockchain.tryToConnect(b);
-                    switch (importResult) {
-                    case IMPORTED_BEST:
-                        if (LOG.isInfoEnabled()) {
-                            LOG.info("<import-best num={} hash={} txs={}>", b.getNumber(), b.getShortHash(),
-                                    b.getTransactionsList().size());
-                        }
-                        importedBlocksCache.put(ByteArrayWrapper.wrap(b.getHash()), null);
-
-                        // retargeting for next blocks headers fetch
-                        if (!retargetingTriggerUsed) {
-                            retargetNumber.set(batchBlocks.get(batchBlocks.size() - 1).getNumber());
-                            retargetingTriggerUsed = true;
-                        }
-
-                        break;
-                    case IMPORTED_NOT_BEST:
-                        if (LOG.isInfoEnabled()) {
-                            LOG.info("<import-not-best num={} hash={} txs={}>", b.getNumber(), b.getShortHash(),
-                                    b.getTransactionsList().size());
-                        }
-                        importedBlocksCache.put(ByteArrayWrapper.wrap(b.getHash()), null);
-                        break;
-                    case NO_PARENT:
-                        if (LOG.isDebugEnabled()) {
-                            LOG.debug("<import-unsuccess err=no-parent num={} hash={}>", b.getNumber(),
-                                    b.getShortHash());
-                        }
-                        retargetNumber.set(0);
-                        break;
-                    case INVALID_BLOCK:
-                        if (LOG.isDebugEnabled()) {
-                            LOG.debug("<import-unsuccess err=invalid-block num={} hash={} txs={}>", b.getNumber(),
-                                    b.getShortHash(), b.getTransactionsList().size());
-                        }
-                        break;
-                    case EXIST:
-                        if (LOG.isDebugEnabled()) {
-                            LOG.debug("<import-unsuccess err=block-exit num={} hash={} txs={}>", b.getNumber(),
-                                    b.getShortHash(), b.getTransactionsList().size());
-                        }
-                        importedBlocksCache.put(ByteArrayWrapper.wrap(b.getHash()), null);
-                        break;
-                    default:
-                        if (LOG.isDebugEnabled()) {
-                            LOG.debug("<import-res-unknown>");
-                        }
-                        break;
->>>>>>> b7454e3a
                     }
                 }
             } catch (Exception ex){
