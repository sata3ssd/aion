<<<<<<< HEAD
/* ******************************************************************************
=======
/*
>>>>>>> 1d44cbda
 * Copyright (c) 2017-2018 Aion foundation.
 *
 *     This file is part of the aion network project.
 *
 *     The aion network project is free software: you can redistribute it
 *     and/or modify it under the terms of the GNU General Public License
 *     as published by the Free Software Foundation, either version 3 of
 *     the License, or any later version.
 *
 *     The aion network project is distributed in the hope that it will
 *     be useful, but WITHOUT ANY WARRANTY; without even the implied
 *     warranty of MERCHANTABILITY or FITNESS FOR A PARTICULAR PURPOSE.
 *     See the GNU General Public License for more details.
 *
 *     You should have received a copy of the GNU General Public License
 *     along with the aion network project source files.
 *     If not, see <https://www.gnu.org/licenses/>.
 *
 * Contributors:
 *     Aion foundation.
<<<<<<< HEAD
 ******************************************************************************/
=======
 */
>>>>>>> 1d44cbda
package org.aion.zero.impl;

import java.math.BigInteger;
import java.util.*;
import org.aion.base.db.IContractDetails;
import org.aion.base.db.IPruneConfig;
import org.aion.base.db.IRepositoryCache;
import org.aion.base.db.IRepositoryConfig;
import org.aion.base.type.Address;
import org.aion.base.util.ByteArrayWrapper;
import org.aion.crypto.ECKey;
import org.aion.crypto.ECKeyFac;
import org.aion.db.impl.DBVendor;
import org.aion.db.impl.DatabaseFactory;
<<<<<<< HEAD
=======
import org.aion.mcf.config.CfgPrune;
>>>>>>> 1d44cbda
import org.aion.mcf.core.AccountState;
import org.aion.mcf.core.ImportResult;
import org.aion.mcf.valid.BlockHeaderValidator;
import org.aion.mcf.vm.types.DataWord;
import org.aion.vm.PrecompiledContracts;
import org.aion.zero.exceptions.HeaderStructureException;
import org.aion.zero.impl.blockchain.ChainConfiguration;
import org.aion.zero.impl.core.energy.AbstractEnergyStrategyLimit;
import org.aion.zero.impl.core.energy.TargetStrategy;
import org.aion.zero.impl.db.AionBlockStore;
import org.aion.zero.impl.db.AionRepositoryImpl;
import org.aion.zero.impl.db.ContractDetailsAion;
import org.aion.zero.impl.types.AionBlock;
import org.aion.zero.impl.valid.AionExtraDataRule;
import org.aion.zero.impl.valid.AionHeaderVersionRule;
import org.aion.zero.impl.valid.EnergyConsumedRule;
import org.aion.zero.types.A0BlockHeader;

/**
 * Used mainly for debugging and testing purposes, provides codepaths for easy setup, into standard
 * configurations that a user might expected, and handles any non-intuitive setup that the
 * blockchain may require.
 */
public class StandaloneBlockchain extends AionBlockchainImpl {

    public AionGenesis genesis;

    private static IRepositoryConfig repoConfig =
            new IRepositoryConfig() {
                @Override
                public String getDbPath() {
                    return "";
                }

                @Override
<<<<<<< HEAD
                public int getPrune() {
                    return -1;
=======
                public IPruneConfig getPruneConfig() {
                    return new CfgPrune(false);
>>>>>>> 1d44cbda
                }

                @Override
                public IContractDetails contractDetailsImpl() {
                    return ContractDetailsAion.createForTesting(0, 1000000).getDetails();
                }

                @Override
                public Properties getDatabaseConfig(String db_name) {
                    Properties props = new Properties();
                    props.setProperty(DatabaseFactory.Props.DB_TYPE, DBVendor.MOCKDB.toValue());
                    props.setProperty(DatabaseFactory.Props.ENABLE_HEAP_CACHE, "false");
                    return props;
                }
            };

    protected StandaloneBlockchain(final A0BCConfig config, final ChainConfiguration chainConfig) {
        super(config, AionRepositoryImpl.createForTesting(repoConfig), chainConfig);
    }

    protected StandaloneBlockchain(
            final A0BCConfig config,
            final ChainConfiguration chainConfig,
            IRepositoryConfig repoConfig) {
        super(config, AionRepositoryImpl.createForTesting(repoConfig), chainConfig);
    }

    public void setGenesis(AionGenesis genesis) {
        this.genesis = genesis;
    }

    public AionGenesis getGenesis() {
        return this.genesis;
    }

    public void loadJSON(String json) {}

    public BlockHeaderValidator getBlockHeaderValidator() {
        return this.chainConfiguration.createBlockHeaderValidator();
    }

    public static class Bundle {
        public final List<ECKey> privateKeys;
        public final StandaloneBlockchain bc;

        public Bundle(List<ECKey> privateKeys, StandaloneBlockchain bc) {
            this.privateKeys = privateKeys;
            this.bc = bc;
        }
    }

    public static class Builder {
        private A0BCConfig a0Config;

        // note that this parameter is usually not injected into the blockchain
        // it remains here so we can replace the default validator
        private ChainConfiguration configuration;
        private List<ECKey> defaultKeys = new ArrayList<>();
        private Map<ByteArrayWrapper, AccountState> initialState = new HashMap<>();

        private IRepositoryConfig repoConfig;

        public static final int INITIAL_ACC_LEN = 10;
        public static final BigInteger DEFAULT_BALANCE =
                new BigInteger("1000000000000000000000000");

        /**
         * The type of validator selected for the blockchain, a "full" validator validates blocks as
         * if they were broadcasted from the network. Therefore the header validator will require a
         * valid equiHash solution.
         *
         * <p>{@code validatorType -> (full|simple)}
         */
        String validatorType;

        public Builder withValidatorConfiguration(String type) {
            this.validatorType = type;
            return this;
        }

        public Builder withDefaultAccounts() {
            for (int i = 0; i < INITIAL_ACC_LEN; i++) {
                ECKey pk = ECKeyFac.inst().create();
                this.defaultKeys.add(pk);
                initialState.put(
                        new ByteArrayWrapper(pk.getAddress()),
                        new AccountState(BigInteger.ZERO, DEFAULT_BALANCE));
            }
            return this;
        }

        public Builder withDefaultAccounts(List<ECKey> defaultAccounts) {
            this.defaultKeys.addAll(defaultAccounts);
            this.defaultKeys.forEach(
                    k ->
                            initialState.put(
                                    new ByteArrayWrapper(k.getAddress()),
                                    new AccountState(BigInteger.ZERO, DEFAULT_BALANCE)));
            return this;
        }

        public Builder withRepoConfig(IRepositoryConfig config) {
            this.repoConfig = config;
            return this;
        }

        public Builder withA0Config(A0BCConfig config) {
            this.a0Config = config;
            return this;
        }

        public Builder withChainConfig(ChainConfiguration chainConfig) {
            if (this.validatorType != null) {
                throw new IllegalArgumentException("cannot set chainConfig after setting type");
            }

            this.configuration = chainConfig;
            return this;
        }

        public Builder withAccount(ByteArrayWrapper publicKey, AccountState accState) {
            initialState.put(publicKey, accState);
            return this;
        }

        private IRepositoryConfig generateRepositoryConfig() {
            return new IRepositoryConfig() {
                @Override
                public String getDbPath() {
                    return "";
                }

                @Override
                public IPruneConfig getPruneConfig() {
                    return new CfgPrune(false);
                }

                @Override
                public IContractDetails contractDetailsImpl() {
                    return ContractDetailsAion.createForTesting(0, 1000000).getDetails();
                }

                @Override
                public Properties getDatabaseConfig(String db_name) {
                    Properties props = new Properties();
                    props.setProperty(DatabaseFactory.Props.DB_TYPE, DBVendor.MOCKDB.toValue());
                    props.setProperty(DatabaseFactory.Props.ENABLE_HEAP_CACHE, "false");
                    return props;
                }
            };
        }

        public Bundle build() {
            this.a0Config =
                    this.a0Config == null
                            ? new A0BCConfig() {
                                @Override
                                public Address getCoinbase() {
                                    return Address.ZERO_ADDRESS();
                                }

                                @Override
                                public byte[] getExtraData() {
                                    return new byte[32];
                                }

                                @Override
                                public boolean getExitOnBlockConflict() {
                                    return false;
                                }

                                @Override
                                public Address getMinerCoinbase() {
                                    return Address.ZERO_ADDRESS();
                                }

                                @Override
                                public int getFlushInterval() {
                                    return 1;
                                }

                                @Override
                                public AbstractEnergyStrategyLimit getEnergyLimitStrategy() {
                                    return new TargetStrategy(
                                            configuration.getConstants().getEnergyLowerBoundLong(),
                                            configuration
                                                    .getConstants()
                                                    .getEnergyDivisorLimitLong(),
                                            10_000_000L);
                                }
                            }
                            : this.a0Config;

            if (this.configuration == null) {
                if (this.validatorType == null) {
                    this.configuration = new ChainConfiguration();
                } else if (this.validatorType.equals("full")) {
                    this.configuration = new ChainConfiguration();
                } else if (this.validatorType.equals("simple")) {
                    this.configuration =
                            new ChainConfiguration() {
                                /*
                                 * Remove the equiHash solution for the simplified
                                 * validator this gives us the ability to connect new
                                 * blocks without validating the solution and POW.
                                 *
                                 * This is good for transaction testing, but another set
                                 * of tests need to ensure that the equihash and POW
                                 * generated are valid.
                                 */
                                @Override
                                public BlockHeaderValidator<A0BlockHeader>
                                        createBlockHeaderValidator() {
                                    return new BlockHeaderValidator<A0BlockHeader>(
                                            Arrays.asList(
                                                    new AionExtraDataRule(
                                                            this.constants
                                                                    .getMaximumExtraDataSize()),
                                                    new EnergyConsumedRule(),
                                                    new AionHeaderVersionRule()));
                                }
                            };
                } else {
                    throw new IllegalArgumentException("validatorType != (full|simple)");
                }
            }

            if (this.repoConfig == null) {
                this.repoConfig = generateRepositoryConfig();
            }

            StandaloneBlockchain bc =
                    new StandaloneBlockchain(this.a0Config, this.configuration, this.repoConfig);

            AionGenesis.Builder genesisBuilder = new AionGenesis.Builder();
            for (Map.Entry<ByteArrayWrapper, AccountState> acc : this.initialState.entrySet()) {
                genesisBuilder.addPreminedAccount(Address.wrap(acc.getKey()), acc.getValue());
            }

            AionGenesis genesis;
            try {
                genesis = genesisBuilder.build();
            } catch (HeaderStructureException e) {
                throw new RuntimeException(e);
            }
            bc.genesis = genesis;

            IRepositoryCache track = bc.getRepository().startTracking();
            track.createAccount(PrecompiledContracts.totalCurrencyAddress);

            for (Map.Entry<Integer, BigInteger> key : genesis.getNetworkBalances().entrySet()) {
                track.addStorageRow(
                        PrecompiledContracts.totalCurrencyAddress,
                        new DataWord(key.getKey()),
                        new DataWord(key.getValue()));
            }

            for (Address key : genesis.getPremine().keySet()) {
                track.createAccount(key);
                track.addBalance(key, genesis.getPremine().get(key).getBalance());
            }
            track.flush();

            // TODO: violates abstraction, consider adding to interface after
            // stable
            ((AionRepositoryImpl) bc.getRepository()).commitBlock(genesis.getHeader());
            ((AionBlockStore) bc.getRepository().getBlockStore())
                    .saveBlock(genesis, genesis.getCumulativeDifficulty(), true);
            bc.setBestBlock(genesis);
            bc.setTotalDifficulty(genesis.getDifficultyBI());

            return new Bundle(this.defaultKeys, bc);
        }
    }

    /** for testing */
    public BigInteger getCachedTotalDifficulty() {
        return getCacheTD();
    }

    public void assertEqualTotalDifficulty() {
        BigInteger tdForHash, tdCached, tdPublic;

        synchronized (this) {
            tdForHash = getBlockStore().getTotalDifficultyForHash(getBestBlock().getHash());
            tdCached = getCacheTD();
            tdPublic = getTotalDifficulty();
        }

        assert (tdPublic.equals(tdForHash));
        assert (tdPublic.equals(tdCached));
    }

    public synchronized ImportResult tryToConnect(final AionBlock block) {
        ImportResult result = tryToConnectInternal(block, System.currentTimeMillis() / 1000);

        if (result == ImportResult.IMPORTED_BEST) {
            BigInteger tdForHash = getBlockStore().getTotalDifficultyForHash(block.getHash());
            assert (getTotalDifficulty().equals(tdForHash));
            assert (getCacheTD().equals(tdForHash));
        }
        return result;
    }
}<|MERGE_RESOLUTION|>--- conflicted
+++ resolved
@@ -1,8 +1,4 @@
-<<<<<<< HEAD
-/* ******************************************************************************
-=======
 /*
->>>>>>> 1d44cbda
  * Copyright (c) 2017-2018 Aion foundation.
  *
  *     This file is part of the aion network project.
@@ -23,11 +19,7 @@
  *
  * Contributors:
  *     Aion foundation.
-<<<<<<< HEAD
- ******************************************************************************/
-=======
  */
->>>>>>> 1d44cbda
 package org.aion.zero.impl;
 
 import java.math.BigInteger;
@@ -42,10 +34,7 @@
 import org.aion.crypto.ECKeyFac;
 import org.aion.db.impl.DBVendor;
 import org.aion.db.impl.DatabaseFactory;
-<<<<<<< HEAD
-=======
 import org.aion.mcf.config.CfgPrune;
->>>>>>> 1d44cbda
 import org.aion.mcf.core.AccountState;
 import org.aion.mcf.core.ImportResult;
 import org.aion.mcf.valid.BlockHeaderValidator;
@@ -81,13 +70,8 @@
                 }
 
                 @Override
-<<<<<<< HEAD
-                public int getPrune() {
-                    return -1;
-=======
                 public IPruneConfig getPruneConfig() {
                     return new CfgPrune(false);
->>>>>>> 1d44cbda
                 }
 
                 @Override
