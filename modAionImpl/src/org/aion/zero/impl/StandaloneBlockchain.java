--- conflicted
+++ resolved
@@ -1,8 +1,4 @@
-<<<<<<< HEAD
-/* ******************************************************************************
-=======
 /*
->>>>>>> 8ac445dc
  * Copyright (c) 2017-2018 Aion foundation.
  *
  *     This file is part of the aion network project.
@@ -23,13 +19,7 @@
  *
  * Contributors:
  *     Aion foundation.
-<<<<<<< HEAD
- *
- ******************************************************************************/
-
-=======
  */
->>>>>>> 8ac445dc
 package org.aion.zero.impl;
 
 import java.math.BigInteger;
@@ -44,13 +34,9 @@
 import org.aion.crypto.ECKeyFac;
 import org.aion.db.impl.DBVendor;
 import org.aion.db.impl.DatabaseFactory;
-<<<<<<< HEAD
 import org.aion.mcf.config.CfgPrune;
 import org.aion.mcf.core.AccountState;
-=======
-import org.aion.mcf.core.AccountState;
 import org.aion.mcf.core.ImportResult;
->>>>>>> 8ac445dc
 import org.aion.mcf.valid.BlockHeaderValidator;
 import org.aion.mcf.vm.types.DataWord;
 import org.aion.vm.PrecompiledContracts;
@@ -84,13 +70,8 @@
                 }
 
                 @Override
-<<<<<<< HEAD
                 public IPruneConfig getPruneConfig() {
                     return new CfgPrune(false);
-=======
-                public int getPrune() {
-                    return -1;
->>>>>>> 8ac445dc
                 }
 
                 @Override
@@ -318,13 +299,9 @@
                 }
             }
 
-<<<<<<< HEAD
-            if (this.repoConfig == null) this.repoConfig = generateRepositoryConfig();
-=======
             if (this.repoConfig == null) {
                 this.repoConfig = generateRepositoryConfig();
             }
->>>>>>> 8ac445dc
 
             StandaloneBlockchain bc =
                     new StandaloneBlockchain(this.a0Config, this.configuration, this.repoConfig);
@@ -361,13 +338,8 @@
             // TODO: violates abstraction, consider adding to interface after
             // stable
             ((AionRepositoryImpl) bc.getRepository()).commitBlock(genesis.getHeader());
-<<<<<<< HEAD
             ((AionBlockStore) bc.getRepository().getBlockStore())
                     .saveBlock(genesis, genesis.getCumulativeDifficulty(), true);
-=======
-            ((AionBlockStore) bc.getRepository().getBlockStore()).saveBlock(genesis, genesis.getDifficultyBI(),
-                    true);
->>>>>>> 8ac445dc
             bc.setBestBlock(genesis);
             bc.setTotalDifficulty(genesis.getDifficultyBI());
 
