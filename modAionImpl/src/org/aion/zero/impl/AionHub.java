/*******************************************************************************
 * Copyright (c) 2017-2018 Aion foundation.
 *
 *     This file is part of the aion network project.
 *
 *     The aion network project is free software: you can redistribute it
 *     and/or modify it under the terms of the GNU General Public License
 *     as published by the Free Software Foundation, either version 3 of
 *     the License, or any later version.
 *
 *     The aion network project is distributed in the hope that it will
 *     be useful, but WITHOUT ANY WARRANTY; without even the implied
 *     warranty of MERCHANTABILITY or FITNESS FOR A PARTICULAR PURPOSE.
 *     See the GNU General Public License for more details.
 *
 *     You should have received a copy of the GNU General Public License
 *     along with the aion network project source files.
 *     If not, see <https://www.gnu.org/licenses/>.
 *
 * Contributors:
 *     Aion foundation.
 *
 ******************************************************************************/

package org.aion.zero.impl;

import org.aion.base.db.IRepository;
import org.aion.base.db.IRepositoryCache;
import org.aion.base.type.Address;
import org.aion.base.util.ByteUtil;
import org.aion.evtmgr.EventMgrModule;
import org.aion.evtmgr.IEvent;
import org.aion.evtmgr.IEventMgr;
import org.aion.evtmgr.impl.evt.EventBlock;
import org.aion.log.AionLoggerFactory;
import org.aion.log.LogEnum;
import org.aion.log.LogUtil;
import org.aion.mcf.blockchain.IPendingStateInternal;
import org.aion.mcf.config.CfgNetP2p;
import org.aion.mcf.db.IBlockStorePow;
import org.aion.mcf.tx.ITransactionExecThread;
import org.aion.mcf.vm.types.DataWord;
import org.aion.p2p.Handler;
import org.aion.p2p.IP2pMgr;
import org.aion.p2p.impl1.P2pMgr;
import org.aion.utils.TaskDumpHeap;
import org.aion.vm.PrecompiledContracts;
import org.aion.zero.impl.blockchain.AionPendingStateImpl;
import org.aion.zero.impl.blockchain.ChainConfiguration;
import org.aion.zero.impl.config.CfgAion;
import org.aion.zero.impl.core.IAionBlockchain;
import org.aion.zero.impl.db.AionRepositoryImpl;
import org.aion.zero.impl.pow.AionPoW;
import org.aion.zero.impl.sync.SyncMgr;
import org.aion.zero.impl.sync.handler.*;
import org.aion.zero.impl.tx.AionTransactionExecThread;
import org.aion.zero.impl.types.AionBlock;
import org.aion.zero.types.A0BlockHeader;
import org.aion.zero.types.AionTransaction;
import org.slf4j.Logger;
import org.slf4j.LoggerFactory;

import java.io.File;
import java.math.BigInteger;
import java.util.*;
import java.util.concurrent.atomic.AtomicBoolean;

import static org.aion.crypto.HashUtil.EMPTY_TRIE_HASH;

public class AionHub {

	private static final Logger LOG = LoggerFactory.getLogger(LogEnum.GEN.name());

	private static final Logger syncLog = AionLoggerFactory.getLogger(LogEnum.SYNC.name());

	private IP2pMgr p2pMgr;

	private CfgAion cfg;

	private SyncMgr syncMgr;

	private BlockPropagationHandler propHandler;

	private IPendingStateInternal<AionBlock, AionTransaction> mempool;

	private IAionBlockchain blockchain;

	// TODO: Refactor to interface later
	private AionRepositoryImpl repository;

	private ITransactionExecThread<AionTransaction> txThread;

	private IEventMgr eventMgr;

	private AionPoW pow;

	private AtomicBoolean start = new AtomicBoolean(true);

	/**
	 * A "cached" block that represents our local best block when the application is
	 * first booted.
	 */
	private volatile AionBlock startingBlock;

	/**
	 * Initialize as per the <a href=
	 * "https://en.wikipedia.org/wiki/Initialization-on-demand_holder_idiom">Initialization-on-demand</a>
	 * holder pattern
	 */
	private static class Holder {
		static final AionHub INSTANCE = new AionHub();
	}

	public static AionHub inst() {
		return Holder.INSTANCE;
	}

	public AionHub() {

		this.cfg = CfgAion.inst();

		// load event manager before init blockchain instance
		loadEventMgr();

		AionBlockchainImpl blockchain = AionBlockchainImpl.inst();
		blockchain.setEventManager(this.eventMgr);
		this.blockchain = blockchain;

		this.repository = AionRepositoryImpl.inst();

		this.mempool = AionPendingStateImpl.inst();

		this.txThread = AionTransactionExecThread.getInstance();

		loadBlockchain();

        this.startingBlock = this.blockchain.getBestBlock();
        if (!cfg.getConsensus().isSeed()) {
            this.mempool.updateBest();
        }

        if (cfg.getTx().getPoolBackup()) {
            this.mempool.loadPendingTx();
        }

		String reportsFolder = "";
		if (cfg.getReports().isEnabled()) {
			File rpf = new File(cfg.getBasePath(), cfg.getReports().getPath());
			rpf.mkdirs();
			reportsFolder = rpf.getAbsolutePath();
		}

		/*
		 * p2p hook up start sync mgr needs to be initialed after loadBlockchain()
		 * method
		 */
		CfgNetP2p cfgNetP2p = this.cfg.getNet().getP2p();

		// there two p2p impletation , now just point to impl1.
		this.p2pMgr = new P2pMgr(this.cfg.getNet().getId(), Version.KERNEL_VERSION, this.cfg.getId(), cfgNetP2p.getIp(),
				cfgNetP2p.getPort(), this.cfg.getNet().getNodes(), cfgNetP2p.getDiscover(), cfgNetP2p.getMaxTempNodes(),
				cfgNetP2p.getMaxActiveNodes(), cfgNetP2p.getShowStatus(), cfgNetP2p.getShowLog(),
				cfgNetP2p.getBootlistSyncOnly(), false, "", cfgNetP2p.getErrorTolerance());

		this.syncMgr = SyncMgr.inst();
		this.syncMgr.init(this.p2pMgr, this.eventMgr, this.cfg.getSync().getBlocksQueueMax(),
				this.cfg.getSync().getShowStatus(), this.cfg.getReports().isEnabled(), reportsFolder);

		ChainConfiguration chainConfig = new ChainConfiguration();
		this.propHandler = new BlockPropagationHandler(1024, this.blockchain, this.p2pMgr,
				chainConfig.createBlockHeaderValidator(), this.cfg.getNet().getP2p().isSyncOnlyNode());

		registerCallback();
		this.p2pMgr.run();

		this.pow = new AionPoW();
		this.pow.init(blockchain, mempool, eventMgr);

        if (cfg.getReports().isHeapDumpEnabled()) {
            new Thread(new TaskDumpHeap(this.start, cfg.getReports().getHeapDumpInterval(), reportsFolder), "dump-heap")
                    .start();
        }
    }

    private void registerCallback() {
        List<Handler> cbs = new ArrayList<>();
        cbs.add(new ReqStatusHandler(syncLog, this.blockchain, this.p2pMgr, cfg.getGenesis().getHash()));
        cbs.add(new ResStatusHandler(syncLog, this.p2pMgr, this.syncMgr));
        cbs.add(new ReqBlocksHeadersHandler(syncLog, this.blockchain, this.p2pMgr, this.cfg.getNet().getP2p().isSyncOnlyNode()));
        cbs.add(new ResBlocksHeadersHandler(syncLog, this.syncMgr, this.p2pMgr));
        cbs.add(new ReqBlocksBodiesHandler(syncLog, this.blockchain, this.p2pMgr, this.cfg.getNet().getP2p().isSyncOnlyNode()));
        cbs.add(new ResBlocksBodiesHandler(syncLog, this.syncMgr, this.p2pMgr));
<<<<<<< HEAD
        cbs.add(new BroadcastTxHandler(syncLog, this.mempool, this.p2pMgr));
=======
        cbs.add(new BroadcastTxHandler(syncLog, this.mempool, this.p2pMgr, cfg.getNet().getP2p().getTxBroadcastbuffer(), this.cfg.getNet().getP2p().isSyncOnlyNode()));
>>>>>>> 953cf6c2
        cbs.add(new BroadcastNewBlockHandler(syncLog, this.propHandler, this.p2pMgr));
        this.p2pMgr.register(cbs);
    }

    /**
     */
    private void loadEventMgr() {

        try {
            ServiceLoader.load(EventMgrModule.class);
        } catch (Exception e) {
            LOG.error("load EventMgr service fail!" + e.toString());
            throw e;
        }

        Properties prop = new Properties();
        // TODO : move module name to config file
        prop.put(EventMgrModule.MODULENAME, "org.aion.evtmgr.impl.mgr.EventMgrA0");
        try {
            this.eventMgr = EventMgrModule.getSingleton(prop).getEventMgr();
        } catch (Throwable e) {
            LOG.error("Can not load the Event Manager Module", e.getMessage());
        }

        if (eventMgr == null) {
            throw new NullPointerException();
        }

        this.eventMgr.start();
    }

    public IRepository getRepository() {
        return repository;
    }

    public IAionBlockchain getBlockchain() {
        return blockchain;
    }

    public IBlockStorePow<AionBlock, A0BlockHeader> getBlockStore() {
        return this.repository.getBlockStore();
    }

    public IPendingStateInternal<AionBlock, AionTransaction> getPendingState() {
        return mempool;
    }

    public IEventMgr getEventMgr() {
        return this.eventMgr;
    }

    public ITransactionExecThread<AionTransaction> getTxThread() {
        return this.txThread;
    }

    public BlockPropagationHandler getPropHandler() {
        return propHandler;
    }

    private void loadBlockchain() {

        this.repository.getBlockStore().load();

        AionBlock bestBlock = this.repository.getBlockStore().getBestBlock();

        boolean recovered = true;
        boolean bestBlockShifted = true;
        int countRecoveryAttempts = 0;

        // fix the trie if necessary
        while (bestBlockShifted && // the best block was updated after recovery attempt
                (countRecoveryAttempts < 5) && // allow 5 recovery attempts
                bestBlock != null && // recover only for non-null blocks
                !this.repository.isValidRoot(bestBlock.getStateRoot())) {

            long bestBlockNumber = bestBlock.getNumber();
            byte[] bestBlockRoot = bestBlock.getStateRoot();

            recovered = this.blockchain.recoverWorldState(this.repository, bestBlockNumber);

            if (recovered) {
                bestBlock = this.repository.getBlockStore().getBestBlock();

                // checking is the best block has changed since attempting recovery
                if (bestBlock == null) {
                    bestBlockShifted = true;
                } else {
                    bestBlockShifted = !(bestBlockNumber == bestBlock.getNumber()) || // block number changed
                            !(Arrays.equals(bestBlockRoot, bestBlock.getStateRoot())); // root hash changed
                }

                if (bestBlockShifted) {
                    LOG.info("Rebuilding world state SUCCEEDED by REVERTING to a previous block.");
                } else {
                    LOG.info("Rebuilding world state SUCCEEDED.");
                }
            } else {
                LOG.error("Rebuilding world state FAILED. "
                        + "Stop the kernel (Ctrl+C) and use the command line revert option to move back to a valid block. "
                        + "Check the Aion wiki for recommendations on choosing the block number.");
            }

            countRecoveryAttempts++;
        }

        // rebuild from genesis if (1) no best block (2) recovery failed
        if (bestBlock == null || !recovered) {
            if (bestBlock == null) {
                LOG.info("DB is empty - adding Genesis");
            } else {
                LOG.info("DB could not be recovered - adding Genesis");
            }

            AionGenesis genesis = cfg.getGenesis();

            // initialization section for network balance contract
            IRepositoryCache track = repository.startTracking();

            Address networkBalanceAddress = PrecompiledContracts.totalCurrencyAddress;
            track.createAccount(networkBalanceAddress);

            for (Map.Entry<Integer, BigInteger> addr : genesis.getNetworkBalances().entrySet()) {
                track.addStorageRow(networkBalanceAddress, new DataWord(addr.getKey()), new DataWord(addr.getValue()));
            }

            for (Address addr : genesis.getPremine().keySet()) {
                track.createAccount(addr);
                track.addBalance(addr, genesis.getPremine().get(addr).getBalance());
            }
            track.flush();

            repository.commitBlock(genesis.getHeader());
            this.repository.getBlockStore().saveBlock(genesis, genesis.getCumulativeDifficulty(), true);
            blockchain.setBestBlock(genesis);
            blockchain.setTotalDifficulty(genesis.getCumulativeDifficulty());

            if (this.eventMgr != null) {
                List<IEvent> evts = new ArrayList<>();
                evts.add(new EventBlock(EventBlock.CALLBACK.ONBLOCK0));
                evts.add(new EventBlock(EventBlock.CALLBACK.ONTRACE0));

                this.eventMgr.registerEvent(evts);
            } else {
                LOG.error("Event manager is null !!!");
                System.exit(-1);
            }

            LOG.info("loaded genesis block <num={}, root={}>", 0, ByteUtil.toHexString(genesis.getStateRoot()));

        } else {

            blockchain.setBestBlock(bestBlock);
            BigInteger totalDifficulty = this.repository.getBlockStore().getTotalDifficulty();
            blockchain.setTotalDifficulty(totalDifficulty);
            LOG.info("loaded block <num={}, root={}>", blockchain.getBestBlock().getNumber(),
                    LogUtil.toHexF8(blockchain.getBestBlock().getStateRoot()));
        }

        if (!Arrays.equals(blockchain.getBestBlock().getStateRoot(), EMPTY_TRIE_HASH)) {
            this.repository.syncToRoot(blockchain.getBestBlock().getStateRoot());
        }

        this.repository.getBlockStore().load();
    }

    public void close() {
        LOG.info("<KERNEL SHUTDOWN SEQUENCE>");

        if (syncMgr != null) {
            syncMgr.shutdown();
            LOG.info("<shutdown-sync-mgr>");
        }

        if (p2pMgr != null) {
            p2pMgr.shutdown();
            LOG.info("<shutdown-p2p-mgr>");
        }

        if (txThread != null) {
            txThread.shutdown();
            LOG.info("<shutdown-tx>");
        }

        if (eventMgr != null) {
            try {
                eventMgr.shutDown();
            } catch (InterruptedException e) {
                e.printStackTrace();
            }
        }

        if (getPendingState() != null) {
            getPendingState().shutDown();
            LOG.info("<shutdown-pendingState>");
        }

        LOG.info("shutting down consensus...");
        pow.shutdown();
        LOG.info("shutdown consensus... Done!");

        if (repository != null) {
            LOG.info("shutting down DB...");
            repository.close();
            LOG.info("shutdown DB... Done!");
        }

        this.start.set(false);
    }

    public SyncMgr getSyncMgr() {
        return this.syncMgr;
    }

    public IP2pMgr getP2pMgr() {
        return this.p2pMgr;
    }

    public static String getRepoVersion() {
        return Version.REPO_VERSION;
    }

    public AionBlock getStartingBlock() {
        return this.startingBlock;
    }

}<|MERGE_RESOLUTION|>--- conflicted
+++ resolved
@@ -190,11 +190,7 @@
         cbs.add(new ResBlocksHeadersHandler(syncLog, this.syncMgr, this.p2pMgr));
         cbs.add(new ReqBlocksBodiesHandler(syncLog, this.blockchain, this.p2pMgr, this.cfg.getNet().getP2p().isSyncOnlyNode()));
         cbs.add(new ResBlocksBodiesHandler(syncLog, this.syncMgr, this.p2pMgr));
-<<<<<<< HEAD
-        cbs.add(new BroadcastTxHandler(syncLog, this.mempool, this.p2pMgr));
-=======
-        cbs.add(new BroadcastTxHandler(syncLog, this.mempool, this.p2pMgr, cfg.getNet().getP2p().getTxBroadcastbuffer(), this.cfg.getNet().getP2p().isSyncOnlyNode()));
->>>>>>> 953cf6c2
+        cbs.add(new BroadcastTxHandler(syncLog, this.mempool, this.p2pMgr, this.cfg.getNet().getP2p().isSyncOnlyNode()));
         cbs.add(new BroadcastNewBlockHandler(syncLog, this.propHandler, this.p2pMgr));
         this.p2pMgr.register(cbs);
     }
