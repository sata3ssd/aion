/*
 * Copyright (c) 2017-2018 Aion foundation.
 *
 *     This file is part of the aion network project.
 *
 *     The aion network project is free software: you can redistribute it
 *     and/or modify it under the terms of the GNU General Public License
 *     as published by the Free Software Foundation, either version 3 of
 *     the License, or any later version.
 *
 *     The aion network project is distributed in the hope that it will
 *     be useful, but WITHOUT ANY WARRANTY; without even the implied
 *     warranty of MERCHANTABILITY or FITNESS FOR A PARTICULAR PURPOSE.
 *     See the GNU General Public License for more details.
 *
 *     You should have received a copy of the GNU General Public License
 *     along with the aion network project source files.
 *     If not, see <https://www.gnu.org/licenses/>.
 *
 * Contributors:
 *     Aion foundation.
 */

package org.aion.zero.impl.blockchain;

import java.math.BigInteger;
import java.util.List;
<<<<<<< HEAD

=======
>>>>>>> 6984ff68
import org.aion.base.db.IRepository;
import org.aion.base.type.Address;
import org.aion.zero.blockchain.IPowChain;
import org.aion.zero.impl.AionHub;
import org.aion.zero.impl.core.IAionBlockchain;
import org.aion.zero.impl.query.QueryInterface;
import org.aion.zero.impl.types.AionBlock;
import org.aion.zero.impl.types.AionTxInfo;
import org.aion.zero.types.A0BlockHeader;
import org.aion.zero.types.AionTransaction;
import org.aion.zero.types.AionTxReceipt;
import org.aion.zero.types.IAionBlock;

<<<<<<< HEAD
/**
 * Aion chain interface.
 * 
 */
public interface IAionChain extends QueryInterface {
=======
/** Aion chain interface. */
public interface IAionChain extends IChainInstancePOW, QueryInterface {
>>>>>>> 6984ff68

    IAionBlockchain getBlockchain();

    void close();

    AionTransaction createTransaction(BigInteger nonce, Address to, BigInteger value, byte[] data);

    void broadcastTransaction(AionTransaction transaction);

    AionTxReceipt callConstant(AionTransaction tx, IAionBlock block);

    IRepository<?, ?, ?> getRepository();

    IRepository<?, ?, ?> getPendingState();

    IRepository<?, ?, ?> getSnapshotTo(byte[] root);

    List<AionTransaction> getWireTransactions();

    List<AionTransaction> getPendingStateTransactions();

    AionHub getAionHub();

    void exitOn(long number);

    long estimateTxNrg(AionTransaction tx, IAionBlock block);
}<|MERGE_RESOLUTION|>--- conflicted
+++ resolved
@@ -25,10 +25,6 @@
 
 import java.math.BigInteger;
 import java.util.List;
-<<<<<<< HEAD
-
-=======
->>>>>>> 6984ff68
 import org.aion.base.db.IRepository;
 import org.aion.base.type.Address;
 import org.aion.zero.blockchain.IPowChain;
@@ -42,16 +38,11 @@
 import org.aion.zero.types.AionTxReceipt;
 import org.aion.zero.types.IAionBlock;
 
-<<<<<<< HEAD
 /**
  * Aion chain interface.
  * 
  */
 public interface IAionChain extends QueryInterface {
-=======
-/** Aion chain interface. */
-public interface IAionChain extends IChainInstancePOW, QueryInterface {
->>>>>>> 6984ff68
 
     IAionBlockchain getBlockchain();
 
