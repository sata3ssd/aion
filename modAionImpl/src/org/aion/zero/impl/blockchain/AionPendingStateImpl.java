/*******************************************************************************
 * Copyright (c) 2017-2018 Aion foundation.
 *
 *     This file is part of the aion network project.
 *
 *     The aion network project is free software: you can redistribute it
 *     and/or modify it under the terms of the GNU General Public License
 *     as published by the Free Software Foundation, either version 3 of
 *     the License, or any later version.
 *
 *     The aion network project is distributed in the hope that it will
 *     be useful, but WITHOUT ANY WARRANTY; without even the implied
 *     warranty of MERCHANTABILITY or FITNESS FOR A PARTICULAR PURPOSE.
 *     See the GNU General Public License for more details.
 *
 *     You should have received a copy of the GNU General Public License
 *     along with the aion network project source files.
 *     If not, see <https://www.gnu.org/licenses/>.
 *
 * Contributors:
 *     Aion foundation.
 *
 ******************************************************************************/

package org.aion.zero.impl.blockchain;

import org.aion.base.db.IRepository;
import org.aion.base.db.IRepositoryCache;
import org.aion.base.type.Address;
import org.aion.base.type.Hash256;
import org.aion.base.util.ByteArrayWrapper;
import org.aion.base.util.ByteUtil;
import org.aion.base.util.FastByteComparisons;
import org.aion.base.util.Hex;
import org.aion.evtmgr.IEvent;
import org.aion.evtmgr.IEventMgr;
import org.aion.evtmgr.IHandler;
import org.aion.evtmgr.impl.callback.EventCallback;
import org.aion.evtmgr.impl.es.EventExecuteService;
import org.aion.evtmgr.impl.evt.EventBlock;
import org.aion.evtmgr.impl.evt.EventTx;
import org.aion.log.AionLoggerFactory;
import org.aion.log.LogEnum;
import org.aion.mcf.blockchain.IPendingStateInternal;
import org.aion.mcf.db.TransactionStore;
import org.aion.mcf.evt.IListenerBase.PendingTransactionState;
import org.aion.txpool.ITxPool;
import org.aion.txpool.TxPoolModule;
import org.aion.vm.TransactionExecutor;
import org.aion.zero.impl.AionBlockchainImpl;
import org.aion.zero.impl.config.CfgAion;
import org.aion.zero.impl.core.IAionBlockchain;
import org.aion.zero.impl.db.AionRepositoryImpl;
import org.aion.zero.impl.types.AionBlock;
import org.aion.zero.impl.types.AionTxInfo;
import org.aion.zero.impl.valid.TXValidator;
import org.aion.zero.types.*;
import org.apache.commons.collections4.map.LRUMap;
import org.slf4j.Logger;

import java.math.BigInteger;
import java.util.*;
import java.util.concurrent.atomic.AtomicReference;
import java.util.stream.Collectors;
import java.util.stream.Stream;

public class AionPendingStateImpl
        implements IPendingStateInternal<org.aion.zero.impl.types.AionBlock, AionTransaction> {

    protected static final Logger LOG = AionLoggerFactory.getLogger(LogEnum.TX.name());

    public static class TransactionSortedSet extends TreeSet<AionTransaction> {

        private static final long serialVersionUID = 4941385879122799663L;

        public TransactionSortedSet() {
            super((tx1, tx2) -> {
                long nonceDiff = ByteUtil.byteArrayToLong(tx1.getNonce())
                        - ByteUtil.byteArrayToLong(tx2.getNonce());
                if (nonceDiff != 0) {
                    return nonceDiff > 0 ? 1 : -1;
                }
                return FastByteComparisons.compareTo(tx1.getHash(), 0, 32, tx2.getHash(), 0, 32);
            });
        }
    }

    private static final int MAX_VALIDATED_PENDING_TXS = 8192;

    private IAionBlockchain blockchain;

    private TransactionStore<AionTransaction, AionTxReceipt, AionTxInfo> transactionStore;

    private IRepository<org.aion.mcf.core.AccountState, org.aion.mcf.vm.types.DataWord, org.aion.zero.impl.db.AionBlockStore> repository;

    private ITxPool<AionTransaction> txPool;

    private IEventMgr evtMgr = null;

    // to filter out the transactions we have already processed
    // transactions could be sent by peers even if they were already included
    // into blocks
    private final Map<ByteArrayWrapper, Object> receivedTxs = Collections.synchronizedMap(new LRUMap<>(100000));
    private final Object dummyObject = new Object();

    private IRepositoryCache pendingState;

    private AtomicReference<AionBlock> best;

    static private AionPendingStateImpl inst;

    private PendingTxCache pendingTxCache;

    private EventExecuteService ees;

    private List<AionTxExecSummary> txBuffer;

    private boolean bufferEnable;

    private boolean dumpPool;

    private Timer timer;

    private boolean isSeed;

    class TxBuffTask extends TimerTask {
        @Override
        public void run() {
            processTxBuffer();
        }
    }

    private synchronized void processTxBuffer() {
        if (!txBuffer.isEmpty()) {
            List<AionTransaction> txs = new ArrayList<>();
            for (AionTxExecSummary s : txBuffer) {
                txs.add(s.getTransaction());
            }

            List<AionTransaction> newPending = txPool.add(txs);

            if (LOG.isTraceEnabled()) {
                LOG.trace("txBufferSize {} return size {}", txs.size(), newPending.size());
            }

            int cnt = 0;
            Iterator<AionTxExecSummary> it = txBuffer.iterator();
            while (it.hasNext()) {
                AionTxExecSummary summary = it.next();
                if (newPending.get(cnt) != null && !newPending.get(cnt).equals(summary.getTransaction())) {
                    AionTxReceipt rp = new AionTxReceipt();
                    rp.setTransaction(newPending.get(cnt));
                    receivedTxs.remove(ByteArrayWrapper.wrap(newPending.get(cnt).getHash()));
                    fireTxUpdate(rp, PendingTransactionState.DROPPED, best.get());
                }
                cnt++;

                fireTxUpdate(summary.getReceipt(), PendingTransactionState.NEW_PENDING, best.get());
            }

            if (!txs.isEmpty()) {
                AionImpl.inst().broadcastTransactions(txs);

            }

            txBuffer.clear();
        }
    }

    private final class EpPS implements Runnable {
        boolean go = true;
        /**
         * When an object implementing interface <code>Runnable</code> is used
         * to create a thread, starting the thread causes the object's
         * <code>run</code> method to be called in that separately executing
         * thread.
         * <p>
         * The general contract of the method <code>run</code> is that it may
         * take any action whatsoever.
         *
         * @see Thread#run()
         */
        @Override
        public void run() {
            while (go) {
                IEvent e = ees.take();

                if (e.getEventType() == IHandler.TYPE.BLOCK0.getValue() && e.getCallbackType() == EventBlock.CALLBACK.ONBEST0.getValue()) {
                    long t1 = System.currentTimeMillis();
                    processBest((AionBlock) e.getFuncArgs().get(0), (List) e.getFuncArgs().get(1));
                    long t2 = System.currentTimeMillis();

                    LOG.info("Pending state update took {} ms", t2 - t1);
                } else if (e.getEventType() == IHandler.TYPE.POISONPILL.getValue()) {
                    go = false;
                }
            }
        }
    }

    public synchronized static AionPendingStateImpl inst() {
        if (inst == null) {
            inst = new AionPendingStateImpl(AionRepositoryImpl.inst());
            inst.init(AionBlockchainImpl.inst());
        }
        return inst;
    }

    private AionPendingStateImpl(AionRepositoryImpl repository) {
        this.repository = repository;

        this.isSeed = CfgAion.inst().getConsensus().isSeed();

        if (!isSeed) {

            try {
                ServiceLoader.load(TxPoolModule.class);
            } catch (Exception e) {
                System.out.println("load TxPoolModule service fail!" + e.toString());
                throw e;
            }

            Properties prop = new Properties();

            prop.put(TxPoolModule.MODULENAME, "org.aion.txpool.zero.TxPoolA0");
            // The BlockEnergyLimit will be updated when the best block found.
            prop.put(ITxPool.PROP_BLOCK_NRG_LIMIT, String.valueOf(CfgAion.inst().getConsensus().getEnergyStrategy().getUpperBound()));
            prop.put(ITxPool.PROP_BLOCK_SIZE_LIMIT, "16000000");
            prop.put(ITxPool.PROP_TXN_TIMEOUT, "86400");
            TxPoolModule txPoolModule = null;
            try {
                txPoolModule = TxPoolModule.getSingleton(prop);
                this.txPool = (ITxPool<AionTransaction>) txPoolModule.getTxPool();
            } catch (Throwable e) {
                e.printStackTrace();
                System.out.println("TxPoolModule getTxPool fail!" + e.toString());
            }
        } else {
            System.out.println("Seed mode is enable");
        }
    }

    public void init(final AionBlockchainImpl blockchain) {
        if (!this.isSeed) {
            this.blockchain = blockchain;
            this.best = new AtomicReference<>();
            this.transactionStore = blockchain.getTransactionStore();

            this.evtMgr = blockchain.getEventMgr();
            this.pendingTxCache = new PendingTxCache(CfgAion.inst().getTx().getCacheMax());
            this.pendingState = repository.startTracking();

            this.txBuffer = Collections.synchronizedList(new ArrayList<>());

            this.bufferEnable = CfgAion.inst().getTx().getBuffer();
            this.dumpPool = CfgAion.inst().getTx().getPoolDump();

            ees = new EventExecuteService(1000, "EpPS", Thread.MAX_PRIORITY, LOG);
            ees.setFilter(setEvtFilter());

            regBlockEvents();
            IHandler blkHandler = this.evtMgr.getHandler(IHandler.TYPE.BLOCK0.getValue());
            if (blkHandler != null) {
                blkHandler.eventCallback(new EventCallback(ees, LOG));
            }

            if (bufferEnable) {
                LOG.info("TxBuf enable!");
                timer = new Timer("TxBuf");
                timer.schedule(new TxBuffTask(), 10000, 200);
            }

            ees.start(new EpPS());
        }

    }

    private Set<Integer> setEvtFilter() {
        Set<Integer> eventSN = new HashSet<>();

        int sn = IHandler.TYPE.BLOCK0.getValue() << 8;
        eventSN.add(sn + EventBlock.CALLBACK.ONBEST0.getValue());

        return eventSN;
    }

    private void regBlockEvents() {
        List<IEvent> evts = new ArrayList<>();
        evts.add(new EventBlock(EventBlock.CALLBACK.ONBLOCK0));
        evts.add(new EventBlock(EventBlock.CALLBACK.ONBEST0));

        this.evtMgr.registerEvent(evts);
    }


    @Override
    public synchronized IRepositoryCache<?, ?, ?> getRepository() {
        // Todo : no class use this method.
        return pendingState;
    }

    public int getPendingTxSize() {
        return isSeed ? 0 : this.txPool.size();
    }

    @Override
    public synchronized List<AionTransaction> getPendingTransactions() {
        return isSeed ? new ArrayList<>(): this.txPool.snapshot();

    }

    public synchronized AionBlock getBestBlock() {
        best.set(blockchain.getBestBlock());
        return best.get();
    }

    private boolean addNewTxIfNotExist(AionTransaction tx) {
        return receivedTxs.put(new ByteArrayWrapper(tx.getHash()), dummyObject) == null;
    }

    /**
     * TODO: when we removed libNc, timers were not introduced yet, we must
     * rework the model that libAion uses to work with timers
     */
    @Override
    public synchronized List<AionTransaction> addPendingTransaction(AionTransaction tx) {

        return addPendingTransactions(Collections.singletonList(tx));
    }

    @Override
    public synchronized List<AionTransaction> addPendingTransactions(List<AionTransaction> transactions) {
        int unknownTx = 0;
        List<AionTransaction> newPending = new ArrayList<>();
        List<AionTransaction> newLargeNonceTx = new ArrayList<>();

<<<<<<< HEAD
        for (AionTransaction tx : transactions) {
            BigInteger txNonce = tx.getNonceBI();
            BigInteger bestPSNonce = bestPendingStateNonce(tx.getFrom());

            int cmp = txNonce.compareTo(bestPSNonce);

            if (cmp > 0) {
                if (!isInTxCache(tx.getFrom(), tx.getNonceBI())) {
                    newLargeNonceTx.add(tx);
                    addToTxCache(tx);

                    if (LOG.isTraceEnabled()) {
                        LOG.trace("Adding transaction to cache: from = {}, nonce = {}", tx.getFrom(), txNonce);
                    }
=======
        if (isSeed) {
            for (AionTransaction tx : transactions) {
                if (addNewTxIfNotExist(tx)) {
                    newPending.add(tx);
>>>>>>> c3ac56fb
                }
            }
        } else {
            for (AionTransaction tx : transactions) {
                BigInteger txNonce = tx.getNonceBI();
                BigInteger bestPSNonce = bestPendingStateNonce(tx.getFrom());

                int cmp = txNonce.compareTo(bestPSNonce);

                if (cmp > 0) {
                    if (!isInTxCache(tx.getFrom(), tx.getNonceBI())) {
                        newLargeNonceTx.add(tx);
                        addToTxCache(tx);

                        if (LOG.isTraceEnabled()) {
                            LOG.trace("Adding transaction to cache: from = {}, nonce = {}", tx.getFrom(), txNonce);
                        }
                    }
                } else if (cmp == 0) {
                    if (txPool.size() >= MAX_VALIDATED_PENDING_TXS) {

                        if (!isInTxCache(tx.getFrom(), tx.getNonceBI())) {
                            newLargeNonceTx.add(tx);
                        } else {
                            addToTxCache(tx);

                            if (LOG.isTraceEnabled()) {
                                LOG.trace("Adding transaction to cache: from = {}, nonce = {}", tx.getFrom(), txNonce);
                            }
                        }

                        continue;
                    }

                    Map<BigInteger,AionTransaction> cache = pendingTxCache.geCacheTx(tx.getFrom());
                    if (LOG.isTraceEnabled()) {
                        LOG.trace("cache: from {}, size {}", tx.getFrom(), cache.size());
                    }

                    do {
                        if (addNewTxIfNotExist(tx)) {
                            unknownTx++;
                            if (addPendingTransactionImpl(tx, txNonce)) {
                                newPending.add(tx);
                            } else {
                                break;
                            }
                        }

                        if (LOG.isTraceEnabled()) {
                            LOG.trace("cache: from {}, nonce {}", tx.getFrom(), txNonce.toString());
                        }

                        txNonce = txNonce.add(BigInteger.ONE);
                    } while (cache != null && (tx = cache.get(txNonce)) != null && txPool.size() < MAX_VALIDATED_PENDING_TXS);
                }  else if (bestRepoNonce(tx.getFrom()).compareTo(txNonce) < 1) {
                    // repay Tx
                    if (addNewTxIfNotExist(tx)) {
                        unknownTx++;
                        if (addPendingTransactionImpl(tx, txNonce)) {
                            newPending.add(tx);
                        }
                    }
                }
            }

            if (LOG.isTraceEnabled()) {
                LOG.trace(
                        "Wire transaction list added: total: {}, new: {}, valid (added to pending): {} (current #of known txs: {})",
                        transactions.size(), unknownTx, newPending, receivedTxs.size());
            }

            if (!newPending.isEmpty()) {
                IEvent evtRecv = new EventTx(EventTx.CALLBACK.PENDINGTXRECEIVED0);
                evtRecv.setFuncArgs(Collections.singletonList(newPending));
                this.evtMgr.newEvent(evtRecv);

                IEvent evtChange = new EventTx(EventTx.CALLBACK.PENDINGTXSTATECHANGE0);
                this.evtMgr.newEvent(evtChange);
            }
        }

        if (isSeed) {
          if (!newPending.isEmpty()) {
              AionImpl.inst().broadcastTransactions(newPending);
          }
        } else if (bufferEnable) {
            if (!newLargeNonceTx.isEmpty()) {
                AionImpl.inst().broadcastTransactions(newLargeNonceTx);
            }
        } else {
            if (!newPending.isEmpty() || !newLargeNonceTx.isEmpty()) {
                AionImpl.inst().broadcastTransactions(Stream.concat(newPending.stream(), newLargeNonceTx.stream()).collect(
                        Collectors.toList()));
            }
        }

        return newPending;
    }

    private boolean inPool(BigInteger txNonce, Address from) {
        return (this.txPool.bestPoolNonce(from).compareTo(txNonce) > -1);
    }


    private void fireTxUpdate(AionTxReceipt txReceipt, PendingTransactionState state, IAionBlock block) {
        if (LOG.isDebugEnabled()) {
            LOG.debug(String.format("PendingTransactionUpdate: (Tot: %3s) %12s : %s %8s %s [%s]", getPendingTxSize(),
                    state, txReceipt.getTransaction().getFrom().toString().substring(0, 8),
                    ByteUtil.byteArrayToLong(txReceipt.getTransaction().getNonce()), block.getShortDescr(),
                    txReceipt.getError()));
        }

        IEvent evt = new EventTx(EventTx.CALLBACK.PENDINGTXUPDATE0);
        List<Object> args = new ArrayList<>();
        args.add(txReceipt);
        args.add(state.getValue());
        args.add(block);
        evt.setFuncArgs(args);
        this.evtMgr.newEvent(evt);
    }

    /**
     * Executes pending tx on the latest best block Fires pending state update
     *
     * @param tx transaction come from API or P2P
     * @param txNonce
     * @return True if transaction gets NEW_PENDING state, False if DROPPED
     */
    private boolean addPendingTransactionImpl(final AionTransaction tx, BigInteger txNonce) {

        if (!TXValidator.isValid(tx)) {
            LOG.error("tx sig does not match with the tx raw data, tx[{}]", tx.toString());
            return false;
        }

        AionTxExecSummary txSum;
        boolean ip = inPool(txNonce, tx.getFrom());
        if (ip) {
            // check energy usage
            AionTransaction poolTx = txPool.getPoolTx(tx.getFrom(), txNonce);
            if (poolTx == null) {
                LOG.error("addPendingTransactionImpl no same tx nonce in the pool addr[{}] nonce[{}], hash[{}]", tx.getFrom().toString(), txNonce.toString(), Hash256.wrap(tx.getHash()).toString());
                return false;
            } else {
                long price = (poolTx.getNrgPrice() << 1);
                if (price > 0 && price <= tx.getNrgPrice()) {
                    txSum = executeTx(tx, true);
                } else {
                    return false;
                }
            }
        } else {
            txSum = executeTx(tx, false);
        }

        if (txSum.isRejected()) {
            if (LOG.isErrorEnabled()) {
                LOG.error("addPendingTransactionImpl tx is rejected due to: {}", txSum.getReceipt().getError());
            }
            fireTxUpdate(txSum.getReceipt(), PendingTransactionState.DROPPED, best.get());
            return false;
        } else {
            tx.setNrgConsume(txSum.getReceipt().getEnergyUsed());

            if (LOG.isTraceEnabled()) {
                LOG.trace("addPendingTransactionImpl: [{}]", tx.toString());
            }

            if (bufferEnable) {
                txBuffer.add(txSum);
            } else {
                AionTransaction rtn = this.txPool.add(tx);
                if (rtn != null && !rtn.equals(tx)) {
                    AionTxReceipt rp = new AionTxReceipt();
                    rp.setTransaction(rtn);
                    receivedTxs.remove(ByteArrayWrapper.wrap(rtn.getHash()));
                    fireTxUpdate(rp, PendingTransactionState.DROPPED, best.get());
                }

                fireTxUpdate(txSum.getReceipt(), PendingTransactionState.NEW_PENDING, best.get());
            }

            return true;
        }
    }

    private AionTxReceipt createDroppedReceipt(AionTransaction tx, String error) {
        AionTxReceipt txReceipt = new AionTxReceipt();
        txReceipt.setTransaction(tx);
        txReceipt.setError(error);
        return txReceipt;
    }

    private IAionBlock findCommonAncestor(IAionBlock b1, IAionBlock b2) {
        while (!b1.isEqual(b2)) {
            if (b1.getNumber() >= b2.getNumber()) {
                b1 = blockchain.getBlockByHash(b1.getParentHash());
            }

            if (b1.getNumber() < b2.getNumber()) {
                b2 = blockchain.getBlockByHash(b2.getParentHash());
            }
            if (b2 == null) {
                // shouldn't happen
                throw new RuntimeException("Pending state can't find common ancestor: one of blocks has a gap");
            }
        }
        return b1;
    }

    @Override
    public synchronized void processBest(AionBlock newBlock, List receipts) {
        if (best.get() != null && !best.get().isParentOf(newBlock)) {

            // need to switch the state to another fork

            IAionBlock commonAncestor = findCommonAncestor(best.get(), newBlock);

            if (LOG.isDebugEnabled()) {
                LOG.debug("New best block from another fork: " + newBlock.getShortDescr() + ", old best: " + best.get().getShortDescr() + ", ancestor: " + commonAncestor.getShortDescr());
            }

            // first return back the transactions from forked blocks
            IAionBlock rollback = best.get();
            while (!rollback.isEqual(commonAncestor)) {

                List<AionTransaction> atl = rollback.getTransactionsList();
                if (!atl.isEmpty()) {
                    this.txPool.add(atl);
                }

                rollback = blockchain.getBlockByHash(rollback.getParentHash());
            }

            // rollback the state snapshot to the ancestor
            pendingState = repository.getSnapshotTo(commonAncestor.getStateRoot()).startTracking();

            // next process blocks from new fork
            IAionBlock main = newBlock;
            List<IAionBlock> mainFork = new ArrayList<>();
            while (!main.isEqual(commonAncestor)) {
                mainFork.add(main);
                main = blockchain.getBlockByHash(main.getParentHash());
            }

            // processing blocks from ancestor to new block
            for (int i = mainFork.size() - 1; i >= 0; i--) {
                processBestInternal(mainFork.get(i), null);
            }
        } else {
            if (LOG.isDebugEnabled()) {
                LOG.debug("PendingStateImpl.processBest: " + newBlock.getShortDescr());
            }
            processBestInternal(newBlock, receipts);
        }

        best.set(newBlock);

        updateState(best.get());

        txPool.updateBlkNrgLimit(best.get().getNrgLimit());

        flushCachePendingTx();

        List<IEvent> events = new ArrayList<>();
        events.add(new EventTx(EventTx.CALLBACK.PENDINGTXSTATECHANGE0));

        this.evtMgr.newEvents(events);

        // This is for debug purpose, do not use in the regular kernel running.
        if (this.dumpPool) {
            DumpPool();
        }
    }

    private void flushCachePendingTx() {
        Set<Address> cacheTxAccount = this.pendingTxCache.getCacheTxAccount();

        if (LOG.isDebugEnabled()) {
            LOG.debug("PendingStateImpl.flushCachePendingTx: acc#[{}]", cacheTxAccount.size());
        }

        Map<Address, BigInteger> nonceMap = new HashMap<>();
        for (Address addr : cacheTxAccount) {
            nonceMap.put(addr, bestPendingStateNonce(addr));
        }

        List<AionTransaction> newPendingTx = this.pendingTxCache.flush(nonceMap);

        if (LOG.isTraceEnabled()) {
            LOG.trace("PendingStateImpl.flushCachePendingTx: newPendingTx_size[{}]", newPendingTx.size());
        }

        if (!newPendingTx.isEmpty()) {
            addPendingTransactions(newPendingTx);
        }
    }

    private void processBestInternal(IAionBlock block, List<AionTxReceipt> receipts) {

        clearPending(block, receipts);

        clearOutdated(block.getNumber());
    }

    private void clearOutdated(final long blockNumber) {

        List<AionPendingTx> outdated = new ArrayList<>();

        final long timeout = this.txPool.getOutDateTime();
        final long bestNumber = best.get().getNumber();
        for (AionTransaction tx : this.txPool.getOutdatedList()) {
            outdated.add(new AionPendingTx(tx, bestNumber));

            // @Jay
            // TODO : considering add new state - TIMEOUT
            fireTxUpdate(createDroppedReceipt(tx, "Tx was not included into last " + timeout + " seconds"),
                    PendingTransactionState.DROPPED, best.get());
        }

        if (LOG.isDebugEnabled()) {
            LOG.debug("clearOutdated block#[{}] tx#[{}]", blockNumber, outdated.size());
        }

        if (outdated.isEmpty()) {
            return;
        }

        if (LOG.isDebugEnabled()) {
            for (AionPendingTx tx : outdated) {
                LOG.debug("Clear outdated pending transaction, block.number: [{}] hash: [{}]", tx.getBlockNumber(),
                        Hex.toHexString(tx.getHash()));
            }
        }
    }

//    @SuppressWarnings("unchecked")
//    @Deprecated
//    private void clearPending(IAionBlock block, List<AionTxReceipt> receipts) {
//
//        List<AionTransaction> txList = block.getTransactionsList();
//
//        if (LOG.isDebugEnabled()) {
//            LOG.debug("clearPending block#[{}] tx#[{}]", block.getNumber(), txList.size());
//        }
//
//        if (!txList.isEmpty()) {
//            List<AionTransaction> txn = this.txPool.remove(txList);
//
//            int cnt = 0;
//            for (AionTransaction tx : txn) {
//                if (LOG.isTraceEnabled()) {
//                    LOG.trace("Clear pending transaction, hash: [{}]", Hex.toHexString(tx.getHash()));
//                }
//
//                AionTxReceipt receipt;
//                if (receipts != null) {
//                    receipt = receipts.get(cnt);
//                } else {
//                    AionTxInfo info = getTransactionInfo(tx.getHash(), block.getHash());
//                    receipt = info.getReceipt();
//                }
//                fireTxUpdate(receipt, PendingTransactionState.INCLUDED, block);
//                cnt++;
//            }
//        }
//    }

    @SuppressWarnings("unchecked")
    private void clearPending(IAionBlock block, List<AionTxReceipt> receipts) {

        List<AionTransaction> txList = block.getTransactionsList();
        Map<Address, BigInteger> accountNonce = new HashMap<>();
        if (txList != null) {
            if (LOG.isDebugEnabled()) {
                LOG.debug("clearPending block#[{}] tx#[{}]", block.getNumber(), txList.size());
            }

            for (AionTransaction tx  : txList) {
                if (accountNonce.get(tx.getFrom()) != null) {
                    continue;
                }

                if (LOG.isTraceEnabled()) {
                    LOG.trace("clear address {}", tx.getFrom().toString());
                }

                accountNonce.put(tx.getFrom(), this.repository.getNonce(tx.getFrom()));
            }
        }

        if (!accountNonce.isEmpty()) {
            this.txPool.remove(accountNonce);

            int cnt = 0;
            for (AionTransaction tx : txList) {
                if (LOG.isTraceEnabled()) {
                    LOG.trace("Clear pending transaction, hash: [{}]", Hex.toHexString(tx.getHash()));
                }

                AionTxReceipt receipt;
                if (receipts != null) {
                    receipt = receipts.get(cnt);
                } else {
                    AionTxInfo info = getTransactionInfo(tx.getHash(), block.getHash());
                    receipt = info.getReceipt();
                }
                fireTxUpdate(receipt, PendingTransactionState.INCLUDED, block);
                cnt++;
            }
        }
    }

    private AionTxInfo getTransactionInfo(byte[] txHash, byte[] blockHash) {
        AionTxInfo info = transactionStore.get(txHash, blockHash);
        AionTransaction tx = blockchain.getBlockByHash(info.getBlockHash()).getTransactionsList().get(info.getIndex());
        info.getReceipt().setTransaction(tx);
        return info;
    }

    private void updateState(IAionBlock block) {

        pendingState = repository.startTracking();

        processTxBuffer();
        List<AionTransaction> pendingTxl = this.txPool.snapshotAll();

        if (LOG.isInfoEnabled()) {
            LOG.info("updateState - snapshotAll tx[{}]", pendingTxl.size());
        }
        for (AionTransaction tx : pendingTxl) {
            if (LOG.isTraceEnabled()) {
                LOG.trace("updateState - loop: " + tx.toString());
            }

            AionTxExecSummary txSum = executeTx(tx, false);
            AionTxReceipt receipt = txSum.getReceipt();
            receipt.setTransaction(tx);

            if (txSum.isRejected()) {
                LOG.warn("Invalid transaction in txpool: {}", tx);
                txPool.remove(Collections.singletonList(tx));

                fireTxUpdate(receipt, PendingTransactionState.DROPPED, block);
            } else {
                fireTxUpdate(receipt, PendingTransactionState.PENDING, block);
            }
        }
    }

    private Set<Address> getTxsAccounts(List<AionTransaction> txn) {
        Set<Address> rtn = new HashSet<>();
        for (AionTransaction tx : txn) {
            if (!rtn.contains(tx.getFrom())) {
                rtn.add(tx.getFrom());
            }
        }
        return rtn;
    }
    
    private AionTxExecSummary executeTx(AionTransaction tx, boolean inPool) {

        IAionBlock bestBlk = best.get();

        if (LOG.isTraceEnabled()) {
            LOG.trace("executeTx: {}", Hex.toHexString(tx.getHash()));
        }

        TransactionExecutor executor = new TransactionExecutor(tx, bestBlk, pendingState);

        if (inPool) {
            executor.setBypassNonce(true);
        }

        return executor.execute();
    }

    @Override
    public synchronized BigInteger bestPendingStateNonce(Address addr) {
        return isSeed ? BigInteger.ZERO : this.pendingState.getNonce(addr);
    }


    private BigInteger bestRepoNonce(Address addr) {
        return this.repository.getNonce(addr);
    }

    private List<AionTransaction> addToTxCache(AionTransaction tx) {
        return this.pendingTxCache.addCacheTx(tx);
    }

    private boolean isInTxCache(Address addr, BigInteger nonce) {
        return this.pendingTxCache.isInCache(addr, nonce);
    }

    @Override
    public void shutDown() {
        if (this.bufferEnable) {
            timer.cancel();
        }

        if (ees != null) {
            ees.shutdown();
        }
    }

    @Override
    public synchronized void DumpPool() {
        List<AionTransaction> txn = txPool.snapshotAll();
        Set<Address> addrs = new HashSet<>();
        LOG.info("");
        LOG.info("=========== SnapshotAll");
        for (AionTransaction tx : txn) {
            addrs.add(tx.getFrom());
            LOG.info("{}", tx.toString());
        }

        txn = txPool.snapshot();
        LOG.info("");
        LOG.info("=========== Snapshot");
        for (AionTransaction tx : txn) {
            LOG.info("{}", tx.toString());
        }

        LOG.info("");
        LOG.info("=========== Pool best nonce");
        for (Address addr : addrs) {
            LOG.info("{} {}", addr.toString(), txPool.bestPoolNonce(addr));
        }

        LOG.info("");
        LOG.info("=========== Cache pending tx");
        Set<Address> cacheAddr = pendingTxCache.getCacheTxAccount();
        for(Address addr : cacheAddr) {
            Map<BigInteger, AionTransaction> cacheMap = pendingTxCache.geCacheTx(addr);
            if (cacheMap != null) {
                for (AionTransaction tx : cacheMap.values()) {
                    LOG.info("{}", tx.toString());
                }
            }
        }

        LOG.info("");
        LOG.info("=========== db nonce");
        addrs.addAll(cacheAddr);
        for (Address addr : addrs) {
            LOG.info("{} {}", addr.toString(), bestRepoNonce(addr));
        }

        LOG.info("");
        LOG.info("=========== ps nonce");
        addrs.addAll(cacheAddr);
        for (Address addr : addrs) {
            LOG.info("{} {}", addr.toString(), bestPendingStateNonce(addr));
        }
    }

    @Override
    public String getVersion() {
        return isSeed ? "0" : this.txPool.getVersion();
    }

    @Override
    public void updateBest() {
        getBestBlock();
    }
}<|MERGE_RESOLUTION|>--- conflicted
+++ resolved
@@ -334,27 +334,10 @@
         List<AionTransaction> newPending = new ArrayList<>();
         List<AionTransaction> newLargeNonceTx = new ArrayList<>();
 
-<<<<<<< HEAD
-        for (AionTransaction tx : transactions) {
-            BigInteger txNonce = tx.getNonceBI();
-            BigInteger bestPSNonce = bestPendingStateNonce(tx.getFrom());
-
-            int cmp = txNonce.compareTo(bestPSNonce);
-
-            if (cmp > 0) {
-                if (!isInTxCache(tx.getFrom(), tx.getNonceBI())) {
-                    newLargeNonceTx.add(tx);
-                    addToTxCache(tx);
-
-                    if (LOG.isTraceEnabled()) {
-                        LOG.trace("Adding transaction to cache: from = {}, nonce = {}", tx.getFrom(), txNonce);
-                    }
-=======
         if (isSeed) {
             for (AionTransaction tx : transactions) {
                 if (addNewTxIfNotExist(tx)) {
                     newPending.add(tx);
->>>>>>> c3ac56fb
                 }
             }
         } else {
@@ -378,7 +361,6 @@
 
                         if (!isInTxCache(tx.getFrom(), tx.getNonceBI())) {
                             newLargeNonceTx.add(tx);
-                        } else {
                             addToTxCache(tx);
 
                             if (LOG.isTraceEnabled()) {
