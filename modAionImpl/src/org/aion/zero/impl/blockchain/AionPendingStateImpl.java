/*******************************************************************************
 * Copyright (c) 2017-2018 Aion foundation.
 *
 *     This file is part of the aion network project.
 *
 *     The aion network project is free software: you can redistribute it
 *     and/or modify it under the terms of the GNU General Public License
 *     as published by the Free Software Foundation, either version 3 of
 *     the License, or any later version.
 *
 *     The aion network project is distributed in the hope that it will
 *     be useful, but WITHOUT ANY WARRANTY; without even the implied
 *     warranty of MERCHANTABILITY or FITNESS FOR A PARTICULAR PURPOSE.
 *     See the GNU General Public License for more details.
 *
 *     You should have received a copy of the GNU General Public License
 *     along with the aion network project source files.
 *     If not, see <https://www.gnu.org/licenses/>.
 *
 * Contributors:
 *     Aion foundation.
 *
 ******************************************************************************/

package org.aion.zero.impl.blockchain;

import org.aion.base.db.IRepository;
import org.aion.base.db.IRepositoryCache;
import org.aion.base.type.Address;
import org.aion.base.type.Hash256;
import org.aion.base.util.ByteArrayWrapper;
import org.aion.base.util.ByteUtil;
import org.aion.base.util.FastByteComparisons;
import org.aion.base.util.Hex;
import org.aion.evtmgr.IEvent;
import org.aion.evtmgr.IEventMgr;
import org.aion.evtmgr.IHandler;
import org.aion.evtmgr.impl.callback.EventCallback;
import org.aion.evtmgr.impl.es.EventExecuteService;
import org.aion.evtmgr.impl.evt.EventBlock;
import org.aion.evtmgr.impl.evt.EventTx;
import org.aion.log.AionLoggerFactory;
import org.aion.log.LogEnum;
import org.aion.mcf.blockchain.IPendingStateInternal;
import org.aion.mcf.db.TransactionStore;
import org.aion.mcf.evt.IListenerBase.PendingTransactionState;
import org.aion.txpool.ITxPool;
import org.aion.txpool.TxPoolModule;
import org.aion.vm.TransactionExecutor;
import org.aion.zero.impl.AionBlockchainImpl;
import org.aion.zero.impl.config.CfgAion;
import org.aion.zero.impl.core.IAionBlockchain;
import org.aion.zero.impl.db.AionRepositoryImpl;
import org.aion.zero.impl.types.AionBlock;
import org.aion.zero.impl.types.AionTxInfo;
import org.aion.zero.impl.valid.TXValidator;
import org.aion.zero.types.*;
import org.apache.commons.collections4.map.LRUMap;
import org.slf4j.Logger;

import java.math.BigInteger;
import java.util.*;
import java.util.concurrent.CopyOnWriteArrayList;
import java.util.concurrent.atomic.AtomicReference;

public class AionPendingStateImpl
        implements IPendingStateInternal<org.aion.zero.impl.types.AionBlock, AionTransaction> {

    protected static final Logger LOG = AionLoggerFactory.getLogger(LogEnum.TX.name());

    public static class TransactionSortedSet extends TreeSet<AionTransaction> {

        private static final long serialVersionUID = 4941385879122799663L;

        public TransactionSortedSet() {
            super((tx1, tx2) -> {
                long nonceDiff = ByteUtil.byteArrayToLong(tx1.getNonce())
                        - ByteUtil.byteArrayToLong(tx2.getNonce());
                if (nonceDiff != 0) {
                    return nonceDiff > 0 ? 1 : -1;
                }
                return FastByteComparisons.compareTo(tx1.getHash(), 0, 32, tx2.getHash(), 0, 32);
            });
        }
    }

    private static final int MAX_VALIDATED_PENDING_TXS = 8192;

    private IAionBlockchain blockchain;

    private TransactionStore<AionTransaction, AionTxReceipt, AionTxInfo> transactionStore;

    private IRepository repository;

    private ITxPool<AionTransaction> txPool;

    private IEventMgr evtMgr = null;

    // to filter out the transactions we have already processed
    // transactions could be sent by peers even if they were already included
    // into blocks
    private final Map<ByteArrayWrapper, Object> receivedTxs = Collections.synchronizedMap(new LRUMap<>(100000));
    private final Object dummyObject = new Object();

    private IRepositoryCache pendingState;

    private AtomicReference<AionBlock> best;

    static private AionPendingStateImpl inst;

    private PendingTxCache pendingTxCache;

    private EventExecuteService ees;

    private List<AionTxExecSummary> txBuffer;

    private boolean bufferEnable;

    private boolean dumpPool;

    private Timer timer;

    class TxBuffTask extends TimerTask {
        @Override
        public void run() {
            processTxBuffer();
        }
    }

    private synchronized void processTxBuffer() {

        List<AionTransaction> txs = new ArrayList<>();
        for (AionTxExecSummary s : txBuffer) {
            txs.add(s.getTransaction());
        }

        List<AionTransaction> newPending = txPool.add(txs);

        if (LOG.isInfoEnabled()) {
            LOG.info("txBufferSize {} return size {}", txs.size(), newPending.size());
        }

        int cnt = 0;
        Iterator<AionTxExecSummary> it = txBuffer.iterator();
        while (it.hasNext()) {
            AionTxExecSummary summary = it.next();
            if (newPending.get(cnt) != null && !newPending.get(cnt).equals(summary.getTransaction())) {
                AionTxReceipt rp = new AionTxReceipt();
                rp.setTransaction(newPending.get(cnt));
                receivedTxs.remove(ByteArrayWrapper.wrap(newPending.get(cnt).getHash()));
                fireTxUpdate(rp, PendingTransactionState.DROPPED, best.get());
            }
            cnt++;

            fireTxUpdate(summary.getReceipt(), PendingTransactionState.NEW_PENDING, best.get());
        }

        AionImpl.inst().broadcastTransactions(txs);

        txBuffer.clear();
    }

    private final class EpPS implements Runnable {
        boolean go = true;
        /**
         * When an object implementing interface <code>Runnable</code> is used
         * to create a thread, starting the thread causes the object's
         * <code>run</code> method to be called in that separately executing
         * thread.
         * <p>
         * The general contract of the method <code>run</code> is that it may
         * take any action whatsoever.
         *
         * @see Thread#run()
         */
        @Override
        public void run() {
            while (go) {
                IEvent e = ees.take();

                if (e.getEventType() == IHandler.TYPE.BLOCK0.getValue() && e.getCallbackType() == EventBlock.CALLBACK.ONBEST0.getValue()) {
                    long t1 = System.currentTimeMillis();
                    processBest((AionBlock) e.getFuncArgs().get(0), (List) e.getFuncArgs().get(1));
                    long t2 = System.currentTimeMillis();

                    LOG.info("Pending state update took {} ms", t2 - t1);
                } else if (e.getEventType() == IHandler.TYPE.POISONPILL.getValue()) {
                    go = false;
                }
            }
        }
    }

    public synchronized static AionPendingStateImpl inst() {
        if (inst == null) {
            inst = new AionPendingStateImpl(AionRepositoryImpl.inst());
            inst.init(AionBlockchainImpl.inst());
        }
        return inst;
    }

    private AionPendingStateImpl(AionRepositoryImpl repository) {
        this.repository = repository;

        try {
            ServiceLoader.load(TxPoolModule.class);
        } catch (Exception e) {
            System.out.println("load TxPoolModule service fail!" + e.toString());
            throw e;
        }

        Properties prop = new Properties();

        prop.put(TxPoolModule.MODULENAME, "org.aion.txpool.zero.TxPoolA0");
        // The BlockEnergyLimit will be updated when the best block found.
        prop.put(ITxPool.PROP_BLOCK_NRG_LIMIT, String.valueOf(CfgAion.inst().getConsensus().getEnergyStrategy().getUpperBound()));
        prop.put(ITxPool.PROP_BLOCK_SIZE_LIMIT, "16000000");
        prop.put(ITxPool.PROP_TXN_TIMEOUT, "86400");
        TxPoolModule txPoolModule = null;
        try {
            txPoolModule = TxPoolModule.getSingleton(prop);
            this.txPool = (ITxPool<AionTransaction>) txPoolModule.getTxPool();
        } catch (Throwable e) {
            // TODO Auto-generated catch block
            // log here!
            e.printStackTrace();
        }
    }

    public AionPendingStateImpl() {
        super();
    }

    public void init(final AionBlockchainImpl blockchain) {
        this.blockchain = blockchain;
        this.transactionStore = blockchain.getTransactionStore();
        this.evtMgr = blockchain.getEventMgr();
        this.pendingTxCache = new PendingTxCache(CfgAion.inst().getTx().getCacheMax());
        this.pendingState = repository.startTracking();
        this.txBuffer = new CopyOnWriteArrayList();

        this.bufferEnable = CfgAion.inst().getTx().getBuffer();
        this.dumpPool = CfgAion.inst().getTx().getPoolDump();

        this.best = new AtomicReference<>();

        ees = new EventExecuteService(1000, "EpPS", Thread.MAX_PRIORITY, LOG);
        ees.setFilter(setEvtFilter());

        regBlockEvents();
        IHandler blkHandler = this.evtMgr.getHandler(2);
        if (blkHandler != null) {
            blkHandler.eventCallback(new EventCallback(ees, LOG));
        }


        if (bufferEnable) {
            timer = new Timer("TxBuf");
            timer.schedule(new TxBuffTask(), 10000, 200);
        }

        ees.start(new EpPS());

    }

    private Set<Integer> setEvtFilter() {
        Set<Integer> eventSN = new HashSet<>();

        int sn = IHandler.TYPE.BLOCK0.getValue() << 8;
        eventSN.add(sn + EventBlock.CALLBACK.ONBEST0.getValue());

        return eventSN;
    }

    private void regBlockEvents() {
        List<IEvent> evts = new ArrayList<>();
        evts.add(new EventBlock(EventBlock.CALLBACK.ONBLOCK0));
        evts.add(new EventBlock(EventBlock.CALLBACK.ONBEST0));

        this.evtMgr.registerEvent(evts);
    }

    @Override
    public synchronized IRepositoryCache<?, ?, ?> getRepository() {
        // Todo : no class use this method.
        return pendingState;
    }

    private int getPendingTxSize() {
        return this.txPool.size();
    }

    @Override
    public synchronized List<AionTransaction> getPendingTransactions() {
            return this.txPool.snapshot();
    }

    public synchronized AionBlock getBestBlock() {
        best.set(blockchain.getBestBlock());
        return best.get();
    }

    private boolean addNewTxIfNotExist(AionTransaction tx) {
        return receivedTxs.put(new ByteArrayWrapper(tx.getHash()), dummyObject) == null;
    }

    /**
     * TODO: when we removed libNc, timers were not introduced yet, we must
     * rework the model that libAion uses to work with timers
     */
    @Override
    public synchronized List<AionTransaction> addPendingTransaction(AionTransaction tx) {

        return addPendingTransactions(Collections.singletonList(tx));
    }

    @Override
    public synchronized List<AionTransaction> addPendingTransactions(List<AionTransaction> transactions) {
        int unknownTx = 0;
        List<AionTransaction> newPending = new ArrayList<>();

        for (AionTransaction tx : transactions) {
            BigInteger txNonce = tx.getNonceBI();
            BigInteger bestPSNonce = bestPendingStateNonce(tx.getFrom());

            if (txNonce.compareTo(bestPSNonce) > 0) {
                if (!isInTxCache(tx.getFrom(), tx.getNonceBI())) {
                    AionImpl.inst().broadcastTransactions(Collections.singletonList(tx));
                }

                addToTxCache(tx);

                LOG.debug("Adding transaction to cache: from = {}, nonce = {}", tx.getFrom(), txNonce);
            } else if (txNonce.equals(bestPSNonce)) {
                if (txPool.size() >= MAX_VALIDATED_PENDING_TXS) {
<<<<<<< HEAD

                    if (!isInTxCache(tx.getFrom(), tx.getNonceBI())) {
                        AionImpl.inst().broadcastTransactions(Collections.singletonList(tx));
                    }
=======
                    AionImpl.inst().broadcastTransactions(Collections.singletonList(tx));
>>>>>>> fc7580c7
                    addToTxCache(tx);
                    continue;
                }

                Map<BigInteger,AionTransaction> cache = pendingTxCache.geCacheTx(tx.getFrom());

                do {
                    if (addNewTxIfNotExist(tx)) {
                        unknownTx++;
                        if (addPendingTransactionImpl(tx, txNonce)) {
                            newPending.add(tx);
                        } else {
                            break;
                        }
                    }

                    txNonce = txNonce.add(BigInteger.ONE);
                } while (cache != null && (tx = cache.get(txNonce)) != null && txPool.size() < MAX_VALIDATED_PENDING_TXS);
            }  else if (bestRepoNonce(tx.getFrom()).compareTo(txNonce) < 1) {
                // repay Tx
                if (addNewTxIfNotExist(tx)) {
                    unknownTx++;
                    if (addPendingTransactionImpl(tx, txNonce)) {
                        newPending.add(tx);
                    }
                }
            }
        }

        if (LOG.isDebugEnabled()) {
            LOG.debug(
                    "Wire transaction list added: total: {}, new: {}, valid (added to pending): {} (current #of known txs: {})",
                    transactions.size(), unknownTx, newPending, receivedTxs.size());
        }

        if (!newPending.isEmpty()) {
            IEvent evtRecv = new EventTx(EventTx.CALLBACK.PENDINGTXRECEIVED0);
            evtRecv.setFuncArgs(Collections.singletonList(newPending));
            this.evtMgr.newEvent(evtRecv);

            IEvent evtChange = new EventTx(EventTx.CALLBACK.PENDINGTXSTATECHANGE0);
            this.evtMgr.newEvent(evtChange);
        }

        return newPending;
    }

    private boolean inPool(BigInteger txNonce, Address from) {
        return (this.txPool.bestPoolNonce(from).compareTo(txNonce) > -1);
    }


    private void fireTxUpdate(AionTxReceipt txReceipt, PendingTransactionState state, IAionBlock block) {
        if (LOG.isDebugEnabled()) {
            LOG.debug(String.format("PendingTransactionUpdate: (Tot: %3s) %12s : %s %8s %s [%s]", getPendingTxSize(),
                    state, txReceipt.getTransaction().getFrom().toString().substring(0, 8),
                    ByteUtil.byteArrayToLong(txReceipt.getTransaction().getNonce()), block.getShortDescr(),
                    txReceipt.getError()));
        }

        IEvent evt = new EventTx(EventTx.CALLBACK.PENDINGTXUPDATE0);
        List<Object> args = new ArrayList<>();
        args.add(txReceipt);
        args.add(state.getValue());
        args.add(block);
        evt.setFuncArgs(args);
        this.evtMgr.newEvent(evt);
    }

    /**
     * Executes pending tx on the latest best block Fires pending state update
     *
     * @param tx transaction come from API or P2P
     * @param txNonce
     * @return True if transaction gets NEW_PENDING state, False if DROPPED
     */
    private boolean addPendingTransactionImpl(final AionTransaction tx, BigInteger txNonce) {

        if (!TXValidator.isValid(tx)) {
            LOG.error("tx sig does not match with the tx raw data, tx[{}]", tx.toString());
            return false;
        }

        AionTxExecSummary txSum;
        boolean ip = inPool(txNonce, tx.getFrom());
        if (ip) {
            // check energy usage
            AionTransaction poolTx = txPool.getPoolTx(tx.getFrom(), txNonce);
            if (poolTx == null) {
                LOG.error("addPendingTransactionImpl no same tx nonce in the pool addr[{}] nonce[{}], hash[{}]", tx.getFrom().toString(), txNonce.toString(), Hash256.wrap(tx.getHash()).toString());
                return false;
            } else {
                long price = (poolTx.getNrgPrice() << 1);
                if (price > 0 && price <= tx.getNrgPrice()) {
                    txSum = executeTx(tx, true);
                } else {
                    return false;
                }
            }
        } else {
            txSum = executeTx(tx, false);
        }

        if (txSum.isRejected()) {
            if (LOG.isErrorEnabled()) {
                LOG.error("addPendingTransactionImpl tx is rejected due to: {}", txSum.getReceipt().getError());
            }
            fireTxUpdate(txSum.getReceipt(), PendingTransactionState.DROPPED, best.get());
            return false;
        } else {
            tx.setNrgConsume(txSum.getReceipt().getEnergyUsed());

            if (LOG.isTraceEnabled()) {
                LOG.trace("addPendingTransactionImpl: [{}]", tx.toString());
            }

            if (bufferEnable) {
                txBuffer.add(txSum);
            } else {
                AionTransaction rtn = this.txPool.add(tx);
                if (rtn != null && !rtn.equals(tx)) {
                    AionTxReceipt rp = new AionTxReceipt();
                    rp.setTransaction(rtn);
                    receivedTxs.remove(ByteArrayWrapper.wrap(rtn.getHash()));
                    fireTxUpdate(rp, PendingTransactionState.DROPPED, best.get());
                }

                fireTxUpdate(txSum.getReceipt(), PendingTransactionState.NEW_PENDING, best.get());
            }

            return true;
        }
    }

    private AionTxReceipt createDroppedReceipt(AionTransaction tx, String error) {
        AionTxReceipt txReceipt = new AionTxReceipt();
        txReceipt.setTransaction(tx);
        txReceipt.setError(error);
        return txReceipt;
    }

    private IAionBlock findCommonAncestor(IAionBlock b1, IAionBlock b2) {
        while (!b1.isEqual(b2)) {
            if (b1.getNumber() >= b2.getNumber()) {
                b1 = blockchain.getBlockByHash(b1.getParentHash());
            }

            if (b1.getNumber() < b2.getNumber()) {
                b2 = blockchain.getBlockByHash(b2.getParentHash());
            }
            if (b2 == null) {
                // shouldn't happen
                throw new RuntimeException("Pending state can't find common ancestor: one of blocks has a gap");
            }
        }
        return b1;
    }

    @Override
    public synchronized void processBest(AionBlock newBlock, List receipts) {
        if (best.get() != null && !best.get().isParentOf(newBlock)) {

            // need to switch the state to another fork

            IAionBlock commonAncestor = findCommonAncestor(best.get(), newBlock);

            if (LOG.isDebugEnabled()) {
                LOG.debug("New best block from another fork: " + newBlock.getShortDescr() + ", old best: " + best.get().getShortDescr() + ", ancestor: " + commonAncestor.getShortDescr());
            }

            // first return back the transactions from forked blocks
            IAionBlock rollback = best.get();
            while (!rollback.isEqual(commonAncestor)) {

                List<AionTransaction> atl = rollback.getTransactionsList();
                if (!atl.isEmpty()) {
                    this.txPool.add(atl);
                }

                rollback = blockchain.getBlockByHash(rollback.getParentHash());
            }

            // rollback the state snapshot to the ancestor
            pendingState = repository.getSnapshotTo(commonAncestor.getStateRoot()).startTracking();

            // next process blocks from new fork
            IAionBlock main = newBlock;
            List<IAionBlock> mainFork = new ArrayList<>();
            while (!main.isEqual(commonAncestor)) {
                mainFork.add(main);
                main = blockchain.getBlockByHash(main.getParentHash());
            }

            // processing blocks from ancestor to new block
            for (int i = mainFork.size() - 1; i >= 0; i--) {
                processBestInternal(mainFork.get(i), null);
            }
        } else {
            if (LOG.isDebugEnabled()) {
                LOG.debug("PendingStateImpl.processBest: " + newBlock.getShortDescr());
            }
            processBestInternal(newBlock, receipts);
        }

        best.set(newBlock);

        if (LOG.isTraceEnabled()) {
            LOG.trace("PendingStateImpl.processBest: updateState");
        }
        updateState(best.get());

        if (LOG.isTraceEnabled()) {
            LOG.trace("PendingStateImpl.processBest: txPool.updateBlkNrgLimit");
        }
        txPool.updateBlkNrgLimit(best.get().getNrgLimit());

        if (LOG.isTraceEnabled()) {
            LOG.trace("PendingStateImpl.processBest: flushCachePendingTx");
        }
        flushCachePendingTx();

        IEvent evtChange = new EventTx(EventTx.CALLBACK.PENDINGTXSTATECHANGE0);
        this.evtMgr.newEvent(evtChange);

        if (CfgAion.inst().getTx().getPoolDump()) {
            DumpPool();
        }
    }

    private void flushCachePendingTx() {
        Set<Address> cacheTxAccount = this.pendingTxCache.getCacheTxAccount();

        if (LOG.isDebugEnabled()) {
            LOG.debug("PendingStateImpl.flushCachePendingTx: acc#[{}]", cacheTxAccount.size());
        }

        Map<Address, BigInteger> nonceMap = new HashMap<>();
        for (Address addr : cacheTxAccount) {
            nonceMap.put(addr, bestPendingStateNonce(addr));
        }

        List<AionTransaction> newPendingTx = this.pendingTxCache.flush(nonceMap);

        if (LOG.isTraceEnabled()) {
            LOG.trace("PendingStateImpl.flushCachePendingTx: newPendingTx_size[{}]", newPendingTx.size());
        }

        if (!newPendingTx.isEmpty()) {
            addPendingTransactions(newPendingTx);
        }
    }

    private void processBestInternal(IAionBlock block, List<AionTxReceipt> receipts) {

        clearPending(block, receipts);

        clearOutdated(block.getNumber());
    }

    private void clearOutdated(final long blockNumber) {

        List<AionPendingTx> outdated = new ArrayList<>();

        final long timeout = this.txPool.getOutDateTime();
        final long bestNumber = best.get().getNumber();
        for (AionTransaction tx : this.txPool.getOutdatedList()) {
            outdated.add(new AionPendingTx(tx, bestNumber));

            // @Jay
            // TODO : considering add new state - TIMEOUT
            fireTxUpdate(createDroppedReceipt(tx, "Tx was not included into last " + timeout + " seconds"),
                    PendingTransactionState.DROPPED, best.get());
        }

        if (LOG.isDebugEnabled()) {
            LOG.debug("clearOutdated block#[{}] tx#[{}]", blockNumber, outdated.size());
        }

        if (outdated.isEmpty()) {
            return;
        }

        if (LOG.isDebugEnabled()) {
            for (AionPendingTx tx : outdated) {
                LOG.debug("Clear outdated pending transaction, block.number: [{}] hash: [{}]", tx.getBlockNumber(),
                        Hex.toHexString(tx.getHash()));
            }
        }
    }

//    @SuppressWarnings("unchecked")
//    @Deprecated
//    private void clearPending(IAionBlock block, List<AionTxReceipt> receipts) {
//
//        List<AionTransaction> txList = block.getTransactionsList();
//
//        if (LOG.isDebugEnabled()) {
//            LOG.debug("clearPending block#[{}] tx#[{}]", block.getNumber(), txList.size());
//        }
//
//        if (!txList.isEmpty()) {
//            List<AionTransaction> txn = this.txPool.remove(txList);
//
//            int cnt = 0;
//            for (AionTransaction tx : txn) {
//                if (LOG.isTraceEnabled()) {
//                    LOG.trace("Clear pending transaction, hash: [{}]", Hex.toHexString(tx.getHash()));
//                }
//
//                AionTxReceipt receipt;
//                if (receipts != null) {
//                    receipt = receipts.get(cnt);
//                } else {
//                    AionTxInfo info = getTransactionInfo(tx.getHash(), block.getHash());
//                    receipt = info.getReceipt();
//                }
//                fireTxUpdate(receipt, PendingTransactionState.INCLUDED, block);
//                cnt++;
//            }
//        }
//    }

    @SuppressWarnings("unchecked")
    private void clearPending(IAionBlock block, List<AionTxReceipt> receipts) {

        List<AionTransaction> txList = block.getTransactionsList();
        Map<Address, BigInteger> accountNonce = new HashMap<>();
        if (txList != null) {
            if (LOG.isDebugEnabled()) {
                LOG.debug("clearPending block#[{}] tx#[{}]", block.getNumber(), txList.size());
            }

            for (AionTransaction tx  : txList) {
                if (accountNonce.get(tx.getFrom()) != null) {
                    continue;
                }

                if (LOG.isTraceEnabled()) {
                    LOG.trace("clear address {}", tx.getFrom().toString());
                }

                accountNonce.put(tx.getFrom(), this.repository.getNonce(tx.getFrom()));
            }
        }

        if (!accountNonce.isEmpty()) {
            this.txPool.remove(accountNonce);

            int cnt = 0;
            for (AionTransaction tx : txList) {
                if (LOG.isTraceEnabled()) {
                    LOG.trace("Clear pending transaction, hash: [{}]", Hex.toHexString(tx.getHash()));
                }

                AionTxReceipt receipt;
                if (receipts != null) {
                    receipt = receipts.get(cnt);
                } else {
                    AionTxInfo info = getTransactionInfo(tx.getHash(), block.getHash());
                    receipt = info.getReceipt();
                }
                fireTxUpdate(receipt, PendingTransactionState.INCLUDED, block);
                cnt++;
            }
        }
    }

    private AionTxInfo getTransactionInfo(byte[] txHash, byte[] blockHash) {
        AionTxInfo info = transactionStore.get(txHash, blockHash);
        AionTransaction tx = blockchain.getBlockByHash(info.getBlockHash()).getTransactionsList().get(info.getIndex());
        info.getReceipt().setTransaction(tx);
        return info;
    }

    private void updateState(IAionBlock block) {

        pendingState = repository.startTracking();
        processTxBuffer();
        List<AionTransaction> pendingTxl = this.txPool.snapshotAll();

        if (LOG.isInfoEnabled()) {
            LOG.info("updateState - snapshotAll tx[{}]", pendingTxl.size());
        }
        for (AionTransaction tx : pendingTxl) {
            if (LOG.isTraceEnabled()) {
                LOG.trace("updateState - loop: " + tx.toString());
            }

            AionTxExecSummary txSum = executeTx(tx, false);
            AionTxReceipt receipt = txSum.getReceipt();
            receipt.setTransaction(tx);

            if (txSum.isRejected()) {
                LOG.warn("Invalid transaction in txpool: {}", tx);
                txPool.remove(Collections.singletonList(tx));

                fireTxUpdate(receipt, PendingTransactionState.DROPPED, block);
            } else {
                fireTxUpdate(receipt, PendingTransactionState.PENDING, block);
            }
        }
    }

    private Set<Address> getTxsAccounts(List<AionTransaction> txn) {
        Set<Address> rtn = new HashSet<>();
        for (AionTransaction tx : txn) {
            if (!rtn.contains(tx.getFrom())) {
                rtn.add(tx.getFrom());
            }
        }
        return rtn;
    }
    
    private AionTxExecSummary executeTx(AionTransaction tx, boolean inPool) {

        IAionBlock bestBlk = best.get();

        if (LOG.isTraceEnabled()) {
            LOG.trace("executeTx: {}", Hex.toHexString(tx.getHash()));
        }

        TransactionExecutor executor = new TransactionExecutor(tx, bestBlk, pendingState);

        if (inPool) {
            executor.setBypassNonce(true);
        }

        return executor.execute();
    }

    @Override
    public synchronized BigInteger bestPendingStateNonce(Address addr) {
        return this.pendingState.getNonce(addr);
    }


    private BigInteger bestRepoNonce(Address addr) {
        return this.repository.getNonce(addr);
    }

    private List<AionTransaction> addToTxCache(AionTransaction tx) {
        return this.pendingTxCache.addCacheTx(tx);
    }

    private boolean isInTxCache(Address addr, BigInteger nonce) {
        return this.pendingTxCache.isInCache(addr, nonce);
    }

    @Override
    public void shutDown() {
        if (this.bufferEnable) {
            timer.cancel();
        }
        ees.shutdown();
    }

    @Override
    public synchronized void DumpPool() {
        List<AionTransaction> txn = txPool.snapshotAll();
        Set<Address> addrs = new HashSet<>();
        LOG.info("");
        LOG.info("=========== SnapshotAll");
        for (AionTransaction tx : txn) {
            addrs.add(tx.getFrom());
            LOG.info("{}", tx.toString());
        }

        txn = txPool.snapshot();
        LOG.info("");
        LOG.info("=========== Snapshot");
        for (AionTransaction tx : txn) {
            LOG.info("{}", tx.toString());
        }

        LOG.info("");
        LOG.info("=========== Pool best nonce");
        for (Address addr : addrs) {
            LOG.info("{} {}", addr.toString(), txPool.bestPoolNonce(addr));
        }

        LOG.info("");
        LOG.info("=========== Cache pending tx");
        Set<Address> cacheAddr = pendingTxCache.getCacheTxAccount();
        for(Address addr : cacheAddr) {
            Map<BigInteger, AionTransaction> cacheMap = pendingTxCache.geCacheTx(addr);
            if (cacheMap != null) {
                for (AionTransaction tx : cacheMap.values()) {
                    LOG.info("{}", tx.toString());
                }
            }
        }

        LOG.info("");
        LOG.info("=========== db nonce");
        addrs.addAll(cacheAddr);
        for (Address addr : addrs) {
            LOG.info("{} {}", addr.toString(), bestRepoNonce(addr));
        }

        LOG.info("");
        LOG.info("=========== ps nonce");
        addrs.addAll(cacheAddr);
        for (Address addr : addrs) {
            LOG.info("{} {}", addr.toString(), bestPendingStateNonce(addr));
        }
    }

    @Override
    public String getVersion() {
        return this.txPool.getVersion();
    }

    @Override
    public void updateBest() {
        getBestBlock();
    }
}<|MERGE_RESOLUTION|>--- conflicted
+++ resolved
@@ -333,14 +333,11 @@
                 LOG.debug("Adding transaction to cache: from = {}, nonce = {}", tx.getFrom(), txNonce);
             } else if (txNonce.equals(bestPSNonce)) {
                 if (txPool.size() >= MAX_VALIDATED_PENDING_TXS) {
-<<<<<<< HEAD
 
                     if (!isInTxCache(tx.getFrom(), tx.getNonceBI())) {
                         AionImpl.inst().broadcastTransactions(Collections.singletonList(tx));
                     }
-=======
-                    AionImpl.inst().broadcastTransactions(Collections.singletonList(tx));
->>>>>>> fc7580c7
+
                     addToTxCache(tx);
                     continue;
                 }
