--- conflicted
+++ resolved
@@ -301,17 +301,10 @@
     }
 
     private boolean inPool(BigInteger txNonce, Address from) {
-<<<<<<< HEAD
-
-        BigInteger bn = this.txPool.bestNonce(from);
-
-
-        return bn != null && (bn.compareTo(txNonce) > -1);
-=======
+
         return false;
         /*BigInteger bn = this.txPool.bestNonce(from);
         return bn != null && (bn.compareTo(txNonce) > -1);*/
->>>>>>> c0b88ed8
     }
 
 
