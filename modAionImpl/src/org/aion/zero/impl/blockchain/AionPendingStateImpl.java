--- conflicted
+++ resolved
@@ -637,18 +637,13 @@
         return b1;
     }
 
-<<<<<<< HEAD
     @Override public synchronized void processBest(AionBlock newBlock, List receipts) {
-=======
-    @Override
-    public synchronized void processBest(AionBlock newBlock, List receipts) {
 
         if (isSeed) {
             // seed mode doesn't need to update the pendingState
             return;
         }
 
->>>>>>> fdec033a
         if (best.get() != null && !best.get().isParentOf(newBlock)) {
 
             // need to switch the state to another fork
