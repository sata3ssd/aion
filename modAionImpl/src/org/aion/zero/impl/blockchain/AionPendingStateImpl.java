/*******************************************************************************
 * Copyright (c) 2017-2018 Aion foundation.
 *
 *     This file is part of the aion network project.
 *
 *     The aion network project is free software: you can redistribute it
 *     and/or modify it under the terms of the GNU General Public License
 *     as published by the Free Software Foundation, either version 3 of
 *     the License, or any later version.
 *
 *     The aion network project is distributed in the hope that it will
 *     be useful, but WITHOUT ANY WARRANTY; without even the implied
 *     warranty of MERCHANTABILITY or FITNESS FOR A PARTICULAR PURPOSE.
 *     See the GNU General Public License for more details.
 *
 *     You should have received a copy of the GNU General Public License
 *     along with the aion network project source files.
 *     If not, see <https://www.gnu.org/licenses/>.
 *
 * Contributors:
 *     Aion foundation.
 *
 ******************************************************************************/

package org.aion.zero.impl.blockchain;

import org.aion.base.db.IRepository;
import org.aion.base.db.IRepositoryCache;
import org.aion.base.type.Address;
import org.aion.base.type.Hash256;
import org.aion.base.util.ByteArrayWrapper;
import org.aion.base.util.ByteUtil;
import org.aion.base.util.FastByteComparisons;
import org.aion.base.util.Hex;
import org.aion.evtmgr.IEvent;
import org.aion.evtmgr.IEventMgr;
import org.aion.evtmgr.IHandler;
import org.aion.evtmgr.impl.callback.EventCallback;
import org.aion.evtmgr.impl.es.EventExecuteService;
import org.aion.evtmgr.impl.evt.EventBlock;
import org.aion.evtmgr.impl.evt.EventTx;
import org.aion.log.AionLoggerFactory;
import org.aion.log.LogEnum;
import org.aion.mcf.blockchain.IPendingStateInternal;
import org.aion.mcf.db.TransactionStore;
import org.aion.mcf.evt.IListenerBase.PendingTransactionState;
import org.aion.txpool.ITxPool;
import org.aion.txpool.TxPoolModule;
import org.aion.vm.TransactionExecutor;
import org.aion.zero.impl.AionBlockchainImpl;
import org.aion.zero.impl.config.CfgAion;
import org.aion.zero.impl.core.IAionBlockchain;
import org.aion.zero.impl.db.AionRepositoryImpl;
import org.aion.zero.impl.types.AionBlock;
import org.aion.zero.impl.types.AionTxInfo;
import org.aion.zero.impl.valid.TXValidator;
import org.aion.zero.types.*;
import org.apache.commons.collections4.map.LRUMap;
import org.slf4j.Logger;

import java.math.BigInteger;
import java.util.*;
import java.util.concurrent.CopyOnWriteArrayList;
import java.util.concurrent.atomic.AtomicReference;

public class AionPendingStateImpl
        implements IPendingStateInternal<org.aion.zero.impl.types.AionBlock, AionTransaction> {

    protected static final Logger LOG = AionLoggerFactory.getLogger(LogEnum.TX.name());

    public static class TransactionSortedSet extends TreeSet<AionTransaction> {

        private static final long serialVersionUID = 4941385879122799663L;

        public TransactionSortedSet() {
            super((tx1, tx2) -> {
                long nonceDiff = ByteUtil.byteArrayToLong(tx1.getNonce())
                        - ByteUtil.byteArrayToLong(tx2.getNonce());
                if (nonceDiff != 0) {
                    return nonceDiff > 0 ? 1 : -1;
                }
                return FastByteComparisons.compareTo(tx1.getHash(), 0, 32, tx2.getHash(), 0, 32);
            });
        }
    }

    private static final int MAX_VALIDATED_PENDING_TXS = 8192;

    private IAionBlockchain blockchain;

    private TransactionStore<AionTransaction, AionTxReceipt, AionTxInfo> transactionStore;

    private IRepository repository;

    private ITxPool<AionTransaction> txPool;

    private IEventMgr evtMgr = null;

    // to filter out the transactions we have already processed
    // transactions could be sent by peers even if they were already included
    // into blocks
    private final Map<ByteArrayWrapper, Object> receivedTxs = Collections.synchronizedMap(new LRUMap<>(100000));
    private final Object dummyObject = new Object();

    private IRepositoryCache pendingState;

    private AtomicReference<AionBlock> best;

    static private AionPendingStateImpl inst;

    private PendingTxCache pendingTxCache;

    private EventExecuteService ees;

    private List<AionTxExecSummary> txBuffer;

    private boolean bufferEnable;

    private Timer timer = new Timer("TxBuf");

    class TxBuffTask extends TimerTask {
        @Override
        public void run() {
            processTxBuffer();
        }
    }

    private synchronized void processTxBuffer() {

        List<AionTransaction> txs = new ArrayList<>();
        for (AionTxExecSummary s : txBuffer) {
            txs.add(s.getTransaction());
        }

        List<AionTransaction> newPending = txPool.add(txs);

        if (LOG.isInfoEnabled()) {
            LOG.info("txBufferSize {} return size {}", txs.size(), newPending.size());
        }

        int cnt = 0;
        Iterator<AionTxExecSummary> it = txBuffer.iterator();
        while (it.hasNext()) {
            AionTxExecSummary summary = it.next();
            if (newPending.get(cnt) != null && !newPending.get(cnt).equals(summary.getTransaction())) {
                AionTxReceipt rp = new AionTxReceipt();
                rp.setTransaction(newPending.get(cnt));
                receivedTxs.remove(ByteArrayWrapper.wrap(newPending.get(cnt).getHash()));
                fireTxUpdate(rp, PendingTransactionState.DROPPED, best.get());
            }
            cnt++;

            fireTxUpdate(summary.getReceipt(), PendingTransactionState.NEW_PENDING, best.get());
        }

        AionImpl.inst().broadcastTransactions(txs);

        txBuffer.clear();
    }

    private final class EpPS implements Runnable {
        boolean go = true;
        /**
         * When an object implementing interface <code>Runnable</code> is used
         * to create a thread, starting the thread causes the object's
         * <code>run</code> method to be called in that separately executing
         * thread.
         * <p>
         * The general contract of the method <code>run</code> is that it may
         * take any action whatsoever.
         *
         * @see Thread#run()
         */
        @Override
        public void run() {
            while (go) {
                IEvent e = ees.take();

                if (e.getEventType() == IHandler.TYPE.BLOCK0.getValue() && e.getCallbackType() == EventBlock.CALLBACK.ONBEST0.getValue()) {
                    long t1 = System.currentTimeMillis();
                    processBest((AionBlock) e.getFuncArgs().get(0), (List) e.getFuncArgs().get(1));
                    long t2 = System.currentTimeMillis();

                    LOG.info("Pending state update took {} ms", t2 - t1);
                } else if (e.getEventType() == IHandler.TYPE.POISONPILL.getValue()) {
                    go = false;
                }
            }
        }
    }

    public synchronized static AionPendingStateImpl inst() {
        if (inst == null) {
            inst = new AionPendingStateImpl(AionRepositoryImpl.inst());
            inst.init(AionBlockchainImpl.inst());
        }
        return inst;
    }

    private AionPendingStateImpl(AionRepositoryImpl repository) {
        this.repository = repository;

        try {
            ServiceLoader.load(TxPoolModule.class);
        } catch (Exception e) {
            System.out.println("load TxPoolModule service fail!" + e.toString());
            throw e;
        }

        Properties prop = new Properties();

        prop.put(TxPoolModule.MODULENAME, "org.aion.txpool.zero.TxPoolA0");
        // The BlockEnergyLimit will be updated when the best block found.
        prop.put(ITxPool.PROP_BLOCK_NRG_LIMIT, CfgAion.inst().getConsensus().getEnergyStrategy().getUpperBound());
        prop.put(ITxPool.PROP_BLOCK_SIZE_LIMIT, "16000000");
        prop.put(ITxPool.PROP_TXN_TIMEOUT, "86400");
        TxPoolModule txPoolModule = null;
        try {
            txPoolModule = TxPoolModule.getSingleton(prop);
            this.txPool = (ITxPool<AionTransaction>) txPoolModule.getTxPool();
        } catch (Throwable e) {
            // TODO Auto-generated catch block
            // log here!
            e.printStackTrace();
        }
    }

    public void init(final AionBlockchainImpl blockchain) {
        this.blockchain = blockchain;
        this.transactionStore = blockchain.getTransactionStore();
        this.evtMgr = blockchain.getEventMgr();
        this.pendingTxCache = new PendingTxCache(CfgAion.inst().getTx().getCacheMax());
        this.pendingState = repository.startTracking();
        this.txBuffer = new CopyOnWriteArrayList();

        this.bufferEnable = CfgAion.inst().getTx().getBuffer();

        this.best = new AtomicReference<>();

        ees = new EventExecuteService(1000, "EpPS", Thread.MAX_PRIORITY, LOG);
        ees.setFilter(setEvtFilter());

        regBlockEvents();
        IHandler blkHandler = this.evtMgr.getHandler(2);
        if (blkHandler != null) {
            blkHandler.eventCallback(new EventCallback(ees, LOG));
        }


        timer.schedule(new TxBuffTask(), 10000, 200);

        ees.start(new EpPS());

    }

    private Set<Integer> setEvtFilter() {
        Set<Integer> eventSN = new HashSet<>();

        int sn = IHandler.TYPE.BLOCK0.getValue() << 8;
        eventSN.add(sn + EventBlock.CALLBACK.ONBEST0.getValue());

        return eventSN;
    }

    private void regBlockEvents() {
        List<IEvent> evts = new ArrayList<>();
        evts.add(new EventBlock(EventBlock.CALLBACK.ONBLOCK0));
        evts.add(new EventBlock(EventBlock.CALLBACK.ONBEST0));

        this.evtMgr.registerEvent(evts);
    }

    @Override
    public synchronized IRepositoryCache<?, ?, ?> getRepository() {
        // Todo : no class use this method.
        return pendingState;
    }

    private int getPendingTxSize() {
        return this.txPool.size();
    }

    @Override
    public synchronized List<AionTransaction> getPendingTransactions() {
            return this.txPool.snapshot();
    }

    public synchronized AionBlock getBestBlock() {
        best.set(blockchain.getBestBlock());
        return best.get();
    }

    private boolean addNewTxIfNotExist(AionTransaction tx) {
        return receivedTxs.put(new ByteArrayWrapper(tx.getHash()), dummyObject) == null;
    }

    /**
     * TODO: when we removed libNc, timers were not introduced yet, we must
     * rework the model that libAion uses to work with timers
     */
    @Override
    public synchronized List<AionTransaction> addPendingTransaction(AionTransaction tx) {

        return addPendingTransactions(Collections.singletonList(tx));
    }

    @Override
    public synchronized List<AionTransaction> addPendingTransactions(List<AionTransaction> transactions) {
        int unknownTx = 0;
        List<AionTransaction> newPending = new ArrayList<>();

        for (AionTransaction tx : transactions) {
            BigInteger txNonce = tx.getNonceBI();
            BigInteger bestPSNonce = bestPendingStateNonce(tx.getFrom());

            if (txNonce.compareTo(bestPSNonce) > 0) {
                if (!isInTxCache(tx.getFrom(), tx.getNonceBI())) {
                    AionImpl.inst().broadcastTransactions(Collections.singletonList(tx));
                }

                addToTxCache(tx);

                LOG.debug("Adding transaction to cache: from = {}, nonce = {}", tx.getFrom(), txNonce);
            } else if (txNonce.equals(bestPSNonce)) {
                if (txPool.size() >= MAX_VALIDATED_PENDING_TXS) {

                    if (!isInTxCache(tx.getFrom(), tx.getNonceBI())) {
                        AionImpl.inst().broadcastTransactions(Collections.singletonList(tx));
                    }
                    addToTxCache(tx);
                    continue;
                }

                Map<BigInteger,AionTransaction> cache = pendingTxCache.geCacheTx(tx.getFrom());

                do {
                    if (addNewTxIfNotExist(tx)) {
                        unknownTx++;
                        if (addPendingTransactionImpl(tx, txNonce)) {
                            newPending.add(tx);
                        } else {
                            break;
                        }
                    }

                    txNonce = txNonce.add(BigInteger.ONE);
                } while (cache != null && (tx = cache.get(txNonce)) != null && txPool.size() < MAX_VALIDATED_PENDING_TXS);
            }  else if (bestRepoNonce(tx.getFrom()).compareTo(txNonce) < 1) {
                // repay Tx
                if (addNewTxIfNotExist(tx)) {
                    unknownTx++;
                    if (addPendingTransactionImpl(tx, txNonce)) {
                        newPending.add(tx);
                    }
                }
            }
        }

        if (LOG.isDebugEnabled()) {
            LOG.debug(
                    "Wire transaction list added: total: {}, new: {}, valid (added to pending): {} (current #of known txs: {})",
                    transactions.size(), unknownTx, newPending, receivedTxs.size());
        }

        if (!newPending.isEmpty()) {
            IEvent evtRecv = new EventTx(EventTx.CALLBACK.PENDINGTXRECEIVED0);
            evtRecv.setFuncArgs(Collections.singletonList(newPending));
            this.evtMgr.newEvent(evtRecv);

            IEvent evtChange = new EventTx(EventTx.CALLBACK.PENDINGTXSTATECHANGE0);
            this.evtMgr.newEvent(evtChange);
        }

        return newPending;
    }

    private boolean inPool(BigInteger txNonce, Address from) {
        return (this.txPool.bestPoolNonce(from).compareTo(txNonce) > -1);
    }


    private void fireTxUpdate(AionTxReceipt txReceipt, PendingTransactionState state, IAionBlock block) {
        if (LOG.isDebugEnabled()) {
            LOG.debug(String.format("PendingTransactionUpdate: (Tot: %3s) %12s : %s %8s %s [%s]", getPendingTxSize(),
                    state, txReceipt.getTransaction().getFrom().toString().substring(0, 8),
                    ByteUtil.byteArrayToLong(txReceipt.getTransaction().getNonce()), block.getShortDescr(),
                    txReceipt.getError()));
        }

        IEvent evt = new EventTx(EventTx.CALLBACK.PENDINGTXUPDATE0);
        List<Object> args = new ArrayList<>();
        args.add(txReceipt);
        args.add(state.getValue());
        args.add(block);
        evt.setFuncArgs(args);
        this.evtMgr.newEvent(evt);
    }

    /**
     * Executes pending tx on the latest best block Fires pending state update
     *
     * @param tx transaction come from API or P2P
     * @param txNonce
     * @return True if transaction gets NEW_PENDING state, False if DROPPED
     */
    private boolean addPendingTransactionImpl(final AionTransaction tx, BigInteger txNonce) {

        if (!TXValidator.isValid(tx)) {
            LOG.error("tx sig does not match with the tx raw data, tx[{}]", tx.toString());
            return false;
        }

        AionTxExecSummary txSum;
        boolean ip = inPool(txNonce, tx.getFrom());
        if (ip) {
            // check energy usage
            AionTransaction poolTx = txPool.getPoolTx(tx.getFrom(), txNonce);
            if (poolTx == null) {
                LOG.error("addPendingTransactionImpl no same tx nonce in the pool addr[{}] nonce[{}], hash[{}]", tx.getFrom().toString(), txNonce.toString(), Hash256.wrap(tx.getHash()).toString());
                return false;
            } else {
                long price = (poolTx.getNrgPrice() << 1);
                if (price > 0 && price <= tx.getNrgPrice()) {
                    txSum = executeTx(tx, true);
                } else {
                    return false;
                }
            }
        } else {
            txSum = executeTx(tx, false);
        }

        if (txSum.isRejected()) {
            if (LOG.isErrorEnabled()) {
                LOG.error("addPendingTransactionImpl tx is rejected due to: {}", txSum.getReceipt().getError());
            }
            fireTxUpdate(txSum.getReceipt(), PendingTransactionState.DROPPED, best.get());
            return false;
        } else {
            tx.setNrgConsume(txSum.getReceipt().getEnergyUsed());

            if (LOG.isTraceEnabled()) {
                LOG.trace("addPendingTransactionImpl: [{}]", tx.toString());
            }

            if (bufferEnable) {
                txBuffer.add(txSum);
            } else {
                AionTransaction rtn = this.txPool.add(tx);
                if (rtn != null && !rtn.equals(tx)) {
                    AionTxReceipt rp = new AionTxReceipt();
                    rp.setTransaction(rtn);
                    receivedTxs.remove(ByteArrayWrapper.wrap(rtn.getHash()));
                    fireTxUpdate(rp, PendingTransactionState.DROPPED, best.get());
                }

                fireTxUpdate(txSum.getReceipt(), PendingTransactionState.NEW_PENDING, best.get());
            }

            return true;
        }
    }

    private AionTxReceipt createDroppedReceipt(AionTransaction tx, String error) {
        AionTxReceipt txReceipt = new AionTxReceipt();
        txReceipt.setTransaction(tx);
        txReceipt.setError(error);
        return txReceipt;
    }

    private IAionBlock findCommonAncestor(IAionBlock b1, IAionBlock b2) {
        while (!b1.isEqual(b2)) {
            if (b1.getNumber() >= b2.getNumber()) {
                b1 = blockchain.getBlockByHash(b1.getParentHash());
            }

            if (b1.getNumber() < b2.getNumber()) {
                b2 = blockchain.getBlockByHash(b2.getParentHash());
            }
            if (b2 == null) {
                // shouldn't happen
                throw new RuntimeException("Pending state can't find common ancestor: one of blocks has a gap");
            }
        }
        return b1;
    }

    @Override
    public synchronized void processBest(AionBlock newBlock, List receipts) {
        if (best.get() != null && !best.get().isParentOf(newBlock)) {

            // need to switch the state to another fork

            IAionBlock commonAncestor = findCommonAncestor(best.get(), newBlock);

            if (LOG.isDebugEnabled()) {
                LOG.debug("New best block from another fork: " + newBlock.getShortDescr() + ", old best: " + best.get().getShortDescr() + ", ancestor: " + commonAncestor.getShortDescr());
            }

            // first return back the transactions from forked blocks
            IAionBlock rollback = best.get();
            while (!rollback.isEqual(commonAncestor)) {

                List<AionTransaction> atl = rollback.getTransactionsList();
                if (!atl.isEmpty()) {
                    this.txPool.add(atl);
                }

                rollback = blockchain.getBlockByHash(rollback.getParentHash());
            }

            // rollback the state snapshot to the ancestor
            pendingState = repository.getSnapshotTo(commonAncestor.getStateRoot()).startTracking();

            // next process blocks from new fork
            IAionBlock main = newBlock;
            List<IAionBlock> mainFork = new ArrayList<>();
            while (!main.isEqual(commonAncestor)) {
                mainFork.add(main);
                main = blockchain.getBlockByHash(main.getParentHash());
            }

            // processing blocks from ancestor to new block
            for (int i = mainFork.size() - 1; i >= 0; i--) {
                processBestInternal(mainFork.get(i), null);
            }
        } else {
            if (LOG.isDebugEnabled()) {
                LOG.debug("PendingStateImpl.processBest: " + newBlock.getShortDescr());
            }
            processBestInternal(newBlock, receipts);
        }

        best.set(newBlock);

        if (LOG.isTraceEnabled()) {
            LOG.trace("PendingStateImpl.processBest: updateState");
        }
<<<<<<< HEAD
        updateState(best.get());

        if (LOG.isTraceEnabled()) {
            LOG.trace("PendingStateImpl.processBest: txPool.updateBlkNrgLimit");
        }
        txPool.updateBlkNrgLimit(best.get().getNrgLimit());

        if (LOG.isTraceEnabled()) {
            LOG.trace("PendingStateImpl.processBest: flushCachePendingTx");
        }
        flushCachePendingTx();

        IEvent evtChange = new EventTx(EventTx.CALLBACK.PENDINGTXSTATECHANGE0);
        this.evtMgr.newEvent(evtChange);
=======

        if (CfgAion.inst().getTx().isPoolDump()) {
            DumpPool();
        }
>>>>>>> 8dfa2401
    }

    private void flushCachePendingTx() {
        Set<Address> cacheTxAccount = this.pendingTxCache.getCacheTxAccount();

        if (LOG.isDebugEnabled()) {
            LOG.debug("PendingStateImpl.flushCachePendingTx: acc#[{}]", cacheTxAccount.size());
        }

        Map<Address, BigInteger> nonceMap = new HashMap<>();
        for (Address addr : cacheTxAccount) {
            nonceMap.put(addr, bestPendingStateNonce(addr));
        }

        List<AionTransaction> newPendingTx = this.pendingTxCache.flush(nonceMap);

        if (LOG.isTraceEnabled()) {
            LOG.trace("PendingStateImpl.flushCachePendingTx: newPendingTx_size[{}]", newPendingTx.size());
        }

        if (!newPendingTx.isEmpty()) {
            addPendingTransactions(newPendingTx);
        }
    }

    private void processBestInternal(IAionBlock block, List<AionTxReceipt> receipts) {

        clearPending(block, receipts);

        clearOutdated(block.getNumber());
    }

    private void clearOutdated(final long blockNumber) {

        List<AionPendingTx> outdated = new ArrayList<>();

        final long timeout = this.txPool.getOutDateTime();
        final long bestNumber = best.get().getNumber();
        for (AionTransaction tx : this.txPool.getOutdatedList()) {
            outdated.add(new AionPendingTx(tx, bestNumber));

            // @Jay
            // TODO : considering add new state - TIMEOUT
            fireTxUpdate(createDroppedReceipt(tx, "Tx was not included into last " + timeout + " seconds"),
                    PendingTransactionState.DROPPED, best.get());
        }

        if (LOG.isDebugEnabled()) {
            LOG.debug("clearOutdated block#[{}] tx#[{}]", blockNumber, outdated.size());
        }

        if (outdated.isEmpty()) {
            return;
        }

        if (LOG.isDebugEnabled()) {
            for (AionPendingTx tx : outdated) {
                LOG.debug("Clear outdated pending transaction, block.number: [{}] hash: [{}]", tx.getBlockNumber(),
                        Hex.toHexString(tx.getHash()));
            }
        }
    }

//    @SuppressWarnings("unchecked")
//    @Deprecated
//    private void clearPending(IAionBlock block, List<AionTxReceipt> receipts) {
//
//        List<AionTransaction> txList = block.getTransactionsList();
//
//        if (LOG.isDebugEnabled()) {
//            LOG.debug("clearPending block#[{}] tx#[{}]", block.getNumber(), txList.size());
//        }
//
//        if (!txList.isEmpty()) {
//            List<AionTransaction> txn = this.txPool.remove(txList);
//
//            int cnt = 0;
//            for (AionTransaction tx : txn) {
//                if (LOG.isTraceEnabled()) {
//                    LOG.trace("Clear pending transaction, hash: [{}]", Hex.toHexString(tx.getHash()));
//                }
//
//                AionTxReceipt receipt;
//                if (receipts != null) {
//                    receipt = receipts.get(cnt);
//                } else {
//                    AionTxInfo info = getTransactionInfo(tx.getHash(), block.getHash());
//                    receipt = info.getReceipt();
//                }
//                fireTxUpdate(receipt, PendingTransactionState.INCLUDED, block);
//                cnt++;
//            }
//        }
//    }

    @SuppressWarnings("unchecked")
    private void clearPending(IAionBlock block, List<AionTxReceipt> receipts) {

        List<AionTransaction> txList = block.getTransactionsList();
        Map<Address, BigInteger> accountNonce = new HashMap<>();
        if (txList != null) {
            if (LOG.isDebugEnabled()) {
                LOG.debug("clearPending block#[{}] tx#[{}]", block.getNumber(), txList.size());
            }

            for (AionTransaction tx  : txList) {
                if (accountNonce.get(tx.getFrom()) != null) {
                    continue;
                }

                if (LOG.isTraceEnabled()) {
                    LOG.trace("clear address {}", tx.getFrom().toString());
                }

                accountNonce.put(tx.getFrom(), this.repository.getNonce(tx.getFrom()));
            }
        }

        if (!accountNonce.isEmpty()) {
            this.txPool.remove(accountNonce);

            int cnt = 0;
            for (AionTransaction tx : txList) {
                if (LOG.isTraceEnabled()) {
                    LOG.trace("Clear pending transaction, hash: [{}]", Hex.toHexString(tx.getHash()));
                }

                AionTxReceipt receipt;
                if (receipts != null) {
                    receipt = receipts.get(cnt);
                } else {
                    AionTxInfo info = getTransactionInfo(tx.getHash(), block.getHash());
                    receipt = info.getReceipt();
                }
                fireTxUpdate(receipt, PendingTransactionState.INCLUDED, block);
                cnt++;
            }
        }
    }

    private AionTxInfo getTransactionInfo(byte[] txHash, byte[] blockHash) {
        AionTxInfo info = transactionStore.get(txHash, blockHash);
        AionTransaction tx = blockchain.getBlockByHash(info.getBlockHash()).getTransactionsList().get(info.getIndex());
        info.getReceipt().setTransaction(tx);
        return info;
    }

    private void updateState(IAionBlock block) {

        pendingState = repository.startTracking();
        processTxBuffer();
        List<AionTransaction> pendingTxl = this.txPool.snapshotAll();

        if (LOG.isInfoEnabled()) {
            LOG.info("updateState - snapshotAll tx[{}]", pendingTxl.size());
        }
        for (AionTransaction tx : pendingTxl) {
            if (LOG.isTraceEnabled()) {
                LOG.trace("updateState - loop: " + tx.toString());
            }

            AionTxExecSummary txSum = executeTx(tx, false);
            AionTxReceipt receipt = txSum.getReceipt();
            receipt.setTransaction(tx);

            if (txSum.isRejected()) {
                LOG.warn("Invalid transaction in txpool: {}", tx);
                txPool.remove(Collections.singletonList(tx));

                fireTxUpdate(receipt, PendingTransactionState.DROPPED, block);
            } else {
                fireTxUpdate(receipt, PendingTransactionState.PENDING, block);
            }
        }
    }

    private Set<Address> getTxsAccounts(List<AionTransaction> txn) {
        Set<Address> rtn = new HashSet<>();
        for (AionTransaction tx : txn) {
            if (!rtn.contains(tx.getFrom())) {
                rtn.add(tx.getFrom());
            }
        }
        return rtn;
    }
    
    private AionTxExecSummary executeTx(AionTransaction tx, boolean inPool) {

        IAionBlock bestBlk = best.get();

        if (LOG.isTraceEnabled()) {
            LOG.trace("executeTx: {}", Hex.toHexString(tx.getHash()));
        }

        TransactionExecutor executor = new TransactionExecutor(tx, bestBlk, pendingState);

        if (inPool) {
            executor.setBypassNonce(true);
        }

        return executor.execute();
    }

    @Override
    public synchronized BigInteger bestPendingStateNonce(Address addr) {
        return this.pendingState.getNonce(addr);
    }


    private BigInteger bestRepoNonce(Address addr) {
        return this.repository.getNonce(addr);
    }

    private List<AionTransaction> addToTxCache(AionTransaction tx) {
        return this.pendingTxCache.addCacheTx(tx);
    }

    private boolean isInTxCache(Address addr, BigInteger nonce) {
        return this.pendingTxCache.isInCache(addr, nonce);
    }

    @Override
    public void shutDown() {
        timer.cancel();
        ees.shutdown();
    }

    @Override
    public synchronized void DumpPool() {
        List<AionTransaction> txn = txPool.snapshotAll();
        Set<Address> addrs = new HashSet<>();
        LOG.info("");
        LOG.info("=========== SnapshotAll");
        for (AionTransaction tx : txn) {
            addrs.add(tx.getFrom());
            LOG.info("{}", tx.toString());
        }

        txn = txPool.snapshot();
        LOG.info("");
        LOG.info("=========== Snapshot");
        for (AionTransaction tx : txn) {
            LOG.info("{}", tx.toString());
        }

        LOG.info("");
        LOG.info("=========== Pool best nonce");
        for (Address addr : addrs) {
            LOG.info("{} {}", addr.toString(), txPool.bestNonce(addr));
        }

        LOG.info("");
        LOG.info("=========== Cache pending tx");
        Set<Address> cacheAddr = pendingTxCache.getCacheTxAccount();
        for(Address addr : cacheAddr) {
            Map<BigInteger, AionTransaction> cacheMap = pendingTxCache.geCacheTx(addr);
            if (cacheMap != null) {
                for (AionTransaction tx : cacheMap.values()) {
                    LOG.info("{}", tx.toString());
                }
            }
        }

        LOG.info("");
        LOG.info("=========== db nonce");
        addrs.addAll(cacheAddr);
        for (Address addr : addrs) {
            LOG.info("{} {}", addr.toString(), this.repository.getNonce(addr));
        }

        LOG.info("");
        LOG.info("=========== ps nonce");
        addrs.addAll(cacheAddr);
        for (Address addr : addrs) {
            LOG.info("{} {}", addr.toString(), this.pendingState.getNonce(addr));
        }
    }

    @Override
    public String getVersion() {
        return this.txPool.getVersion();
    }

    @Override
    public void updateBest() {
        getBestBlock();
    }
}<|MERGE_RESOLUTION|>--- conflicted
+++ resolved
@@ -116,7 +116,9 @@
 
     private boolean bufferEnable;
 
-    private Timer timer = new Timer("TxBuf");
+    private boolean dumpPool;
+
+    private Timer timer;
 
     class TxBuffTask extends TimerTask {
         @Override
@@ -211,7 +213,7 @@
 
         prop.put(TxPoolModule.MODULENAME, "org.aion.txpool.zero.TxPoolA0");
         // The BlockEnergyLimit will be updated when the best block found.
-        prop.put(ITxPool.PROP_BLOCK_NRG_LIMIT, CfgAion.inst().getConsensus().getEnergyStrategy().getUpperBound());
+        prop.put(ITxPool.PROP_BLOCK_NRG_LIMIT, String.valueOf(CfgAion.inst().getConsensus().getEnergyStrategy().getUpperBound()));
         prop.put(ITxPool.PROP_BLOCK_SIZE_LIMIT, "16000000");
         prop.put(ITxPool.PROP_TXN_TIMEOUT, "86400");
         TxPoolModule txPoolModule = null;
@@ -225,6 +227,10 @@
         }
     }
 
+    public AionPendingStateImpl() {
+        super();
+    }
+
     public void init(final AionBlockchainImpl blockchain) {
         this.blockchain = blockchain;
         this.transactionStore = blockchain.getTransactionStore();
@@ -234,6 +240,7 @@
         this.txBuffer = new CopyOnWriteArrayList();
 
         this.bufferEnable = CfgAion.inst().getTx().getBuffer();
+        this.dumpPool = CfgAion.inst().getTx().getPoolDump();
 
         this.best = new AtomicReference<>();
 
@@ -247,7 +254,10 @@
         }
 
 
-        timer.schedule(new TxBuffTask(), 10000, 200);
+        if (bufferEnable) {
+            timer = new Timer("TxBuf");
+            timer.schedule(new TxBuffTask(), 10000, 200);
+        }
 
         ees.start(new EpPS());
 
@@ -536,7 +546,6 @@
         if (LOG.isTraceEnabled()) {
             LOG.trace("PendingStateImpl.processBest: updateState");
         }
-<<<<<<< HEAD
         updateState(best.get());
 
         if (LOG.isTraceEnabled()) {
@@ -551,12 +560,10 @@
 
         IEvent evtChange = new EventTx(EventTx.CALLBACK.PENDINGTXSTATECHANGE0);
         this.evtMgr.newEvent(evtChange);
-=======
-
-        if (CfgAion.inst().getTx().isPoolDump()) {
+
+        if (CfgAion.inst().getTx().getPoolDump()) {
             DumpPool();
         }
->>>>>>> 8dfa2401
     }
 
     private void flushCachePendingTx() {
@@ -780,7 +787,9 @@
 
     @Override
     public void shutDown() {
-        timer.cancel();
+        if (this.bufferEnable) {
+            timer.cancel();
+        }
         ees.shutdown();
     }
 
@@ -805,7 +814,7 @@
         LOG.info("");
         LOG.info("=========== Pool best nonce");
         for (Address addr : addrs) {
-            LOG.info("{} {}", addr.toString(), txPool.bestNonce(addr));
+            LOG.info("{} {}", addr.toString(), txPool.bestPoolNonce(addr));
         }
 
         LOG.info("");
@@ -824,14 +833,14 @@
         LOG.info("=========== db nonce");
         addrs.addAll(cacheAddr);
         for (Address addr : addrs) {
-            LOG.info("{} {}", addr.toString(), this.repository.getNonce(addr));
+            LOG.info("{} {}", addr.toString(), bestRepoNonce(addr));
         }
 
         LOG.info("");
         LOG.info("=========== ps nonce");
         addrs.addAll(cacheAddr);
         for (Address addr : addrs) {
-            LOG.info("{} {}", addr.toString(), this.pendingState.getNonce(addr));
+            LOG.info("{} {}", addr.toString(), bestPendingStateNonce(addr));
         }
     }
 
