--- conflicted
+++ resolved
@@ -107,6 +107,8 @@
 
     private EventExecuteService ees;
 
+    private CfgAion cfg;
+
     private final class EpPS implements Runnable {
         boolean go = true;
         /**
@@ -168,12 +170,10 @@
             // log here!
             e.printStackTrace();
         }
-<<<<<<< HEAD
-=======
-
-        CfgAion cfg = CfgAion.inst();
+
+
+        cfg = CfgAion.inst();
         this.pendingTxCache = new PendingTxCache(cfg.getTx().getCacheMax());
->>>>>>> 481a8859
     }
 
 
