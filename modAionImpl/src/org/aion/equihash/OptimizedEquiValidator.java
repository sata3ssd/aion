--- conflicted
+++ resolved
@@ -37,316 +37,274 @@
 import static org.aion.base.util.ByteUtil.*;
 
 public class OptimizedEquiValidator {
-    private int n;
-    private int k;
-    private int indicesPerHashOutput;
-    private int indicesHashLength;
-    private int hashOutput;
-    private int collisionBitLength;
-    private int collisionByteLength;
-    private int solutionWidth;
-    //private HashSet<Integer> indexSet;
-    protected static final Logger LOG = AionLoggerFactory.getLogger(LogEnum.CONS.name());
-<<<<<<< HEAD
-=======
-    int iter = 0;
->>>>>>> a424f105
-
-    private Blake2b.Param initState;
-
-    private byte[][] hashes;
-
-    public OptimizedEquiValidator(int n, int k) {
-        this.n = n;
-        this.k = k;
-        this.indicesPerHashOutput = 512 / n;
-        this.indicesHashLength = (n + 7) / 8;
-        this.hashOutput = indicesPerHashOutput * indicesHashLength;
-        this.collisionBitLength = n / (k + 1);
-        this.collisionByteLength = (collisionBitLength + 7) / 8;
-        this.solutionWidth = (1 << k) * (collisionBitLength + 1) / 8;
-        this.initState = this.InitialiseState();
-        this.hashes = new byte[512][indicesHashLength];
-        //this.indexSet = new HashSet<>();
-    }
-
-    /**
-     * Initialize Equihash parameters; current implementation uses default
-     * equihash parameters. Set Personalization to "AION0PoW" + n to k where n
-     * and k are in little endian byte order.
-     *
-     * @return a Param object containing Blake2b parameters.
-     */
-    private Blake2b.Param InitialiseState() {
-        Blake2b.Param p = new Blake2b.Param();
-        byte[] personalization = merge("AION0PoW".getBytes(), merge(intToBytesLE(n), intToBytesLE(k)));
-        p.setPersonal(personalization);
-        p.setDigestLength(hashOutput);
-
-        return p;
-    }
-
-    /**
-     * Validate a solution for a given block header and nonce
-     *
-     * @param solution
-     *            Byte array containing the Equihash solution
-     * @param blockHeader
-     *            Block header raw bytes excluding nonce and solution
-     * @param nonce
-     *            Nonce used to generate solution
-     * @return True if valid solution based on block header and nonce
-     * @throws NullPointerException
-     */
-<<<<<<< HEAD
-
-    // public synchronized boolean isValidSolution(byte[] solution, byte[]
-    // blockHeader, byte[] nonce) throws NullPointerException {
-
-    // why isvalid need lock validator object ?
-=======
->>>>>>> a424f105
-    public boolean isValidSolution(byte[] solution, byte[] blockHeader, byte[] nonce) throws NullPointerException {
-        if (solution == null) {
-            LOG.debug("Null solution passed for validation");
-            throw new NullPointerException("Null solution");
-        } else if (blockHeader == null) {
-            LOG.debug("Null blockHeader passed for validation");
-            throw new NullPointerException("Null blockHeader");
-        } else if (nonce == null) {
-            LOG.debug("Null nonce passed for validation");
-            throw new NullPointerException("Null nonce");
-        }
-
-        if (solution.length != solutionWidth) {
-            LOG.debug("Invalid solution width: {}", solution.length);
-            return false;
-        }
-
-        Blake2b blake = Blake2b.Digest.newInstance(initState);
-
-        int[] indices = EquiUtils.getIndicesFromMinimal(solution, collisionBitLength);
-
-        if (hasDuplicate(indices)) {
-            LOG.debug("Invalid solution - duplicate solution index");
-            return false;
-        }
-
-        byte[] hash = new byte[indicesHashLength];
-
-        return verify(blockHeader, nonce, blake, indices, 0, hash, k);
-    }
-
-    public boolean isValidSolutionNative(byte[] solution, byte[] blockHeader, byte[] nonce) throws NullPointerException {
-        if (solution == null) {
-            LOG.debug("Null solution passed for validation");
-            throw new NullPointerException("Null solution");
-        } else if (blockHeader == null) {
-            LOG.debug("Null blockHeader passed for validation");
-            throw new NullPointerException("Null blockHeader");
-        } else if (nonce == null) {
-            LOG.debug("Null nonce passed for validation");
-            throw new NullPointerException("Null nonce");
-        }
-
-        if (solution.length != solutionWidth) {
-            LOG.debug("Invalid solution width: {}", solution.length);
-            return false;
-        }
-
-        int[] indices = EquiUtils.getIndicesFromMinimal(solution, collisionBitLength);
-
-        if (hasDuplicate(indices)) {
-            LOG.debug("Invalid solution - duplicate solution index");
-            return false;
-        }
-
-        byte[] hash = new byte[indicesHashLength];
-
-
-        byte[][] nativeHash = HashUtil.getSolutionHash(
-                merge("AION0PoW".getBytes(), merge(intToBytesLE(n), intToBytesLE(k))),
-                nonce,
-                indices,
-                blockHeader
-        );
-
-        return verifyNative(indices, 0, hash, k, nativeHash);
-    }
-
-    /**
-     * Generate hash based on indices and index. The generated hash is placed in
-     * the hashes array based on the index
-     */
-    private void genHash(byte[] blockHeader, byte[] nonce, Blake2b blake, int[] indices, int index, byte[] hash) {
-
-        iter++;
-        // Clear blake and re-use
-        blake.reset();
-
-        // I = block header minus nonce and solution
-        blake.update(blockHeader, 0, blockHeader.length);
-
-        // V = nonce
-        blake.update(nonce, 0, nonce.length);
-
-        byte[] x = intToBytesLE(indices[index] / indicesPerHashOutput);
-
-        blake.update(x, 0, x.length);
-
-        byte[] tmpHash = blake.digest();
-
-<<<<<<< HEAD
-        System.arraycopy(tmpHash, (indices[index] % indicesPerHashOutput) * indicesHashLength, hashes[index], 0,
-                indicesHashLength);
-    }
-
-    private boolean verify(byte[] blockHeader, byte[] nonce, Blake2b blake, int[] indices, int index, byte[] hash,
-            int round) {
-        if (round == 0) {
-            // Generate hash
-            genHash(blockHeader, nonce, blake, indices, index);
-=======
-        System.arraycopy(tmpHash, (indices[index] % indicesPerHashOutput) * indicesHashLength, hash, 0, indicesHashLength);
-    }
-
-    private boolean verify(byte[] blockHeader, byte[] nonce, Blake2b blake, int[] indices, int index, byte[] hash, int round) {
-        if(round == 0) {
-            //Generate hash
-            genHash(blockHeader, nonce, blake, indices, index, hash);
->>>>>>> a424f105
-            return true;
-        }
-
-        int index1 = index + (1 << (round - 1));
-
-        // Check out of order indices
-        if (indices[index] >= indices[index1]) {
-            LOG.debug("Solution validation failed - indices out of order");
-            return false;
-        }
-
-<<<<<<< HEAD
-        boolean verify0 = verify(blockHeader, nonce, blake, indices, index, hashes[index], round - 1);
-        if (!verify0) {
-=======
-        byte[] hash0 = new byte[indicesHashLength];
-        byte[] hash1 = new byte[indicesHashLength];
-
-        boolean verify0 = verify(blockHeader, nonce, blake, indices, index, hash0, round-1);
-        if(!verify0) {
->>>>>>> a424f105
-            LOG.debug("Solution validation failed - unable to verify left subtree");
-            return false;
-        }
-
-<<<<<<< HEAD
-        boolean verify1 = verify(blockHeader, nonce, blake, indices, index1, hashes[index1], round - 1);
-        if (!verify1) {
-=======
-        boolean verify1 = verify(blockHeader, nonce, blake, indices, index1, hash1, round-1);
-        if(!verify1) {
->>>>>>> a424f105
-            LOG.debug("Solution validation failed - unable to verify right subtree");
-            return false;
-        }
-
-<<<<<<< HEAD
-        for (int i = 0; i < indicesHashLength; i++)
-            hash[i] = (byte) (hashes[index][i] ^ hashes[index1][i]);
-=======
-        for(int i = 0; i < indicesHashLength; i++)
-            hash[i] = (byte)(hash0[i] ^ hash1[i]);
->>>>>>> a424f105
-
-        int bits = (round < k ? round * collisionBitLength : n);
-
-        for (int i = 0; i < bits / 8; i++) {
-            if (hash[i] != 0) {
-                LOG.debug("Solution validation failed - Non-zero XOR");
-                return false;
-            }
-        }
-
-        // Check remainder bits
-        if ((bits % 8) > 0 && (hash[bits / 8] >> (8 - (bits % 8))) != 0) {
-            LOG.debug("Solution validation failed - Non-zero XOR");
-            return false;
-        }
-
-        return true;
-    }
-
-    /*
-    Validation based on hashes generated by native blake2b impl
-     */
-    private boolean verifyNative(int[] indices, int index, byte[] hash, int round, byte[][] hashes) {
-        if(round == 0) {
-            return true;
-        }
-
-        int index1 = index + (1 << (round-1));
-
-        // Check out of order indices
-        if(indices[index] >= indices[index1]) {
-            LOG.debug("Solution validation failed - indices out of order");
-            return false;
-        }
-
-        byte[] hash0 = hashes[index];
-        byte[] hash1 = hashes[index1];
-
-        boolean verify0 = verifyNative(indices, index, hash0, round-1, hashes);
-        if(!verify0) {
-            LOG.debug("Solution validation failed - unable to verify left subtree");
-            return false;
-        }
-
-        boolean verify1 = verifyNative(indices, index1, hash1, round-1, hashes);
-        if(!verify1) {
-            LOG.debug("Solution validation failed - unable to verify right subtree");
-            return false;
-        }
-
-        for(int i = 0; i < indicesHashLength; i++)
-            hash[i] = (byte)(hash0[i] ^ hash1[i]);
-
-        int bits = (round < k ? round * collisionBitLength : n);
-
-        for(int i = 0; i < bits/8; i++) {
-            if(hash[i] != 0) {
-                LOG.debug("Solution validation failed - Non-zero XOR");
-                return false;
-            }
-        }
-
-        // Check remainder bits
-        if((bits%8) > 0 && (hash[bits/8] >> (8 - (bits%8)) ) != 0) {
-            LOG.debug("Solution validation failed - Non-zero XOR");
-            return false;
-        }
-
-        return true;
-    }
-
-
-    /*
-     * Check if duplicates are present in the solutions index array
-     */
-    private boolean hasDuplicate(int[] indices) {
-<<<<<<< HEAD
-        for (int index : indices) {
-            if (!indexSet.add(index))
-=======
-        //TODO: Switch this to a threadLocal implementation; avoid for now until threading strategy is determined.
-        Set<Integer> indexSet = new HashSet<>(512);
-
-        for(int index: indices) {
-            if(!indexSet.add(index))
->>>>>>> a424f105
-                return true;
-        }
-
-        return false;
-    }
+	private int n;
+	private int k;
+	private int indicesPerHashOutput;
+	private int indicesHashLength;
+	private int hashOutput;
+	private int collisionBitLength;
+	private int collisionByteLength;
+	private int solutionWidth;
+	// private HashSet<Integer> indexSet;
+	protected static final Logger LOG = AionLoggerFactory.getLogger(LogEnum.CONS.name());
+	int iter = 0;
+
+	private Blake2b.Param initState;
+
+	private byte[][] hashes;
+
+	public OptimizedEquiValidator(int n, int k) {
+		this.n = n;
+		this.k = k;
+		this.indicesPerHashOutput = 512 / n;
+		this.indicesHashLength = (n + 7) / 8;
+		this.hashOutput = indicesPerHashOutput * indicesHashLength;
+		this.collisionBitLength = n / (k + 1);
+		this.collisionByteLength = (collisionBitLength + 7) / 8;
+		this.solutionWidth = (1 << k) * (collisionBitLength + 1) / 8;
+		this.initState = this.InitialiseState();
+		this.hashes = new byte[512][indicesHashLength];
+		// this.indexSet = new HashSet<>();
+	}
+
+	/**
+	 * Initialize Equihash parameters; current implementation uses default equihash
+	 * parameters. Set Personalization to "AION0PoW" + n to k where n and k are in
+	 * little endian byte order.
+	 *
+	 * @return a Param object containing Blake2b parameters.
+	 */
+	private Blake2b.Param InitialiseState() {
+		Blake2b.Param p = new Blake2b.Param();
+		byte[] personalization = merge("AION0PoW".getBytes(), merge(intToBytesLE(n), intToBytesLE(k)));
+		p.setPersonal(personalization);
+		p.setDigestLength(hashOutput);
+
+		return p;
+	}
+
+	/**
+	 * Validate a solution for a given block header and nonce
+	 *
+	 * @param solution
+	 *            Byte array containing the Equihash solution
+	 * @param blockHeader
+	 *            Block header raw bytes excluding nonce and solution
+	 * @param nonce
+	 *            Nonce used to generate solution
+	 * @return True if valid solution based on block header and nonce
+	 * @throws NullPointerException
+	 */
+	public boolean isValidSolution(byte[] solution, byte[] blockHeader, byte[] nonce) throws NullPointerException {
+		if (solution == null) {
+			LOG.debug("Null solution passed for validation");
+			throw new NullPointerException("Null solution");
+		} else if (blockHeader == null) {
+			LOG.debug("Null blockHeader passed for validation");
+			throw new NullPointerException("Null blockHeader");
+		} else if (nonce == null) {
+			LOG.debug("Null nonce passed for validation");
+			throw new NullPointerException("Null nonce");
+		}
+
+		if (solution.length != solutionWidth) {
+			LOG.debug("Invalid solution width: {}", solution.length);
+			return false;
+		}
+
+		Blake2b blake = Blake2b.Digest.newInstance(initState);
+
+		int[] indices = EquiUtils.getIndicesFromMinimal(solution, collisionBitLength);
+
+		if (hasDuplicate(indices)) {
+			LOG.debug("Invalid solution - duplicate solution index");
+			return false;
+		}
+
+		byte[] hash = new byte[indicesHashLength];
+
+		return verify(blockHeader, nonce, blake, indices, 0, hash, k);
+	}
+
+	public boolean isValidSolutionNative(byte[] solution, byte[] blockHeader, byte[] nonce)
+			throws NullPointerException {
+		if (solution == null) {
+			LOG.debug("Null solution passed for validation");
+			throw new NullPointerException("Null solution");
+		} else if (blockHeader == null) {
+			LOG.debug("Null blockHeader passed for validation");
+			throw new NullPointerException("Null blockHeader");
+		} else if (nonce == null) {
+			LOG.debug("Null nonce passed for validation");
+			throw new NullPointerException("Null nonce");
+		}
+
+		if (solution.length != solutionWidth) {
+			LOG.debug("Invalid solution width: {}", solution.length);
+			return false;
+		}
+
+		int[] indices = EquiUtils.getIndicesFromMinimal(solution, collisionBitLength);
+
+		if (hasDuplicate(indices)) {
+			LOG.debug("Invalid solution - duplicate solution index");
+			return false;
+		}
+
+		byte[] hash = new byte[indicesHashLength];
+
+		byte[][] nativeHash = HashUtil.getSolutionHash(
+				merge("AION0PoW".getBytes(), merge(intToBytesLE(n), intToBytesLE(k))), nonce, indices, blockHeader);
+
+		return verifyNative(indices, 0, hash, k, nativeHash);
+	}
+
+	/**
+	 * Generate hash based on indices and index. The generated hash is placed in the
+	 * hashes array based on the index
+	 */
+	private void genHash(byte[] blockHeader, byte[] nonce, Blake2b blake, int[] indices, int index, byte[] hash) {
+
+		iter++;
+		// Clear blake and re-use
+		blake.reset();
+
+		// I = block header minus nonce and solution
+		blake.update(blockHeader, 0, blockHeader.length);
+
+		// V = nonce
+		blake.update(nonce, 0, nonce.length);
+
+		byte[] x = intToBytesLE(indices[index] / indicesPerHashOutput);
+
+		blake.update(x, 0, x.length);
+
+		byte[] tmpHash = blake.digest();
+
+		System.arraycopy(tmpHash, (indices[index] % indicesPerHashOutput) * indicesHashLength, hash, 0,
+				indicesHashLength);
+	}
+
+	private boolean verify(byte[] blockHeader, byte[] nonce, Blake2b blake, int[] indices, int index, byte[] hash,
+			int round) {
+		if (round == 0) {
+			// Generate hash
+			genHash(blockHeader, nonce, blake, indices, index, hash);
+
+			return true;
+		}
+
+		int index1 = index + (1 << (round - 1));
+
+		// Check out of order indices
+		if (indices[index] >= indices[index1]) {
+			LOG.debug("Solution validation failed - indices out of order");
+			return false;
+		}
+
+		byte[] hash0 = new byte[indicesHashLength];
+		byte[] hash1 = new byte[indicesHashLength];
+
+		boolean verify0 = verify(blockHeader, nonce, blake, indices, index, hash0, round - 1);
+		if (!verify0) {
+
+			LOG.debug("Solution validation failed - unable to verify left subtree");
+			return false;
+		}
+
+		boolean verify1 = verify(blockHeader, nonce, blake, indices, index1, hash1, round - 1);
+		if (!verify1) {
+
+			LOG.debug("Solution validation failed - unable to verify right subtree");
+			return false;
+		}
+
+		for (int i = 0; i < indicesHashLength; i++)
+			hash[i] = (byte) (hash0[i] ^ hash1[i]);
+
+		int bits = (round < k ? round * collisionBitLength : n);
+
+		for (int i = 0; i < bits / 8; i++) {
+			if (hash[i] != 0) {
+				LOG.debug("Solution validation failed - Non-zero XOR");
+				return false;
+			}
+		}
+
+		// Check remainder bits
+		if ((bits % 8) > 0 && (hash[bits / 8] >> (8 - (bits % 8))) != 0) {
+			LOG.debug("Solution validation failed - Non-zero XOR");
+			return false;
+		}
+
+		return true;
+	}
+
+	/*
+	 * Validation based on hashes generated by native blake2b impl
+	 */
+	private boolean verifyNative(int[] indices, int index, byte[] hash, int round, byte[][] hashes) {
+		if (round == 0) {
+			return true;
+		}
+
+		int index1 = index + (1 << (round - 1));
+
+		// Check out of order indices
+		if (indices[index] >= indices[index1]) {
+			LOG.debug("Solution validation failed - indices out of order");
+			return false;
+		}
+
+		byte[] hash0 = hashes[index];
+		byte[] hash1 = hashes[index1];
+
+		boolean verify0 = verifyNative(indices, index, hash0, round - 1, hashes);
+		if (!verify0) {
+			LOG.debug("Solution validation failed - unable to verify left subtree");
+			return false;
+		}
+
+		boolean verify1 = verifyNative(indices, index1, hash1, round - 1, hashes);
+		if (!verify1) {
+			LOG.debug("Solution validation failed - unable to verify right subtree");
+			return false;
+		}
+
+		for (int i = 0; i < indicesHashLength; i++)
+			hash[i] = (byte) (hash0[i] ^ hash1[i]);
+
+		int bits = (round < k ? round * collisionBitLength : n);
+
+		for (int i = 0; i < bits / 8; i++) {
+			if (hash[i] != 0) {
+				LOG.debug("Solution validation failed - Non-zero XOR");
+				return false;
+			}
+		}
+
+		// Check remainder bits
+		if ((bits % 8) > 0 && (hash[bits / 8] >> (8 - (bits % 8))) != 0) {
+			LOG.debug("Solution validation failed - Non-zero XOR");
+			return false;
+		}
+
+		return true;
+	}
+
+	/*
+	 * Check if duplicates are present in the solutions index array
+	 */
+	private boolean hasDuplicate(int[] indices) {
+		// TODO: Switch this to a threadLocal implementation; avoid for now until
+		// threading strategy is determined.
+		Set<Integer> indexSet = new HashSet<>(512);
+
+		for (int index : indices) {
+			if (!indexSet.add(index))
+				return true;
+		}
+
+		return false;
+	}
 }