/*
 * Copyright (c) 2017-2018 Aion foundation.
 *
 *     This file is part of the aion network project.
 *
 *     The aion network project is free software: you can redistribute it
 *     and/or modify it under the terms of the GNU General Public License
 *     as published by the Free Software Foundation, either version 3 of
 *     the License, or any later version.
 *
 *     The aion network project is distributed in the hope that it will
 *     be useful, but WITHOUT ANY WARRANTY; without even the implied
 *     warranty of MERCHANTABILITY or FITNESS FOR A PARTICULAR PURPOSE.
 *     See the GNU General Public License for more details.
 *
 *     You should have received a copy of the GNU General Public License
 *     along with the aion network project source files.
 *     If not, see <https://www.gnu.org/licenses/>.
 *
 * Contributors:
 *     Aion foundation.
 */
package org.aion.equihash;

class StepRow {

    private int width;
    private byte[] hash;

<<<<<<< HEAD
    StepRow(int width, byte[] hashIn, int hInLen, int cBitLength) throws NullPointerException {
=======
    /** @throws NullPointerException when given null input */
    StepRow(int width, byte[] hashIn, int hInLen, int cBitLength) {
>>>>>>> fc9fd984
        if (hashIn == null) throw new NullPointerException("Null hashIn");

        this.width = width;
        this.hash = new byte[width];

        // Byte pad is 0 based on the equihash specification
        EquiUtils.extendArray(hashIn, hInLen, this.hash, cBitLength, 0);
    }

    StepRow(int width, StepRow a) {
        this.hash = new byte[width];
        System.arraycopy(a.getHash(), 0, this.getHash(), 0, a.width);
    }

    public byte[] getHash() {
        return hash;
    }

    public boolean isZero(int len) {
        for (int i = 0; i < len; i++) {
            if (this.getHash()[i] != 0) {
                return false;
            }
        }
        return true;
    }
}<|MERGE_RESOLUTION|>--- conflicted
+++ resolved
@@ -27,12 +27,8 @@
     private int width;
     private byte[] hash;
 
-<<<<<<< HEAD
-    StepRow(int width, byte[] hashIn, int hInLen, int cBitLength) throws NullPointerException {
-=======
     /** @throws NullPointerException when given null input */
     StepRow(int width, byte[] hashIn, int hInLen, int cBitLength) {
->>>>>>> fc9fd984
         if (hashIn == null) throw new NullPointerException("Null hashIn");
 
         this.width = width;
