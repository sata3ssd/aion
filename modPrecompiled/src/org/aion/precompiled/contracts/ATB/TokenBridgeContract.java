--- conflicted
+++ resolved
@@ -173,13 +173,8 @@
             case PURE_MEMBER_COUNT:
                 return success(intToResultBytes(this.connector.getMemberCount()));
             case PURE_RING_MAP: {
-<<<<<<< HEAD
-                address = parseAddressFromCall(input);
-                if (address == null)
-=======
                 byte[] address2 = parseAddressFromCall(input);
                 if (address2 == null)
->>>>>>> 5ec3b149
                     return fail();
                 return success(booleanToResultBytes(this.connector.getActiveMember(address2)));
             }
