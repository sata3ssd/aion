package org.aion.precompiled.contracts.ATB;

import org.aion.base.db.IRepositoryCache;
import org.aion.base.type.Address;
import org.aion.base.util.ByteUtil;
import org.aion.base.vm.IDataWord;
import org.aion.mcf.core.AccountState;
import org.aion.mcf.db.IBlockStoreBase;
import org.aion.mcf.vm.types.DataWord;
import org.aion.precompiled.type.StatefulPrecompiledContract;
import org.aion.vm.ExecutionContext;
import org.aion.vm.ExecutionResult;
import org.aion.zero.types.AionInternalTx;

import javax.annotation.Nonnull;
import java.math.BigInteger;

import static org.aion.precompiled.contracts.ATB.BridgeDeserializer.*;
import static org.aion.precompiled.contracts.ATB.BridgeUtilities.*;

public class TokenBridgeContract extends StatefulPrecompiledContract implements Transferrable {

    private static final long ENERGY_CONSUME = 21000L;

    // queries

    private final ExecutionContext context;
    private final IRepositoryCache<AccountState, IDataWord, IBlockStoreBase<?, ?>> track;

    private final BridgeStorageConnector connector;
    private final BridgeController controller;
    private final Address contractAddress;

    // some useful defaults
    // TODO: add passing returns (need more though on gas consumption)

    public TokenBridgeContract(@Nonnull final ExecutionContext context,
                               @Nonnull final IRepositoryCache<AccountState, IDataWord, IBlockStoreBase<?, ?>> track,
                               @Nonnull final Address ownerAddress,
                               @Nonnull final Address contractAddress) {
        super(track);
        this.context = context;
        this.track = track;
        this.connector = new BridgeStorageConnector(this.track, contractAddress);
        this.controller = new BridgeController(this.connector, this.context.helper(), contractAddress, ownerAddress);
        this.controller.setTransferrable(this);

        this.contractAddress = contractAddress;
    }

    /**
     * @implNote rationale for separating from constructor is this function may
     * incur an I/O call to the database.
     */
    public void initialize() {
        this.controller.initialize();
    }

    public BridgeController getController() {
        return this.controller;
    }

    public BridgeStorageConnector getConnector() {
        return this.connector;
    }

    @Override
    public ExecutionResult execute(@Nonnull final byte[] input, final long nrgLimit) {
        if (nrgLimit < ENERGY_CONSUME)
            return THROW;

        if(input.length == 0){
            return success();
        }
        // as a preset, try to initialize before execution
        this.controller.initialize();

        byte[] signature = getSignature(input);
        if (signature == null)
            return THROW;

        BridgeFuncSig sig = BridgeFuncSig.getSignatureEnum(signature);
        if (sig == null)
            return THROW;

        switch(sig) {
            case SIG_CHANGE_OWNER: {
<<<<<<< HEAD
                    byte[] address = parseAddressFromCall(input);
                    if (address == null)
                        return fail();
                    ErrCode code = this.controller.setNewOwner(this.context.caller().toBytes(), address);

                    if (code != ErrCode.NO_ERROR)
                        return fail();
                    return success();
=======
                byte[] address = parseAddressFromCall(input);
                if (address == null)
                    return fail();
                ErrCode code = this.controller.setNewOwner(this.context.sender().toBytes(), address);

                if (code != ErrCode.NO_ERROR)
                    return fail();
                return success();
>>>>>>> 73fb6465
            }
            case SIG_ACCEPT_OWNERSHIP: {
                ErrCode code = this.controller.acceptOwnership(this.context.sender().toBytes());
                if (code !=  ErrCode.NO_ERROR)
                    return fail();
                return success();
            }
            case SIG_RING_INITIALIZE: {
                byte[][] addressList = parseAddressList(input);

                if (addressList == null)
                    return fail();

                ErrCode code = this.controller.ringInitialize(this.context.sender().toBytes(), addressList);
                if (code != ErrCode.NO_ERROR)
                    return fail();
                return success();
            }
            case SIG_RING_ADD_MEMBER: {
                byte[] address = parseAddressFromCall(input);
                if (address == null)
                    return fail();

                ErrCode code = this.controller.ringAddMember(this.context.sender().toBytes(), address);
                if (code != ErrCode.NO_ERROR)
                    return fail();
                return success();
            }
            case SIG_RING_REMOVE_MEMBER: {
                byte[] address = parseAddressFromCall(input);

                if (address == null)
                    return fail();

                ErrCode code = this.controller.ringRemoveMember(this.context.sender().toBytes(), address);
                if (code != ErrCode.NO_ERROR)
                    return fail();
                return success();
            }
            case SIG_SET_RELAYER: {
                byte[] address = parseAddressFromCall(input);
                if (address == null)
                    return fail();
                ErrCode code = this.controller.setRelayer(this.context.sender().toBytes(), address);

                if (code != ErrCode.NO_ERROR)
                    return fail();
                return success();
            }
            case SIG_SUBMIT_BUNDLE: {
                // TODO: possible attack vector, unsecure deserialization
                BundleRequestCall bundleRequests = parseBundleRequest(input);

                if (bundleRequests == null)
                    return fail();

                // ATB-4, as part of the changes we now
                // pass in the transactionHash of the call
                // into the contract, this will be logged so that
                // we can refer to it at a later time.
                BridgeController.ProcessedResults results = this.controller.processBundles(
<<<<<<< HEAD
                        this.context.caller().toBytes(),
                        this.context.transactionHash(),
=======
                        this.context.sender().toBytes(),
>>>>>>> 73fb6465
                        bundleRequests.blockHash,
                        bundleRequests.bundles,
                        bundleRequests.signatures);

                if (results.controllerResult != ErrCode.NO_ERROR)
                    return fail();
                return success();
            }
            case PURE_OWNER:
                return success(orDefaultDword(this.connector.getOwner()));
            case PURE_NEW_OWNER:
                return success(orDefaultDword(this.connector.getNewOwner()));
            case PURE_RING_LOCKED:
                return success(booleanToResultBytes(this.connector.getRingLocked()));
            case PURE_MIN_THRESH:
                return success(intToResultBytes(this.connector.getMinThresh()));
            case PURE_MEMBER_COUNT:
                return success(intToResultBytes(this.connector.getMemberCount()));
            case PURE_RING_MAP: {
                byte[] address2 = parseAddressFromCall(input);
                if (address2 == null)
                    return fail();
                return success(booleanToResultBytes(this.connector.getActiveMember(address2)));
            }
            case PURE_ACTION_MAP:
                byte[] bundleHash = parseDwordFromCall(input);
                if (bundleHash == null)
                    return fail();
                return success(this.connector.getBundle(bundleHash));
            case PURE_RELAYER:
                // ATB-5 Add in relayer getter
                return success(this.connector.getRelayer());
            default:
                return fail();
        }
        // throw new RuntimeException("should never reach here");
    }

    private static ExecutionResult THROW =
            new ExecutionResult(ExecutionResult.ResultCode.FAILURE, 0);
    private ExecutionResult fail() {
        this.context.helper().rejectInternalTransactions();
        return THROW;
    }

    private ExecutionResult success() {
        long energyRemaining = this.context.nrgLimit() - ENERGY_CONSUME;
        return new ExecutionResult(ExecutionResult.ResultCode.SUCCESS, energyRemaining);
    }

    private ExecutionResult success(@Nonnull final byte[] response) {
        // should always be positive
        long energyRemaining = this.context.nrgLimit() - ENERGY_CONSUME;
        assert energyRemaining >= 0;
        return new ExecutionResult(ExecutionResult.ResultCode.SUCCESS, energyRemaining, response);
    }


    private ExecutionContext assembleContext(@Nonnull final byte[] recipient,
                                             @Nonnull final BigInteger value) {
        return new ExecutionContext(
                this.context.transactionHash(),
                new Address(recipient),
                this.context.origin(),
                this.contractAddress,
                this.context.nrgPrice(),
                ENERGY_CONSUME,
                new DataWord(value),
                ByteUtil.EMPTY_BYTE_ARRAY,
                this.context.depth() + 1,
                0,
                0,
                this.context.blockCoinbase(),
                this.context.blockNumber(),
                this.context.blockTimestamp(),
                this.context.blockNrgLimit(),
                this.context.blockDifficulty());
    }

    /**
     * Performs a transfer of value from one account to another, using a method that
     * mimicks to the best of it's ability the {@code CALL} opcode. There are some
     * assumptions that become important for any caller to know:
     *
     * @implNote this method will check that the recipient account has no code. This
     * means that we <b>cannot</b> do a transfer to any contract account.
     *
     * @implNote assumes that the {@code fromValue} derived from the track will never
     * be null.
     *
     * @param to recipient address
     * @param value to be sent (in base units)
     * @return {@code true} if value was performed, {@code false} otherwise
     */
    public ExecutionResult transfer(@Nonnull final byte[] to,
                                    @Nonnull final BigInteger value) {
        // some initial checks, treat as failure
        if (this.track.getBalance(this.contractAddress).compareTo(value) < 0)
            return new ExecutionResult(ExecutionResult.ResultCode.FAILURE, 0);

        // otherwise prepare for a transfer
        ExecutionContext innerContext = assembleContext(to, value);

        AionInternalTx tx = newInternalTx(innerContext);
        this.context.helper().addInternalTransaction(tx);

        IRepositoryCache cache = this.track;
        cache.addBalance(new Address(to), value);
        cache.addBalance(this.contractAddress, value.negate());
        return new ExecutionResult(ExecutionResult.ResultCode.SUCCESS, 0);
    }

    /**
     * Derived from {@link org.aion.fastvm.Callback}
     *
     * TODO: best if transaction execution path is unified
     * TODO: what is "call"?
     *
     * @param context execution context to generate internal transaction
     * @return {@code internal transaction}
     */
    @SuppressWarnings("JavadocReference")
    private AionInternalTx newInternalTx(ExecutionContext context) {

        byte[] parentHash = context.transactionHash();
        int deep = context.depth();
        int idx = context.helper().getInternalTransactions().size();

        return new AionInternalTx(parentHash,
                deep,
                idx,
                new DataWord(this.track.getNonce(context.sender())).getData(),
                context.sender(),
                context.address(),
                context.callValue().getData(),
                context.callData(),
                "call");
    }
}<|MERGE_RESOLUTION|>--- conflicted
+++ resolved
@@ -85,16 +85,6 @@
 
         switch(sig) {
             case SIG_CHANGE_OWNER: {
-<<<<<<< HEAD
-                    byte[] address = parseAddressFromCall(input);
-                    if (address == null)
-                        return fail();
-                    ErrCode code = this.controller.setNewOwner(this.context.caller().toBytes(), address);
-
-                    if (code != ErrCode.NO_ERROR)
-                        return fail();
-                    return success();
-=======
                 byte[] address = parseAddressFromCall(input);
                 if (address == null)
                     return fail();
@@ -103,7 +93,6 @@
                 if (code != ErrCode.NO_ERROR)
                     return fail();
                 return success();
->>>>>>> 73fb6465
             }
             case SIG_ACCEPT_OWNERSHIP: {
                 ErrCode code = this.controller.acceptOwnership(this.context.sender().toBytes());
@@ -165,12 +154,8 @@
                 // into the contract, this will be logged so that
                 // we can refer to it at a later time.
                 BridgeController.ProcessedResults results = this.controller.processBundles(
-<<<<<<< HEAD
-                        this.context.caller().toBytes(),
+                        this.context.sender().toBytes(),
                         this.context.transactionHash(),
-=======
-                        this.context.sender().toBytes(),
->>>>>>> 73fb6465
                         bundleRequests.blockHash,
                         bundleRequests.bundles,
                         bundleRequests.signatures);
