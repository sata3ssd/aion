<?xml version="1.0" encoding="UTF-8" standalone="no"?>
<project basedir="." default="build" name="modPrecompiled">
    <property name="dir.lib" value="../lib" />
    <property name="dir.mod" value="../mod" />
    <property name="dir.dest" value="./build/main" />
    <property name="dir.test" value="./build/test" />
    <property name="dir.native" value="./build/native"/>
    <property name="src.test" value="./test" />
    <property name="test.report.dir" value="report"/>

    <path id="classpath.test">
        <pathelement location="${dir.lib}/junit_4/junit-4.12.jar"/>
        <pathelement location="${dir.lib}/hamcrest/hamcrest-all-1.3.jar"/>
        <pathelement location="${dir.lib}/libnsc.jar"/>
        <pathelement location="${dir.lib}/slf4j-api-1.7.25.jar"/>
        <pathelement location="${dir.lib}/logback-classic-1.2.3.jar"/>
        <pathelement location="${dir.lib}/logback-core-1.2.3.jar"/>
        <pathelement location="${dir.lib}/guava-19.0.jar"/>
        <pathelement location="${dir.lib}/leveldbjni-all-1.18.3.jar"/>
        <pathelement location="${dir.lib}/commons-codec-1.10.jar"/>
        <pathelement location="${dir.lib}/commons-lang3-3.4.jar"/>
        <pathelement location="${dir.lib}/commons-collections4-4.0.jar"/>
        <pathelement location="${dir.mod}/modMcf.jar"/>
        <pathelement location="${dir.mod}/modAionBase.jar"/>
        <pathelement location="${dir.mod}/modCrypto.jar"/>
        <pathelement location="${dir.mod}/modAion.jar"/>
        <pathelement location="${dir.mod}/modEvtMgr.jar"/>
        <pathelement location="${dir.mod}/modAionApi.jar"/>
        <pathelement location="${dir.mod}/modRlp.jar"/>
        <pathelement location="${dir.mod}/modPrecompiled.jar"/>
        <pathelement location="${dir.mod}/modAionImpl.jar"/>
        <pathelement location="${dir.mod}/modLogger.jar"/>
        <pathelement location="${dir.mod}/modDbImpl.jar"/>
        <pathelement location="${dir.mod}/modFastVM.jar"/>
    </path>

    <path id="classpath.dependency">
        <pathelement location="${dir.lib}/slf4j-api-1.7.25.jar"/>
        <pathelement location="${dir.lib}/guava-19.0.jar"/>
        <pathelement location="${dir.lib}/commons-collections4-4.0.jar"/>
        <pathelement location="${dir.mod}/modMcf.jar"/>
        <pathelement location="${dir.mod}/modAionBase.jar"/>
        <pathelement location="${dir.mod}/modCrypto.jar"/>
        <pathelement location="${dir.mod}/modAion.jar"/>
        <pathelement location="${dir.mod}/modPrecompiled.jar"/>
    </path>

    <target name="clean_build" depends="clean, build"/>

    <target name="clean">
        <delete dir="${dir.dest}" includeEmptyDirs="true" includes="**/*/" />
        <delete dir="${dir.test}" includeEmptyDirs="true" includes="**/*/" />
        <delete dir="${test.report.dir}"/>
        <delete file="$modPrecompiled.jar" />
        <delete file="${dir.lib}/modPrecompiled.jar"/>
    </target>

    <target name="test_build" depends="build">
        <mkdir dir="${dir.test}" />
        <javac debug="on" debuglevel="source,lines,vars" includeantruntime="false" release="9" srcdir="./test" destdir="${dir.test}" includes="**/*.java">
            <classpath>
                <path refid="classpath.test" />
            </classpath>
        </javac>
    </target>

    <target name="ci_test_build" depends="build">
        <mkdir dir="${dir.test}"/>
        <javac debug="on" debuglevel="source,lines,vars" includeantruntime="false" release="9" srcdir="./test" destdir="${dir.test}" includes="**/*.java">
            <classpath>
                <path refid="classpath.test"/>
            </classpath>
        </javac>
    </target>

    <target name="test" depends="test_build">
        <mkdir dir="${test.report.dir}" />
        <copy includeemptydirs="false" todir="./native/linux/sodium">
            <fileset dir="../native/linux/sodium"/>
        </copy>
        <copy includeemptydirs="false" todir="./native/linux/blake2b">
            <fileset dir="../native/linux/blake2b"/>
        </copy>
        <copy includeemptydirs="false" todir="./native/linux/equihash">
            <fileset dir="../native/linux/equihash"/>
        </copy>

        <junit printsummary="on" haltonfailure="yes" fork="true">
            <classpath>
                <path refid="classpath.test" />
                <pathelement location="${dir.test}" />
            </classpath>
            <formatter type="plain" usefile="false" />
            <formatter type="xml" />
            <batchtest todir="${test.report.dir}">
                <fileset dir="${src.test}">
                    <include name="**/*Test.java"/>
                    <exclude name="**/AionTokenContractTest.java"/>
                </fileset>
            </batchtest>
        </junit>
    </target>

    <target name="ci_build" depends="test_build">
        <mkdir dir="${test.report.dir}" />
        <copy includeemptydirs="false" todir="./native/linux/sodium">
            <fileset dir="../native/linux/sodium"/>
        </copy>
        <copy includeemptydirs="false" todir="./native/linux/blake2b">
            <fileset dir="../native/linux/blake2b"/>
        </copy>
        <copy includeemptydirs="false" todir="./native/linux/equihash">
            <fileset dir="../native/linux/equihash"/>
        </copy>

        <junit printsummary="on" haltonfailure="no" fork="true">
            <classpath>
                <path refid="classpath.test" />
                <pathelement location="${dir.test}" />
            </classpath>
            <formatter type ="plain" usefile="false" />
            <formatter type="xml" />
            <batchtest todir="${test.report.dir}">
                <fileset dir="${src.test}">
                    <include name="**/*Test.java"/>
                </fileset>
            </batchtest>
        </junit>
    </target>

    <target name="build">
        <echo message="compiling with debug=${compile.debug}" />
        <mkdir dir="${dir.dest}" />
        <mkdir dir="${dir.native}"/>
        <delete dir="${dir.test}" includeEmptyDirs="true" includes="**/*/" />
        <javac debug="${compile.debug}" debuglevel="source,lines,vars" includeAntRuntime="false" release="9" srcdir="./" destdir="${dir.dest}" includes="src/**/*.java,module-info.java">
            <compilerarg line="--add-modules=java.xml.bind -h ${dir.native}"/>
            <modulepath>
<<<<<<< HEAD
                <pathelement location="${dir.lib}/slf4j-api-1.7.25.jar"/>
                <pathelement location="${dir.lib}/guava-19.0.jar"/>
                <pathelement location="${dir.mod}/modMcf.jar"/>
                <pathelement location="${dir.mod}/modAionBase.jar"/>
                <pathelement location="${dir.mod}/modCrypto.jar"/>
                <pathelement location="${dir.mod}/modAion.jar"/>
=======
                <path refid="classpath.dependency"/>
>>>>>>> ec7d33db
            </modulepath>
        </javac>

        <jar destfile="modPrecompiled.jar" filesetmanifest="mergewithoutmain" basedir="${dir.dest}" />
        <move includeemptydirs="false" todir="${dir.mod}">
            <file file="modPrecompiled.jar" />
        </move>
    </target>
</project><|MERGE_RESOLUTION|>--- conflicted
+++ resolved
@@ -136,16 +136,7 @@
         <javac debug="${compile.debug}" debuglevel="source,lines,vars" includeAntRuntime="false" release="9" srcdir="./" destdir="${dir.dest}" includes="src/**/*.java,module-info.java">
             <compilerarg line="--add-modules=java.xml.bind -h ${dir.native}"/>
             <modulepath>
-<<<<<<< HEAD
-                <pathelement location="${dir.lib}/slf4j-api-1.7.25.jar"/>
-                <pathelement location="${dir.lib}/guava-19.0.jar"/>
-                <pathelement location="${dir.mod}/modMcf.jar"/>
-                <pathelement location="${dir.mod}/modAionBase.jar"/>
-                <pathelement location="${dir.mod}/modCrypto.jar"/>
-                <pathelement location="${dir.mod}/modAion.jar"/>
-=======
                 <path refid="classpath.dependency"/>
->>>>>>> ec7d33db
             </modulepath>
         </javac>
 
