<?xml version="1.0" encoding="UTF-8" standalone="no"?>
<project basedir="." default="build" name="modPrecompiled">
    <property name="dir.lib" value="../lib"/>
    <property name="dir.mod" value="../mod"/>
    <property name="dir.dest" value="./build/main"/>
    <property name="dir.test" value="./build/test"/>
    <property name="dir.integration-test" value="./build/integration_test"/>
    <property name="dir.native" value="./build/native"/>
    <property name="src.test" value="./test"/>
    <property name="src.integration-test" value="./integration_test"/>
    <property name="test.report.dir" value="report"/>
    <property name="integration-test.report.dir" value="integration_report"/>

    <path id="classpath.integration-test">
        <pathelement location="${dir.lib}/junit_4/junit-4.12.jar"/>
        <pathelement location="${dir.lib}/hamcrest/hamcrest-all-1.3.jar"/>
    </path>

    <path id="classpath.test">
        <pathelement location="${dir.lib}/junit_4/junit-4.12.jar"/>
        <pathelement location="${dir.lib}/hamcrest/hamcrest-all-1.3.jar"/>
        <pathelement location="${dir.lib}/truth-0.42.jar"/>
        <pathelement location="${dir.lib}/libnsc.jar"/>
        <pathelement location="${dir.lib}/slf4j-api-1.7.25.jar"/>
        <pathelement location="${dir.lib}/logback-classic-1.2.3.jar"/>
        <pathelement location="${dir.lib}/logback-core-1.2.3.jar"/>
        <pathelement location="${dir.lib}/leveldbjni-all-1.18.3.jar"/>
        <pathelement location="${dir.lib}/guava-25.1-jre.jar"/>
        <pathelement location="${dir.lib}/commons-codec-1.10.jar"/>
        <pathelement location="${dir.lib}/commons-lang3-3.4.jar"/>
        <pathelement location="${dir.lib}/commons-collections4-4.0.jar"/>
        <pathelement location="${dir.lib}/jsr305-3.0.2.jar"/>
        <pathelement location="${dir.lib}/mockito-core-2.21.0.jar"/>
        <pathelement location="${dir.lib}/byte-buddy-1.8.17.jar"/>
        <pathelement location="${dir.lib}/byte-buddy-agent-1.8.17.jar"/>
        <pathelement location="${dir.lib}/objenesis-2.6.jar"/>
        <pathelement location="${dir.lib}/diffutils-1.3.0.jar"/>
        <pathelement location="${dir.mod}/modMcf.jar"/>
        <pathelement location="${dir.mod}/modAionBase.jar"/>
        <pathelement location="${dir.mod}/modCrypto.jar"/>
        <pathelement location="${dir.mod}/modAion.jar"/>
        <pathelement location="${dir.mod}/modEvtMgr.jar"/>
        <pathelement location="${dir.mod}/modAionApi.jar"/>
        <pathelement location="${dir.mod}/modRlp.jar"/>
        <pathelement location="${dir.mod}/modPrecompiled.jar"/>
        <pathelement location="${dir.mod}/modAionImpl.jar"/>
        <pathelement location="${dir.mod}/modLogger.jar"/>
        <pathelement location="${dir.mod}/modDbImpl.jar"/>
        <pathelement location="${dir.mod}/modFastVM.jar"/>
        <pathelement location="${dir.mod}/modVM.jar"/>
    </path>

    <path id="classpath.dependency">
        <pathelement location="${dir.lib}/slf4j-api-1.7.25.jar"/>
        <pathelement location="${dir.lib}/guava-25.1-jre.jar"/>
        <pathelement location="${dir.lib}/commons-collections4-4.0.jar"/>
        <pathelement location="${dir.lib}/jsr305-3.0.2.jar"/>
        <pathelement location="${dir.mod}/modMcf.jar"/>
        <pathelement location="${dir.mod}/modAionBase.jar"/>
        <pathelement location="${dir.mod}/modCrypto.jar"/>
        <pathelement location="${dir.mod}/modAion.jar"/>
        <pathelement location="${dir.mod}/modPrecompiled.jar"/>
        <pathelement location="${dir.mod}/modVM.jar"/>
    </path>

    <target name="clean_build" depends="clean, build"/>

    <target name="clean">
        <delete dir="${dir.dest}" includeEmptyDirs="true" includes="**/*/"/>
        <delete dir="${dir.test}" includeEmptyDirs="true" includes="**/*/"/>
        <delete dir="${test.report.dir}"/>
        <delete dir="${integration-test.report.dir}"/>
        <delete dir="./native"/>
        <delete dir="./database"/>
        <delete dir="./build"/>
        <delete file="$modPrecompiled.jar" />
        <delete file="${dir.lib}/modPrecompiled.jar"/>
    </target>

    <target name="check-integration-dir">
        <condition property="integration_test_exists">
            <available file=".${src.integration-test}" type="dir"/>
        </condition>
    </target>

    <target name="check-test-dir">
        <condition property="test_exists">
            <available file="${src.test}" type="dir"/>
        </condition>
    </target>

    <target name="integration_test_build" depends="build, check-integration-dir" if="integration_test_exists">
        <mkdir dir="${dir.integration-test}"/>
        <javac debug="on" debuglevel="source,lines,vars" includeantruntime="false" release="10" srcdir="${src.integration-test}" destdir="${dir.integration-test}" includes="**/*.java">
            <classpath>
                <path refid="classpath.integration-test"/>
                <path refid="classpath.dependency"/>
            </classpath>
        </javac>
    </target>

    <target name="test_build" depends="build, check-test-dir" if="test_exists">
        <mkdir dir="${dir.test}" />
        <javac debug="on" debuglevel="source,lines,vars" includeantruntime="false" release="10" srcdir="${src.test}" destdir="${dir.test}" includes="**/*.java">
            <classpath>
                <path refid="classpath.test"/>
                <path refid="classpath.dependency"/>
            </classpath>
        </javac>
    </target>

    <target name="ci_test_build" depends="build">
        <mkdir dir="${dir.test}"/>
        <javac debug="on" debuglevel="source,lines,vars" includeantruntime="false" release="10" srcdir="${src.test}" destdir="${dir.test}" includes="**/*.java">
            <classpath>
                <path refid="classpath.test"/>
            </classpath>
        </javac>
    </target>

    <target name="integration_test" depends="integration_test_build">
        <mkdir dir="${integration-test.report.dir}" />
        <junit printsummary="yes" haltonfailure="yes" fork="yes">
            <classpath>
                <path refid="classpath.integration-test"/>
                <path refid="classpath.dependency"/>
                <pathelement location="${dir.integration-test}"/>
            </classpath>
            <formatter type="plain" usefile="false"/>
            <formatter type="xml"/>
            <batchtest todir="${integration-test.report.dir}">
                <fileset dir="${src.integration-test}">
                    <include name="**/*Test.java"/>
                </fileset>
            </batchtest>
        </junit>
    </target>

<<<<<<< HEAD
    <target name="test" depends="test_build">
=======
        <target name="ci_test" depends="ci_test_build">
        <mkdir dir="${test.report.dir}" />
        <copy includeemptydirs="false" todir="./native/linux/sodium">
            <fileset dir="../native/linux/sodium"/>
        </copy>
        <copy includeemptydirs="false" todir="./native/linux/blake2b">
            <fileset dir="../native/linux/blake2b"/>
        </copy>
        <copy includeemptydirs="false" todir="./native/linux/equihash">
            <fileset dir="../native/linux/equihash"/>
        </copy>

        <junit printsummary="on" haltonfailure="no" fork="true">
            <classpath>
                <path refid="classpath.test" />
                <pathelement location="${dir.test}" />
            </classpath>
            <formatter type="plain" usefile="false" />
            <formatter type="xml" />
            <batchtest todir="${test.report.dir}">
                <fileset dir="${src.test}">
                    <include name="**/*Test.java"/>
                </fileset>
            </batchtest>
        </junit>
    </target>

    <target name="ci_build" depends="ci_test_build">
>>>>>>> 74fbcae0
        <mkdir dir="${test.report.dir}" />
        <copy includeemptydirs="false" todir="./native/linux/sodium">
            <fileset dir="../native/linux/sodium"/>
        </copy>
        <copy includeemptydirs="false" todir="./native/linux/blake2b">
            <fileset dir="../native/linux/blake2b"/>
        </copy>
        <copy includeemptydirs="false" todir="./native/linux/equihash">
            <fileset dir="../native/linux/equihash"/>
        </copy>

        <junit printsummary="yes" haltonfailure="yes" fork="yes">
            <classpath>
                <path refid="classpath.test"/>
                <path refid="classpath.dependency"/>
                <pathelement location="${dir.test}"/>
            </classpath>
            <formatter type="plain" usefile="false"/>
            <formatter type="xml" />
            <batchtest todir="${test.report.dir}">
                <fileset dir="${src.test}">
                    <include name="**/*Test.java"/>
                </fileset>
            </batchtest>
        </junit>
    </target>

    <target name="ci_build" depends="test_build, integration_test_build"/>

    <target name="build">
        <echo message="compiling with debug=${compile.debug}" />
        <mkdir dir="${dir.dest}" />
        <mkdir dir="${dir.native}"/>
        <delete dir="${dir.test}" includeEmptyDirs="true" includes="**/*/" />
        <javac debug="${compile.debug}" debuglevel="source,lines,vars" includeAntRuntime="false" release="10" srcdir="./" destdir="${dir.dest}" includes="src/**/*.java,module-info.java">
            <compilerarg line="--add-modules=java.xml.bind -h ${dir.native}"/>
            <modulepath>
                <path refid="classpath.dependency"/>
            </modulepath>
        </javac>

        <jar destfile="modPrecompiled.jar" filesetmanifest="mergewithoutmain" basedir="${dir.dest}" />
        <move includeemptydirs="false" todir="${dir.mod}">
            <file file="modPrecompiled.jar" />
        </move>
    </target>
</project><|MERGE_RESOLUTION|>--- conflicted
+++ resolved
@@ -74,12 +74,12 @@
         <delete dir="./database"/>
         <delete dir="./build"/>
         <delete file="$modPrecompiled.jar" />
-        <delete file="${dir.lib}/modPrecompiled.jar"/>
+        <delete file="${dir.mod}/modPrecompiled.jar"/>
     </target>
 
     <target name="check-integration-dir">
         <condition property="integration_test_exists">
-            <available file=".${src.integration-test}" type="dir"/>
+            <available file="${src.integration-test}" type="dir"/>
         </condition>
     </target>
 
@@ -109,16 +109,7 @@
         </javac>
     </target>
 
-    <target name="ci_test_build" depends="build">
-        <mkdir dir="${dir.test}"/>
-        <javac debug="on" debuglevel="source,lines,vars" includeantruntime="false" release="10" srcdir="${src.test}" destdir="${dir.test}" includes="**/*.java">
-            <classpath>
-                <path refid="classpath.test"/>
-            </classpath>
-        </javac>
-    </target>
-
-    <target name="integration_test" depends="integration_test_build">
+    <target name="integration_test" depends="integration_test_build" if="integration_test_exists">
         <mkdir dir="${integration-test.report.dir}" />
         <junit printsummary="yes" haltonfailure="yes" fork="yes">
             <classpath>
@@ -136,10 +127,7 @@
         </junit>
     </target>
 
-<<<<<<< HEAD
-    <target name="test" depends="test_build">
-=======
-        <target name="ci_test" depends="ci_test_build">
+    <target name="test" depends="test_build" if="test_exists">
         <mkdir dir="${test.report.dir}" />
         <copy includeemptydirs="false" todir="./native/linux/sodium">
             <fileset dir="../native/linux/sodium"/>
@@ -150,35 +138,6 @@
         <copy includeemptydirs="false" todir="./native/linux/equihash">
             <fileset dir="../native/linux/equihash"/>
         </copy>
-
-        <junit printsummary="on" haltonfailure="no" fork="true">
-            <classpath>
-                <path refid="classpath.test" />
-                <pathelement location="${dir.test}" />
-            </classpath>
-            <formatter type="plain" usefile="false" />
-            <formatter type="xml" />
-            <batchtest todir="${test.report.dir}">
-                <fileset dir="${src.test}">
-                    <include name="**/*Test.java"/>
-                </fileset>
-            </batchtest>
-        </junit>
-    </target>
-
-    <target name="ci_build" depends="ci_test_build">
->>>>>>> 74fbcae0
-        <mkdir dir="${test.report.dir}" />
-        <copy includeemptydirs="false" todir="./native/linux/sodium">
-            <fileset dir="../native/linux/sodium"/>
-        </copy>
-        <copy includeemptydirs="false" todir="./native/linux/blake2b">
-            <fileset dir="../native/linux/blake2b"/>
-        </copy>
-        <copy includeemptydirs="false" todir="./native/linux/equihash">
-            <fileset dir="../native/linux/equihash"/>
-        </copy>
-
         <junit printsummary="yes" haltonfailure="yes" fork="yes">
             <classpath>
                 <path refid="classpath.test"/>
