--- conflicted
+++ resolved
@@ -1,13 +1,6 @@
 [submodule "aion_fastvm"]
 	path = aion_fastvm
 	url = https://github.com/aionnetwork/aion_fastvm
-<<<<<<< HEAD
-
 [submodule "aion_api"]
 	path = aion_api
-	url = https://github.com/aionnetwork/aion_api
-=======
-[submodule "aion_api"]
-	path = aion_api
-	url = https://github.com/aionnetwork/aion_api
->>>>>>> 28879992
+	url = https://github.com/aionnetwork/aion_api