[submodule "aion_fastvm"]
    path = aion_fastvm
    url = https://github.com/aionnetwork/aion_fastvm
<<<<<<< HEAD
    branch = AIP 
=======
    branch = master 
>>>>>>> 490786b3
[submodule "aion_api"]
    path = aion_api
    url = https://github.com/aionnetwork/aion_api
    branch = master<|MERGE_RESOLUTION|>--- conflicted
+++ resolved
@@ -1,11 +1,7 @@
 [submodule "aion_fastvm"]
     path = aion_fastvm
     url = https://github.com/aionnetwork/aion_fastvm
-<<<<<<< HEAD
     branch = AIP 
-=======
-    branch = master 
->>>>>>> 490786b3
 [submodule "aion_api"]
     path = aion_api
     url = https://github.com/aionnetwork/aion_api
