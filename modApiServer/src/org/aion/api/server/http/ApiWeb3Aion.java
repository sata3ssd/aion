--- conflicted
+++ resolved
@@ -30,30 +30,19 @@
 import org.aion.api.server.rpc.RpcMsg;
 import org.aion.api.server.types.*;
 import org.aion.base.db.IRepository;
-<<<<<<< HEAD
-import org.aion.base.type.*;
-=======
 import org.aion.base.type.Address;
 import org.aion.base.type.ITransaction;
 import org.aion.base.type.ITxReceipt;
 import org.aion.base.util.ByteArrayWrapper;
->>>>>>> 56c5ba3b
 import org.aion.base.util.ByteUtil;
 import org.aion.base.util.TypeConverter;
 import org.aion.crypto.ECKey;
 import org.aion.crypto.HashUtil;
-import org.aion.equihash.Solution;
-import org.aion.evtmgr.IEvent;
 import org.aion.evtmgr.IEventMgr;
 import org.aion.evtmgr.IHandler;
-<<<<<<< HEAD
-import org.aion.evtmgr.impl.callback.EventCallbackA0;
-=======
 import org.aion.evtmgr.impl.callback.EventCallback;
-import org.aion.evtmgr.impl.evt.EventConsensus;
 import org.aion.evtmgr.impl.evt.EventTx;
 import org.aion.mcf.core.ImportResult;
->>>>>>> 56c5ba3b
 import org.aion.mcf.vm.types.DataWord;
 import org.aion.zero.impl.blockchain.AionImpl;
 import org.aion.zero.impl.blockchain.IAionChain;
@@ -87,52 +76,52 @@
  */
 public class ApiWeb3Aion extends ApiAion {
 
-<<<<<<< HEAD
     // TODO: Verify if need to use a concurrent map; locking may allow for use of a simple map
-    private static HashMap<String, AionBlock> templateMap;
-=======
-    // TODO: Verify currentMining will follow kernel block generation schedule.
-    // private static AtomicReference<AionBlock> currentMining;
-    // TODO: Verify if need to use a concurrent map; locking may allow for use
-    // of a simple map
     private static HashMap<ByteArrayWrapper, AionBlock> templateMap;
->>>>>>> 56c5ba3b
     private static ReadWriteLock templateMapLock;
     private IEventMgr evtMgr;
 
     protected void onBlock(AionBlockSummary cbs) {
-        installedFilters.keySet().forEach((k) -> {
-            Fltr f = installedFilters.get(k);
-            if (f.isExpired()) {
-                LOG.debug("<Filter: expired, key={}>", k);
-                installedFilters.remove(k);
-            } else if (f.onBlock(cbs)) {
-                LOG.debug("<Filter: append, onBlock type={} blk#={}>", f.getType().name(), cbs.getBlock().getNumber());
-            }
-        });
+        if (isFilterEnabled) {
+            installedFilters.keySet().forEach((k) -> {
+                Fltr f = installedFilters.get(k);
+                if (f.isExpired()) {
+                    LOG.debug("<Filter: expired, key={}>", k);
+                    installedFilters.remove(k);
+                } else if (f.onBlock(cbs)) {
+                    LOG.debug("<Filter: append, onBlock type={} blk#={}>", f.getType().name(), cbs.getBlock().getNumber());
+                }
+            });
+        }
     }
 
     protected void pendingTxReceived(ITransaction _tx) {
-        // not absolutely neccessary to do eviction on installedFilters here, since we're doing it already
-        // in the onBlock event. eviction done here "just in case ..."
-        installedFilters.keySet().forEach((k) -> {
-            Fltr f = installedFilters.get(k);
-            if (f.isExpired()) {
-                LOG.debug("<filter expired, key={}>", k);
-                installedFilters.remove(k);
-            } else if(f.onTransaction(_tx)) {
-                LOG.info("<filter append, onPendingTransaction fltrSize={} type={} txHash={}>", f.getSize(), f.getType().name(), TypeConverter.toJsonHex(_tx.getHash()));
-            }
-        });
+        if (isFilterEnabled) {
+            // not absolutely neccessary to do eviction on installedFilters here, since we're doing it already
+            // in the onBlock event. eviction done here "just in case ..."
+            installedFilters.keySet().forEach((k) -> {
+                Fltr f = installedFilters.get(k);
+                if (f.isExpired()) {
+                    LOG.debug("<filter expired, key={}>", k);
+                    installedFilters.remove(k);
+                } else if (f.onTransaction(_tx)) {
+                    LOG.info("<filter append, onPendingTransaction fltrSize={} type={} txHash={}>", f.getSize(), f.getType().name(), TypeConverter.toJsonHex(_tx.getHash()));
+                }
+            });
+        }
     }
 
     protected void pendingTxUpdate(ITxReceipt _txRcpt, EventTx.STATE _state) {
+        // commenting this out because of lack support for old web3 client that we are using
+        // TODO: re-enable this when we upgrade our web3 client
+        /*
         ByteArrayWrapper txHashW = new ByteArrayWrapper(((AionTxReceipt) _txRcpt).getTransaction().getHash());
         if (_state.isPending() || _state == EventTx.STATE.DROPPED0) {
             pendingReceipts.put(txHashW, (AionTxReceipt) _txRcpt);
         } else {
             pendingReceipts.remove(txHashW);
         }
+        */
     }
 
     // doesn't need to be protected for concurrent access, since only one write in the constructor.
@@ -143,63 +132,8 @@
         pendingReceipts = Collections.synchronizedMap(new LRUMap<>(FLTRS_MAX, 100));
         templateMap = new HashMap<>();
         templateMapLock = new ReentrantReadWriteLock();
-<<<<<<< HEAD
+
         isFilterEnabled = CfgAion.inst().getApi().getRpc().isFiltersEnabled();
-
-        if (isFilterEnabled) {
-            // Fill data on block and transaction events into the filters and pending receipts
-            IHandler blkHr = this.ac.getAionHub().getEventMgr().getHandler(IHandler.TYPE.BLOCK0.getValue());
-            if (blkHr != null) {
-                blkHr.eventCallback(new EventCallbackA0<IBlock, ITransaction, ITxReceipt, IBlockSummary, ITxExecSummary, ISolution>() {
-                    public void onBlock(final IBlockSummary _bs) {
-                        AionBlockSummary bs = (AionBlockSummary) _bs;
-                        installedFilters.keySet().forEach((k) -> {
-                            Fltr f = installedFilters.get(k);
-                            if (f.isExpired()) {
-                                LOG.debug("<Filter: expired, key={}>", k);
-                                installedFilters.remove(k);
-                            } else if (f.onBlock(bs)) {
-                                LOG.debug("<Filter: append, onBlock type={} blk#={}>", f.getType().name(), bs.getBlock().getNumber());
-                            }
-                        });
-                    }
-                });
-            }
-
-            IHandler txHr = this.ac.getAionHub().getEventMgr().getHandler(IHandler.TYPE.TX0.getValue());
-            if (txHr != null) {
-                txHr.eventCallback(new EventCallbackA0<IBlock, ITransaction, ITxReceipt, IBlockSummary, ITxExecSummary, ISolution>() {
-
-                    // commenting this out because of lack support for old web3 client that we are using
-                    // TODO: re-enable this when we upgrade our web3 client
-                /*
-                public void onPendingTxUpdate(final ITxReceipt _txRcpt, final EventTx.STATE _state, final IBlock _blk) {
-                    ByteArrayWrapper txHashW = new ByteArrayWrapper(((AionTxReceipt) _txRcpt).getTransaction().getHash());
-                    if (_state.isPending() || _state == EventTx.STATE.DROPPED0) {
-                        pendingReceipts.put(txHashW, (AionTxReceipt) _txRcpt);
-                    } else {
-                        pendingReceipts.remove(txHashW);
-                    }
-                }
-                */
-
-                    public void onPendingTxReceived(ITransaction _tx) {
-                        // not absolutely neccessary to do eviction on installedFilters here, since we're doing it already
-                        // in the onBlock event. eviction done here "just in case ..."
-                        installedFilters.keySet().forEach((k) -> {
-                            Fltr f = installedFilters.get(k);
-                            if (f.isExpired()) {
-                                LOG.debug("<filter expired, key={}>", k);
-                                installedFilters.remove(k);
-                            } else if(f.onTransaction(_tx)) {
-                                LOG.info("<filter append, onPendingTransaction fltrSize={} type={} txHash={}>", f.getSize(), f.getType().name(), TypeConverter.toJsonHex(_tx.getHash()));
-                            }
-                        });
-                    }
-                });
-            }
-        }
-
 
         // instantiate nrg price oracle
         IAionBlockchain bc = (IAionBlockchain)_ac.getBlockchain();
@@ -211,10 +145,11 @@
             oracleStrategy = NrgOracle.Strategy.BLK_PRICE;
 
         this.nrgOracle = new NrgOracle(bc, nrgPriceDefault, nrgPriceMax, oracleStrategy);
-=======
+
         evtMgr = this.ac.getAionHub().getEventMgr();
 
         startES("EpWeb3");
+
         // Fill data on block and transaction events into the filters and pending receipts
         IHandler blkHr = evtMgr.getHandler(IHandler.TYPE.BLOCK0.getValue());
         if (blkHr != null) {
@@ -225,15 +160,6 @@
         if (txHr != null) {
             txHr.eventCallback(new EventCallback(ees, LOG));
         }
-
-        /*
-        // instantiate nrg price oracle
-        IAionBlockchain bc = (IAionBlockchain)_ac.getBlockchain();
-        IHandler hldr = evtMgr.getHandler(IHandler.TYPE.BLOCK0.getValue());
-        long nrgPriceDefault = CfgAion.inst().getApi().getNrg().getNrgPriceDefault();
-        long nrgPriceMax = CfgAion.inst().getApi().getNrg().getNrgPriceMax();
-        this.nrgOracle = new NrgOracle(bc, hldr, nrgPriceDefault, nrgPriceMax);
-        */
     }
 
     // --------------------------------------------------------------------
@@ -253,7 +179,6 @@
         } else {
             return nb;
         }
->>>>>>> 56c5ba3b
     }
 
     // --------------------------------------------------------------------
@@ -611,17 +536,12 @@
 
         byte[] txHash = TypeConverter.StringHexToByteArray(_hash);
         TxRecpt r = getTransactionReceipt(txHash);
-<<<<<<< HEAD
 
         // commenting this out because of lack support for old web3 client that we are using
         // TODO: re-enable this when we upgrade our web3 client
         /*
         // if we can't find the receipt on the mainchain, try looking for it in pending receipts cache
-=======
         /*
-        // Disable for now since our web3 client doesn't support this feature.
-        // If we can't find the receipt on the mainchain, try looking for it in pending receipts cache
->>>>>>> 56c5ba3b
         if (r == null) {
             AionTxReceipt pendingReceipt = pendingReceipts.get(new ByteArrayWrapper(txHash));
             r = new TxRecpt(pendingReceipt, null, null, null, true);
@@ -906,13 +826,7 @@
         obj.put("coinbaseaux", coinbaseaux);
         obj.put("headerHash", toHexString(bestBlock.getHeader().getStaticHash()));
 
-<<<<<<< HEAD
-        templateMapLock.writeLock().unlock();
-
         return new RpcMsg(obj);
-=======
-        return obj;
->>>>>>> 56c5ba3b
     }
 
     public RpcMsg stratum_dumpprivkey() {
@@ -1111,35 +1025,7 @@
         }
     }
 
-<<<<<<< HEAD
-    private AionBlock getBlockRaw(int bn) {
-        // long bn = this.parseBnOrId(_bnOrId);
-        AionBlock nb = this.ac.getBlockchain().getBlockByNumber(bn);
-        if (nb == null) {
-            if (LOG.isDebugEnabled())
-                LOG.debug("<get-block-raw bn={} err=not-found>", bn);
-            return null;
-        } else {
-            return nb;
-        }
-    }
-
-    // TODO Test multiple threads submitting blocks
-    private synchronized boolean submitBlock(Solution solution) {
-
-        AionBlock block = (AionBlock) solution.getBlock();
-
-        // set the nonce and solution
-        block.getHeader().setNonce(solution.getNonce());
-        block.getHeader().setSolution(solution.getSolution());
-        block.getHeader().setTimestamp(solution.getTimeStamp());
-
-        // This can be improved
-        return (AionImpl.inst().addNewMinedBlock(block)).isSuccessful();
-=======
     void shutDown() {
-        //nrgOracle.shutDown();
         shutDownES();
->>>>>>> 56c5ba3b
     }
 }