--- conflicted
+++ resolved
@@ -1518,11 +1518,6 @@
         p2p.put("errorTolerance", configP2p.getErrorTolerance());
         p2p.put("maxActiveNodes", configP2p.getMaxActiveNodes());
         p2p.put("maxTempNodes", configP2p.getMaxTempNodes());
-<<<<<<< HEAD
-        p2p.put("showLog", configP2p.getShowLog());
-        p2p.put("showStatus", configP2p.getShowStatus());
-=======
->>>>>>> 1e5880b7
         p2p.put("clusterNodeMode", configP2p.inClusterNodeMode());
         p2p.put("syncOnlyMode", configP2p.inSyncOnlyMode());
 
