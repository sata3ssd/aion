--- conflicted
+++ resolved
@@ -1,23 +1,13 @@
 package org.aion.api.server.nrgprice;
 
-<<<<<<< HEAD
 import org.aion.api.server.nrgprice.strategy.NrgBlockPrice;
 import org.aion.evtmgr.IHandler;
-=======
-
-import org.aion.evtmgr.IEvent;
-import org.aion.evtmgr.IHandler;
-import org.aion.evtmgr.impl.callback.EventCallback;
-import org.aion.evtmgr.impl.es.EventExecuteService;
-import org.aion.evtmgr.impl.evt.EventBlock;
->>>>>>> 56c5ba3b
 import org.aion.log.AionLoggerFactory;
 import org.aion.log.LogEnum;
 import org.aion.zero.impl.core.IAionBlockchain;
 import org.aion.zero.impl.types.AionBlock;
 import org.slf4j.Logger;
 
-<<<<<<< HEAD
 /**
  * Serves as the recommendor of nrg prices based on some observation strategy
  * Currently uses the blockPrice strategy
@@ -26,11 +16,7 @@
  *
  * @author ali sharif
  */
-=======
-import java.util.HashSet;
-import java.util.Set;
 
->>>>>>> 56c5ba3b
 public class NrgOracle {
 
     public enum Strategy { SIMPLE, BLK_PRICE }
@@ -48,33 +34,8 @@
     private INrgPriceAdvisor advisor;
     private IAionBlockchain blockchain;
 
-<<<<<<< HEAD
+
     public NrgOracle(IAionBlockchain blockchain, long nrgPriceDefault, long nrgPriceMax, Strategy strategy) {
-=======
-    private EventExecuteService ees;
-
-
-    private final class EpNrg implements Runnable {
-        boolean go = true;
-        @Override
-        public void run() {
-            while (go) {
-                IEvent e = ees.take();
-
-                if (e.getEventType() == IHandler.TYPE.BLOCK0.getValue() && e.getCallbackType() == EventBlock.CALLBACK.ONBLOCK0.getValue()) {
-                    processBlock((AionBlockSummary)e.getFuncArgs().get(0));
-                } else if (e.getEventType() == IHandler.TYPE.POISONPILL.getValue()){
-                    go = false;
-                }
-            }
-        }
-    }
-
-    /*   This constructor could take considerable time (since it warms up the recommendation engine)
-     *   Please keep the BLK_TRAVERSE_ON_INSTANTIATION number reasonably small, to construct this object fast.
-     */
-    public NrgOracle(IAionBlockchain blockchain, IHandler handler, long nrgPriceDefault, long nrgPriceMax) {
->>>>>>> 56c5ba3b
 
         // get default and max nrg from the config
         this.recommendation = nrgPriceDefault;
@@ -119,31 +80,8 @@
             blkTraverse--;
         }
 
-<<<<<<< HEAD
         recommendation = advisor.computeRecommendation();
         lastBlkProcessed = lastBlock.getNumber();
-=======
-        ees = new EventExecuteService(1000, "EpNrg", Thread.NORM_PRIORITY, LOG);
-        ees.setFilter(setEventFilter());
-
-        // check if handler is of type BLOCK, if so attach our event
-        if (handler != null && handler.getType() == IHandler.TYPE.BLOCK0.getValue()) {
-            handler.eventCallback(new EventCallback(ees, LOG));
-        } else {
-            LOG.error("nrg-oracle - invalid handler provided to constructor");
-        }
-
-        ees.start(new EpNrg());
-    }
-
-    private Set<Integer> setEventFilter() {
-        Set<Integer> eventSN = new HashSet<>();
-
-        int sn = IHandler.TYPE.BLOCK0.getValue() << 8;
-        eventSN.add(sn + EventBlock.CALLBACK.ONBLOCK0.getValue());
-
-        return eventSN;
->>>>>>> 56c5ba3b
     }
 
     /**
@@ -159,14 +97,14 @@
     public synchronized long getNrgPrice() {
         switch (strategy) {
             case BLK_PRICE:
-                long blkNow = blockchain.getBestBlock().getNumber();
-                if (blkNow - lastBlkProcessed > CACHE_FLUSH_BLKS) {
-                    try {
+                try {
+                    long blkNow = blockchain.getBestBlock().getNumber();
+                    if (blkNow - lastBlkProcessed > CACHE_FLUSH_BLKS) {
                         buildRecommendation();
-                    } catch (Exception e) {
-                        LOG.error("<nrg-oacle - buildRecommendation() threw. returning default nrg recommendation just-in-case");
-                        return nrgPriceDefault;
                     }
+                } catch (Exception e) {
+                    LOG.error("<nrg-oacle - buildRecommendation() threw. returning default nrg recommendation just-in-case");
+                    return nrgPriceDefault;
                 }
                 break;
             default:
@@ -175,8 +113,4 @@
 
         return recommendation;
     }
-
-    public void shutDown() {
-        ees.shutdown();
-    }
 }