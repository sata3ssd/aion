--- conflicted
+++ resolved
@@ -203,7 +203,6 @@
         }
     }
 
-<<<<<<< HEAD
     public Map.Entry<AionBlock, BigInteger> getBlockWithTotalDifficulty(long blkNr) {
         if (blkNr > 0) {
             return ((AionBlockStore)this.ac.getBlockchain().getBlockStore()).getChainBlockByNumberWithTotalDifficulty(blkNr);
@@ -216,10 +215,7 @@
         }
     }
 
-    public SyncInfo getSync() {
-=======
     protected SyncInfo getSync() {
->>>>>>> 73815b4c
         SyncInfo sync = new SyncInfo();
         sync.done = this.ac.isSyncComplete();
         sync.chainStartingBlkNumber = this.ac.getInitialStartingBlockNumber().orElse(0L);
