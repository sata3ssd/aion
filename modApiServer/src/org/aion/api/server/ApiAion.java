/*
 * Copyright (c) 2017-2018 Aion foundation.
 *
 * This file is part of the aion network project.
 *
 * The aion network project is free software: you can redistribute it
 * and/or modify it under the terms of the GNU General Public License
 * as published by the Free Software Foundation, either version 3 of
 * the License, or any later version.
 *
 * The aion network project is distributed in the hope that it will
 * be useful, but WITHOUT ANY WARRANTY; without even the implied
 * warranty of MERCHANTABILITY or FITNESS FOR A PARTICULAR PURPOSE.
 * See the GNU General Public License for more details.
 *
 * You should have received a copy of the GNU General Public License
 * along with the aion network project source files.
 * If not, see <https://www.gnu.org/licenses/>.
 *
 * Contributors to the aion source files in decreasing order of code volume:
 *
 * Aion foundation.
 *
 */

package org.aion.api.server;

import static org.aion.evtmgr.impl.evt.EventTx.STATE.GETSTATE;

import java.math.BigInteger;
import java.util.ArrayList;
import java.util.Arrays;
import java.util.Collections;
import java.util.HashSet;
import java.util.List;
import java.util.Map;
import java.util.Set;
import java.util.concurrent.ConcurrentHashMap;
import java.util.concurrent.atomic.AtomicLong;
import java.util.concurrent.locks.ReentrantLock;
import java.util.stream.Collectors;
import java.util.stream.Stream;
import org.aion.api.server.nrgprice.NrgOracle;
import org.aion.api.server.types.ArgTxCall;
import org.aion.api.server.types.Fltr;
import org.aion.api.server.types.SyncInfo;
import org.aion.api.server.types.TxRecpt;
import org.aion.base.type.Address;
import org.aion.base.type.ITransaction;
import org.aion.base.type.ITxReceipt;
import org.aion.base.util.ByteArrayWrapper;
import org.aion.base.util.ByteUtil;
import org.aion.base.util.TypeConverter;
import org.aion.crypto.ECKey;
import org.aion.evtmgr.IEvent;
import org.aion.evtmgr.IEventMgr;
import org.aion.evtmgr.IHandler;
import org.aion.evtmgr.impl.es.EventExecuteService;
import org.aion.evtmgr.impl.evt.EventBlock;
import org.aion.evtmgr.impl.evt.EventTx;
import org.aion.zero.impl.AionGenesis;
import org.aion.zero.impl.BlockContext;
import org.aion.zero.impl.Version;
import org.aion.zero.impl.blockchain.AionPendingStateImpl;
import org.aion.zero.impl.blockchain.IAionChain;
import org.aion.zero.impl.config.CfgAion;
import org.aion.zero.impl.core.IAionBlockchain;
import org.aion.zero.impl.db.AionBlockStore;
import org.aion.zero.impl.types.AionBlock;
import org.aion.zero.impl.types.AionBlockSummary;
import org.aion.zero.impl.types.AionTxInfo;
import org.aion.zero.types.AionTransaction;
import org.aion.zero.types.AionTxReceipt;

public abstract class ApiAion extends Api {

    // these variables get accessed by the api worker threads.
    // need to guarantee one of:
    // 1. all access to variables protected by some lock
    // 2. underlying datastructure provides concurrency guarntees

    // delegate concurrency to underlying object
    protected static NrgOracle NRG_ORACLE;
    protected IAionChain ac; // assumption: blockchainImpl et al. provide concurrency guarantee

    // using java.util.concurrent library objects
    protected AtomicLong fltrIndex; // AtomicLong
    protected Map<Long, Fltr> installedFilters; // ConcurrentHashMap
    protected Map<ByteArrayWrapper, AionTxReceipt> pendingReceipts; // Collections.synchronizedMap

    // 'safe-publishing' idiom
    private volatile double reportedHashrate = 0; // volatile, used only for 'publishing'

    // thread safe because value never changing, can be safely read by multiple threads
    protected final String[] compilers = new String[] {"solidity"};
    protected final short FLTRS_MAX = 1024;
    protected final String clientVersion = computeClientVersion();

    private ReentrantLock blockTemplateLock;
    private volatile BlockContext currentTemplate;
    private byte[] currentBestBlockHash;

    protected EventExecuteService ees;

    public ApiAion(final IAionChain _ac) {
        this.ac = _ac;
        this.installedFilters = new ConcurrentHashMap<>();
        this.fltrIndex = new AtomicLong(0);
        this.blockTemplateLock = new ReentrantLock();

        // register events
        IEventMgr evtMgr = this.ac.getAionHub().getEventMgr();
        evtMgr.registerEvent(
                Collections.singletonList(new EventTx(EventTx.CALLBACK.PENDINGTXUPDATE0)));
        evtMgr.registerEvent(
                Collections.singletonList(new EventBlock(EventBlock.CALLBACK.ONBLOCK0)));
    }

    public final class EpApi implements Runnable {
        boolean go = true;

        @Override
        public void run() {
            while (go) {
                try {
                    IEvent e = ees.take();
                    if (e.getEventType() == IHandler.TYPE.BLOCK0.getValue()
                            && e.getCallbackType() == EventBlock.CALLBACK.ONBLOCK0.getValue()) {
                        onBlock((AionBlockSummary) e.getFuncArgs().get(0));
                    } else if (e.getEventType() == IHandler.TYPE.TX0.getValue()) {
                        if (e.getCallbackType() == EventTx.CALLBACK.PENDINGTXUPDATE0.getValue()) {
                            pendingTxUpdate(
                                    (ITxReceipt) e.getFuncArgs().get(0),
                                    GETSTATE((int) e.getFuncArgs().get(1)));
                        } else if (e.getCallbackType()
                                == EventTx.CALLBACK.PENDINGTXRECEIVED0.getValue()) {
                            for (ITransaction tx : (List<ITransaction>) e.getFuncArgs().get(0)) {
                                pendingTxReceived(tx);
                            }
                        }
                    } else if (e.getEventType() == IHandler.TYPE.POISONPILL.getValue()) {
                        go = false;
                    }
                } catch (Exception e) {
                    LOG.debug("EpApi - excepted out", e);
                }
            }
        }
    }

    protected abstract void onBlock(AionBlockSummary cbs);

    protected abstract void pendingTxReceived(ITransaction _tx);

    protected abstract void pendingTxUpdate(ITxReceipt _txRcpt, EventTx.STATE _state);

    // General Level
    public byte getApiVersion() {
        return 2;
    }

    protected Map<Long, Fltr> getInstalledFltrs() {
        return installedFilters;
    }

    public String getCoinbase() {
        String coinbase = CfgAion.inst().getConsensus().getMinerAddress();
        return TypeConverter.toJsonHex(coinbase);
    }

    @Override
    public AionBlock getBestBlock() {
        return this.ac.getBlockchain().getBestBlock();
    }

    protected BlockContext getBlockTemplate() {

        blockTemplateLock.lock();
        try {
            AionBlock bestBlock =
                    ((AionPendingStateImpl) ac.getAionHub().getPendingState()).getBestBlock();
            byte[] bestBlockHash = bestBlock.getHeader().getMineHash();

            if (currentBestBlockHash == null
                    || !Arrays.equals(bestBlockHash, currentBestBlockHash)) {

                // Record new best block on the chain
                currentBestBlockHash = bestBlockHash;

                // Generate new block template
                AionPendingStateImpl.TransactionSortedSet ret =
                        new AionPendingStateImpl.TransactionSortedSet();
                ret.addAll(ac.getAionHub().getPendingState().getPendingTransactions());

                currentTemplate =
                        ac.getAionHub()
                                .getBlockchain()
                                .createNewBlockContext(bestBlock, new ArrayList<>(ret), false);
            }
        } finally {
            blockTemplateLock.unlock();
        }

        return currentTemplate;
    }

    public AionBlock getBlockByHash(byte[] hash) {
        return this.ac.getBlockchain().getBlockByHash(hash);
    }

    @Override
    public AionBlock getBlock(long blkNr) {
        if (blkNr == -1) {
            return this.ac.getBlockchain().getBestBlock();
        } else if (blkNr > 0) {
            return this.ac.getBlockchain().getBlockByNumber(blkNr);
        } else if (blkNr == 0) {
            AionGenesis genBlk = CfgAion.inst().getGenesis();
            return new AionBlock(genBlk.getHeader(), genBlk.getTransactionsList());
        } else {
            LOG.debug("ApiAion.getBlock - incorrect argument");
            return null;
        }
    }

    public Map.Entry<AionBlock, BigInteger> getBlockWithTotalDifficulty(long blkNr) {
        if (blkNr > 0) {
            return ((AionBlockStore) this.ac.getBlockchain().getBlockStore())
                    .getChainBlockByNumberWithTotalDifficulty(blkNr);
        } else if (blkNr == 0) {
            AionGenesis genBlk = CfgAion.inst().getGenesis();
            return Map.entry(
                    new AionBlock(genBlk.getHeader(), genBlk.getTransactionsList()),
                    genBlk.getDifficultyBI());
        } else {
            LOG.debug("ApiAion.getBlock - incorrect argument");
            return null;
        }
    }

    protected SyncInfo getSync() {
        SyncInfo sync = new SyncInfo();
        sync.done = this.ac.isSyncComplete();
        sync.chainStartingBlkNumber = this.ac.getInitialStartingBlockNumber().orElse(0L);
        sync.networkBestBlkNumber = this.ac.getNetworkBestBlockNumber().orElse(0L);
        sync.chainBestBlkNumber = this.ac.getLocalBestBlockNumber().orElse(0L);
        return sync;
    }

    protected AionTransaction getTransactionByBlockHashAndIndex(byte[] hash, long index) {
        AionBlock pBlk = this.getBlockByHash(hash);
        if (pBlk == null) {
            if (LOG.isErrorEnabled()) {
                LOG.error(
                        "ApiAion.getTransactionByBlockHashAndIndex - can't find the block by the block hash");
            }
            return null;
        }

        List<AionTransaction> txList = pBlk.getTransactionsList();
        AionTransaction tx = txList.get((int) index);
        if (tx == null) {
            if (LOG.isErrorEnabled()) {
                LOG.error("Can't find the transaction!");
            }
            return null;
        }

        TxRecpt receipt = this.getTransactionReceipt(tx.getHash());
        // @Jay this should not happen!
        // TODO
        if (receipt == null) {
            throw new NullPointerException();
        }

        tx.setBlockNumber(pBlk.getNumber());
        tx.setBlockHash(pBlk.getHash());
        tx.setTxIndexInBlock(index);
        tx.setNrgConsume(receipt.nrgUsed);
        return tx;
    }

    protected AionTransaction getTransactionByBlockNumberAndIndex(long blkNr, long index) {
        AionBlock pBlk = this.getBlock(blkNr);
        if (pBlk == null) {
            if (LOG.isErrorEnabled()) {
                LOG.error(
                        "ApiAion.getTransactionByBlockNumberAndIndex - can't find the block by the block number");
            }
            return null;
        }

        List<AionTransaction> txList = pBlk.getTransactionsList();
        AionTransaction tx = txList.get((int) index);
        if (tx == null) {
            if (LOG.isErrorEnabled()) {
                LOG.error("Can't find the transaction by the txIndex");
            }
            return null;
        }

        TxRecpt receipt = this.getTransactionReceipt(tx.getHash());
        // The receipt shouldn't be null!
        if (receipt == null) {
            throw new NullPointerException();
        }

        tx.rlpParse();
        tx.setBlockNumber(pBlk.getNumber());
        tx.setBlockHash(pBlk.getHash());
        tx.setTxIndexInBlock(index);
        tx.setNrgConsume(receipt.nrgUsed);
        return tx;
    }

    protected long getBlockTransactionCountByNumber(long blkNr) {
        AionBlock pBlk = this.getBlock(blkNr);
        if (pBlk == null) {
            LOG.error(
                    "ApiAion.getTransactionByBlockNumberAndIndex - can't find the block by the block number");
            return -1;
        }

        return pBlk.getTransactionsList().size();
    }

    protected long getTransactionCountByHash(byte[] hash) {
        AionBlock pBlk = this.getBlockByHash(hash);
        if (pBlk == null) {
            LOG.error(
                    "ApiAion.getTransactionByBlockNumberAndIndex - can't find the block by the block number");
            return -1;
        }
        return pBlk.getTransactionsList().size();
    }

    protected long getTransactionCount(Address addr, long blkNr) {
        AionBlock pBlk = this.getBlock(blkNr);
        if (pBlk == null) {
            LOG.error(
                    "ApiAion.getTransactionByBlockNumberAndIndex - can't find the block by the block number");
            return -1;
        }
        long cnt = 0;
        List<AionTransaction> txList = pBlk.getTransactionsList();
        for (AionTransaction tx : txList) {
            if (addr.equals(tx.getFrom())) {
                cnt++;
            }
        }
        return cnt;
    }

    protected AionTransaction getTransactionByHash(byte[] hash) {
        TxRecpt txRecpt = this.getTransactionReceipt(hash);

        if (txRecpt == null) {
            if (LOG.isErrorEnabled()) {
                LOG.error("Can't find the transaction receipt by the txhash.");
            }
            return null;
        } else {
            AionTransaction atx =
                    this.getTransactionByBlockNumberAndIndex(
                            txRecpt.blockNumber, txRecpt.transactionIndex);

            if (atx == null) {
                if (LOG.isErrorEnabled()) {
                    LOG.error("Can't find the transaction by the blocknumber and the txIndex.");
                }
                return null;
            }

            atx.setNrgConsume(txRecpt.nrgUsed);
            return atx;
        }
    }

    public byte[] getCode(Address addr) {
        return this.ac.getRepository().getCode(addr);
    }

    /* NOTE: only use this if you need receipts for one or small number transactions in a block.
     * (since there is n^2 work happening here to compute cumulative nrg)
     * For use cases where you need all the transaction receipts in a block, please use a different
     * strategy,
     */
    protected TxRecpt getTransactionReceipt(byte[] txHash) {
        if (txHash == null) {
            if (LOG.isErrorEnabled()) {
                LOG.error("<get-transaction-receipt msg=tx-hash-null>");
            }
            return null;
        }

        AionTxInfo txInfo = this.ac.getAionHub().getBlockchain().getTransactionInfo(txHash);
        if (txInfo == null) {
            if (LOG.isErrorEnabled()) {
                LOG.error("<get-transaction-receipt msg=tx-info-null>");
            }
            return null;
        }
        AionBlock block =
                this.ac.getAionHub().getBlockchain().getBlockByHash(txInfo.getBlockHash());

        if (block == null) {
            if (LOG.isErrorEnabled()) {
                LOG.error("<get-transaction-receipt msg=block-null>");
            }
            return null;
        }

        // need to return txes only from main chain
        AionBlock mainBlock =
                this.ac.getAionHub().getBlockchain().getBlockByNumber(block.getNumber());
        if (!Arrays.equals(block.getHash(), mainBlock.getHash())) {
            LOG.debug("<get-transaction-receipt msg=hash-not-match>");
            return null;
        }

        // @Jay
        // TODO : think the good way to calculate the cumulated nrg use
        long cumulateNrg = 0L;
        for (AionTransaction atx : block.getTransactionsList()) {

            // @Jay: This should not happen!
            byte[] hash = atx.getHash();
            if (hash == null) {
                throw new NullPointerException();
            }

            AionTxInfo info = this.ac.getAionHub().getBlockchain().getTransactionInfo(hash);

            // @Jay: This should not happen!
            if (info == null) {
                throw new NullPointerException();
            }

            cumulateNrg += info.getReceipt().getEnergyUsed();
            if (Arrays.equals(txHash, hash)) {
                break;
            }
        }

        return new TxRecpt(block, txInfo, cumulateNrg, true);
    }

    protected byte[] doCall(ArgTxCall _params) {
        AionTransaction tx =
                new AionTransaction(
                        _params.getNonce().toByteArray(),
                        _params.getTo(),
                        _params.getValue().toByteArray(),
                        _params.getData(),
                        _params.getNrg(),
                        _params.getNrgPrice());
        AionTxReceipt rec =
                this.ac.callConstant(tx, this.ac.getAionHub().getBlockchain().getBestBlock());
        return rec.getExecutionResult();
    }

<<<<<<< HEAD
    protected long estimateGas(ArgTxCall params) {
        AionTransaction tx =
                new AionTransaction(
                        params.getNonce().toByteArray(),
                        params.getTo(),
                        params.getValue().toByteArray(),
                        params.getData(),
                        params.getNrg(),
                        params.getNrgPrice());
        AionTxReceipt receipt =
                this.ac.callConstant(tx, this.ac.getAionHub().getBlockchain().getBestBlock());
=======
    protected long estimateNrg(ArgTxCall params) {
        AionTransaction tx = new AionTransaction(params.getNonce().toByteArray(), params.getFrom(), params.getTo(),
                params.getValue().toByteArray(), params.getData(), params.getNrg(), params.getNrgPrice());
        AionTxReceipt receipt = this.ac.callConstant(tx, this.ac.getAionHub().getBlockchain().getBestBlock());
>>>>>>> 41ba3ebe
        return receipt.getEnergyUsed();
    }

    protected ContractCreateResult createContract(ArgTxCall _params) {

        Address from = _params.getFrom();

        if (from == null || from.equals(Address.EMPTY_ADDRESS())) {
            return null;
        }

        ECKey key = this.getAccountKey(from.toString());

        if (key == null) {
            LOG.debug("ApiAion.createContract - null key");
            return null;
        } else {
            try {
                synchronized (pendingState) {
                    byte[] nonce =
                            !(_params.getNonce().equals(BigInteger.ZERO))
                                    ? _params.getNonce().toByteArray()
                                    : pendingState
                                            .bestPendingStateNonce(Address.wrap(key.getAddress()))
                                            .toByteArray();

                    AionTransaction tx =
                            new AionTransaction(
                                    nonce,
                                    from,
                                    null,
                                    _params.getValue().toByteArray(),
                                    _params.getData(),
                                    _params.getNrg(),
                                    _params.getNrgPrice());
                    tx.sign(key);

                    pendingState.addPendingTransaction(tx);

                    ContractCreateResult c = new ContractCreateResult();
                    c.address = tx.getContractAddress();
                    c.transId = tx.getHash();
                    return c;
                }
            } catch (Exception ex) {
                LOG.error("ApiAion.createContract - exception: [{}]", ex.getMessage());

                return null;
            }
        }
    }

    // Transaction Level
    public BigInteger getBalance(String _address) {
        return this.ac.getRepository().getBalance(Address.wrap(_address));
    }

    public BigInteger getBalance(Address _address) {
        return this.ac.getRepository().getBalance(_address);
    }

    public BigInteger getNonce(String _address) {
        return this.ac.getRepository().getNonce(Address.wrap(_address));
    }

    public BigInteger getNonce(Address _address) {
        return this.ac.getRepository().getNonce(_address);
    }

<<<<<<< HEAD
    // TODO: refactor these ad-hoc transaction creations - violates DRY and is messy

    protected long estimateNrg(ArgTxCall _params) {
        if (_params == null) {
            throw new NullPointerException();
        }

        Address from = _params.getFrom();

        if (from.equals(Address.EMPTY_ADDRESS())) {
            LOG.error("<send-transaction msg=invalid-from-address>");
            return -1L;
        }

        ECKey key = this.getAccountKey(from.toString());
        if (key == null) {
            LOG.error("<send-transaction msg=account-not-found>");
            return -1L;
        }

        try {
            // Transaction is executed as local transaction, no need to retrieve the real nonce.
            byte[] nonce = BigInteger.ZERO.toByteArray();

            AionTransaction tx =
                    new AionTransaction(
                            nonce,
                            _params.getTo(),
                            _params.getValue().toByteArray(),
                            _params.getData(),
                            _params.getNrg(),
                            _params.getNrgPrice());
            tx.sign(key);

            return this.ac.estimateTxNrg(tx, this.ac.getAionHub().getBlockchain().getBestBlock());
        } catch (Exception ex) {
            return -1L;
        }
    }

=======
>>>>>>> 41ba3ebe
    protected byte[] sendTransaction(ArgTxCall _params) {

        Address from = _params.getFrom();

        if (from == null || from.equals(Address.EMPTY_ADDRESS())) {
            LOG.error("<send-transaction msg=invalid-from-address>");
            return null;
        }

        ECKey key = this.getAccountKey(from.toString());
        if (key == null) {
            LOG.error("<send-transaction msg=account-not-found>");
            return null;
        }

        try {
            synchronized (pendingState) {
                // TODO : temp set nrg & price to 1
                byte[] nonce =
                        (!_params.getNonce().equals(BigInteger.ZERO))
                                ? _params.getNonce().toByteArray()
                                : pendingState
                                        .bestPendingStateNonce(Address.wrap(key.getAddress()))
                                        .toByteArray();

                AionTransaction tx =
                        new AionTransaction(
                                nonce,
                                _params.getTo(),
                                _params.getValue().toByteArray(),
                                _params.getData(),
                                _params.getNrg(),
                                _params.getNrgPrice());
                tx.sign(key);

                pendingState.addPendingTransaction(tx);

                return tx.getHash();
            }
        } catch (Exception ex) {
            return null;
        }
    }

    protected byte[] sendTransaction(byte[] signedTx) {
        if (signedTx == null) {
            throw new NullPointerException();
        }

        AionTransaction tx = new AionTransaction(signedTx);
        pendingState.addPendingTransaction(tx);
        return tx.getHash();
    }

    // --Commented out by Inspection START (02/02/18 6:58 PM):
    // public String getNodeId() {
    // return CfgAion.inst().getId();
    // }
    // --Commented out by Inspection STOP (02/02/18 6:58 PM)

    protected String[] getBootNodes() {
        return CfgAion.inst().getNodes();
    }

    //    private synchronized BigInteger getTxNonce(ECKey key) {
    //        return pendingState.bestPendingStateNonce();
    //    }

    //    private synchronized BigInteger getTxNonce(ECKey key, boolean add) {
    //        return add ? nm.getNonceAndAdd(Address.wrap(key.getAddress())) :
    // nm.getNonce(Address.wrap(key.getAddress()));
    //    }

    public boolean isMining() {
        return this.ac.getBlockMiner().isMining();
    }

    protected int peerCount() {
        return this.ac.getAionHub().getP2pMgr().getActiveNodes().size();
    }

    // follows the ethereum standard for web3 compliance. DO NOT DEPEND ON IT.
    // Will be changed to Aion-defined spec later
    // https://github.com/ethereum/wiki/wiki/Client-Version-Strings
    private String computeClientVersion() {
        try {
            return Stream.of(
                            "Aion(J)",
                            "v" + Version.KERNEL_VERSION,
                            System.getProperty("os.name"),
                            "Java-" + System.getProperty("java.version"))
                    .collect(Collectors.joining("/"));
        } catch (Exception e) {
            LOG.debug("client version string generation failed", e);
        }

        return ("Aion(J)/v" + Version.KERNEL_VERSION);
    }

    // create a comma-separated string of supported p2p wire protocol versions
    // mainly to keep compatibility with eth_protocolVersion which returns a String
    protected String p2pProtocolVersion() {
        try {
            List<Short> p2pVersions = this.ac.getAionHub().getP2pMgr().versions();
            int i = 0;
            StringBuilder b = new StringBuilder();
            for (Short v : p2pVersions) {
                b.append(ByteUtil.byteArrayToInt(ByteUtil.shortToBytes(v)));
                i++;
                if (i < p2pVersions.size()) b.append(",");
            }
            return b.toString();
        } catch (Exception e) {
            LOG.error("p2p protocol versions string generation failed");
            return null;
        }
    }

    protected String chainId() {
        return (this.ac.getAionHub().getP2pMgr().chainId() + "");
    }

    public String getHashrate() {
        double hashrate = 0;

        // add the the hashrate computed by the internal CPU miner
        if (isMining()) {
            hashrate += this.ac.getBlockMiner().getHashrate();
        }

        hashrate += reportedHashrate;

        return Double.toString(hashrate);
    }

    // hashrate in sol/s should just be a hexadecimal representation of a BigNumber
    // right now, assuming only one external miner is connected to the kernel
    // this needs to change in the future when this client needs to support multiple external miners
    protected boolean setReportedHashrate(String hashrate, String clientId) {
        try {
            reportedHashrate = Double.parseDouble(hashrate);
            return true;
        } catch (Exception e) {
            LOG.debug("api - setReportedHashrate(): bad string supplied", e);
        }

        return false;
    }

    // Returns a fully initialized NrgOracle object.
    protected void initNrgOracle(IAionChain _ac) {
        if (NRG_ORACLE != null) {
            return;
        }

        IAionBlockchain bc = (IAionBlockchain)_ac.getBlockchain();
        long nrgPriceDefault = CfgAion.inst().getApi().getNrg().getNrgPriceDefault();
        long nrgPriceMax = CfgAion.inst().getApi().getNrg().getNrgPriceMax();

        NrgOracle.Strategy oracleStrategy = NrgOracle.Strategy.SIMPLE;
        if (CfgAion.inst().getApi().getNrg().isOracleEnabled())
            oracleStrategy = NrgOracle.Strategy.BLK_PRICE;

        NRG_ORACLE = new NrgOracle(bc, nrgPriceDefault, nrgPriceMax, oracleStrategy);
    }

    protected long getRecommendedNrgPrice() {
        if (NRG_ORACLE != null)
            return NRG_ORACLE.getNrgPrice();
        else
            return CfgAion.inst().getApi().getNrg().getNrgPriceDefault();
    }

    // leak the oracle instance. NrgOracle is threadsafe, so safe to do this, but bad design
    protected NrgOracle getNrgOracle() {
        return NRG_ORACLE;
    }

    protected long getDefaultNrgLimit() {
        return 2_000_000L;
    }

    protected void startES(String thName) {
        ees = new EventExecuteService(100_000, thName, Thread.MIN_PRIORITY, LOG);
        ees.setFilter(setEvtfilter());
        ees.start(new EpApi());
    }

    private Set<Integer> setEvtfilter() {
        Set<Integer> eventSN = new HashSet<>();
        int sn = IHandler.TYPE.TX0.getValue() << 8;
        eventSN.add(sn + EventTx.CALLBACK.PENDINGTXRECEIVED0.getValue());
        eventSN.add(sn + EventTx.CALLBACK.PENDINGTXUPDATE0.getValue());

        sn = IHandler.TYPE.BLOCK0.getValue() << 8;
        eventSN.add(sn + EventBlock.CALLBACK.ONBLOCK0.getValue());

        return eventSN;
    }

    protected void shutDownES() {
        ees.shutdown();
    }
}<|MERGE_RESOLUTION|>--- conflicted
+++ resolved
@@ -459,24 +459,10 @@
         return rec.getExecutionResult();
     }
 
-<<<<<<< HEAD
-    protected long estimateGas(ArgTxCall params) {
-        AionTransaction tx =
-                new AionTransaction(
-                        params.getNonce().toByteArray(),
-                        params.getTo(),
-                        params.getValue().toByteArray(),
-                        params.getData(),
-                        params.getNrg(),
-                        params.getNrgPrice());
-        AionTxReceipt receipt =
-                this.ac.callConstant(tx, this.ac.getAionHub().getBlockchain().getBestBlock());
-=======
     protected long estimateNrg(ArgTxCall params) {
         AionTransaction tx = new AionTransaction(params.getNonce().toByteArray(), params.getFrom(), params.getTo(),
                 params.getValue().toByteArray(), params.getData(), params.getNrg(), params.getNrgPrice());
         AionTxReceipt receipt = this.ac.callConstant(tx, this.ac.getAionHub().getBlockchain().getBestBlock());
->>>>>>> 41ba3ebe
         return receipt.getEnergyUsed();
     }
 
@@ -546,49 +532,7 @@
         return this.ac.getRepository().getNonce(_address);
     }
 
-<<<<<<< HEAD
-    // TODO: refactor these ad-hoc transaction creations - violates DRY and is messy
-
-    protected long estimateNrg(ArgTxCall _params) {
-        if (_params == null) {
-            throw new NullPointerException();
-        }
-
-        Address from = _params.getFrom();
-
-        if (from.equals(Address.EMPTY_ADDRESS())) {
-            LOG.error("<send-transaction msg=invalid-from-address>");
-            return -1L;
-        }
-
-        ECKey key = this.getAccountKey(from.toString());
-        if (key == null) {
-            LOG.error("<send-transaction msg=account-not-found>");
-            return -1L;
-        }
-
-        try {
-            // Transaction is executed as local transaction, no need to retrieve the real nonce.
-            byte[] nonce = BigInteger.ZERO.toByteArray();
-
-            AionTransaction tx =
-                    new AionTransaction(
-                            nonce,
-                            _params.getTo(),
-                            _params.getValue().toByteArray(),
-                            _params.getData(),
-                            _params.getNrg(),
-                            _params.getNrgPrice());
-            tx.sign(key);
-
-            return this.ac.estimateTxNrg(tx, this.ac.getAionHub().getBlockchain().getBestBlock());
-        } catch (Exception ex) {
-            return -1L;
-        }
-    }
-
-=======
->>>>>>> 41ba3ebe
+
     protected byte[] sendTransaction(ArgTxCall _params) {
 
         Address from = _params.getFrom();
