module aion.apiserver {
    requires aion.base;
    requires aion.zero.impl;
    requires aion.log;
    requires aion.p2p;
    requires aion.zero;
    requires aion.mcf;
    requires aion.crypto;
    requires slf4j.api;
    requires aion.evtmgr;
    requires aion.evtmgr.impl;
    requires aion.fastvm;
<<<<<<< HEAD
    requires com.google.common;
    requires commons.collections4;
    requires libJson;
=======
    requires libJson;
    requires commons.collections4;
    requires nanohttpd;
    requires undertow.core;
    requires protobuf.java;
    requires commons.lang3;
    requires libnzmq;
    requires com.github.benmanes.caffeine;
>>>>>>> 6984ff68

    exports org.aion.api.server.pb;
    exports org.aion.api.server.zmq;
    exports org.aion.api.server.http;
    exports org.aion.api.server.http.nano;
    exports org.aion.api.server.http.undertow;
}<|MERGE_RESOLUTION|>--- conflicted
+++ resolved
@@ -10,11 +10,6 @@
     requires aion.evtmgr;
     requires aion.evtmgr.impl;
     requires aion.fastvm;
-<<<<<<< HEAD
-    requires com.google.common;
-    requires commons.collections4;
-    requires libJson;
-=======
     requires libJson;
     requires commons.collections4;
     requires nanohttpd;
@@ -23,7 +18,6 @@
     requires commons.lang3;
     requires libnzmq;
     requires com.github.benmanes.caffeine;
->>>>>>> 6984ff68
 
     exports org.aion.api.server.pb;
     exports org.aion.api.server.zmq;
