package org.aion.gui.model.dto;

import org.aion.api.IAionAPI;
import org.aion.api.IChain;
import org.aion.api.INet;
import org.aion.api.type.ApiMsg;
import org.aion.api.type.SyncInfo;
import org.aion.gui.model.KernelConnection;
import org.aion.gui.model.KernelConnectionMockSetter;
import org.junit.Before;
import org.junit.Test;

import static org.hamcrest.Matchers.is;
import static org.junit.Assert.*;
import static org.mockito.Mockito.mock;
import static org.mockito.Mockito.when;

public class SyncInfoDtoTest {
    private IAionAPI api;
    private KernelConnection kernelConnection;
    private ApiMsg msg;
    private SyncInfoDto unit;
    private IChain chain;


    @Before
    public void before() {
        kernelConnection = mock(KernelConnection.class);
        api = mock(IAionAPI.class);
        KernelConnectionMockSetter.setApiOfMockKernelConnection(kernelConnection, api);

        INet net = mock(INet.class);
        when(api.getNet()).thenReturn(net);
        when(net.syncInfo()).thenReturn(msg);

        chain = mock(IChain.class);
        when(api.getChain()).thenReturn(chain);

        msg = new ApiMsg();
        when(net.syncInfo()).thenReturn(msg);
<<<<<<< HEAD
        unit = new SyncInfoDto(kernelConnection, null /*IApiMsgErrorHandler*/);
=======
        unit = new SyncInfoDto(kernelConnection, null);
>>>>>>> d46e8ce4
    }

    @Test
    public void testGettersSetters() {
        long chainBest = 892231;
        long networkBest = 102910;
        unit.setChainBestBlkNumber(chainBest);
        unit.setNetworkBestBlkNumber(networkBest);
        assertThat(unit.getChainBestBlkNumber(), is(chainBest));
        assertThat(unit.getNetworkBestBlkNumber(), is(networkBest));
    }

    @Test
    public void testLoadFromApiInternalWhenGetSyncInfoSucceeds() {
        boolean syncing = true;
        long chainBest = 792531;
        long networkBest = 1141;

        SyncInfo syncInfo = new SyncInfo(syncing, networkBest, chainBest, 7 /*not used*/, 1 /* not used */);
        msg.set(syncInfo, ApiMsg.cast.OTHERS);
<<<<<<< HEAD
        unit = new SyncInfoDto(kernelConnection, null /*IApiMsgErrorHandler*/);
=======
        unit = new SyncInfoDto(kernelConnection, null);
>>>>>>> d46e8ce4

        unit.loadFromApiInternal();
        assertThat(unit.getChainBestBlkNumber(), is(chainBest));
        assertThat(unit.getNetworkBestBlkNumber(), is(networkBest));
    }

    @Test
    public void testLoadFromApiInternalWhenFallBackToLatestBlock() {
        when(api.isConnected()).thenReturn(true);
        msg.set(0 /*signal for error*/, null, ApiMsg.cast.NULL);


        long blockNum = 20531;
        ApiMsg secondMsg = new ApiMsg();
        when(chain.blockNumber()).thenReturn(secondMsg);
        secondMsg.set(Long.valueOf(blockNum), ApiMsg.cast.LONG);

<<<<<<< HEAD
        unit = new SyncInfoDto(kernelConnection, null /*IApiMsgErrorHandler*/);
=======
        unit = new SyncInfoDto(kernelConnection, null);
>>>>>>> d46e8ce4
        unit.loadFromApiInternal();

        assertThat(unit.getNetworkBestBlkNumber(), is(blockNum));
        assertThat(unit.getChainBestBlkNumber(), is(blockNum));
    }
}<|MERGE_RESOLUTION|>--- conflicted
+++ resolved
@@ -38,11 +38,7 @@
 
         msg = new ApiMsg();
         when(net.syncInfo()).thenReturn(msg);
-<<<<<<< HEAD
         unit = new SyncInfoDto(kernelConnection, null /*IApiMsgErrorHandler*/);
-=======
-        unit = new SyncInfoDto(kernelConnection, null);
->>>>>>> d46e8ce4
     }
 
     @Test
@@ -63,11 +59,8 @@
 
         SyncInfo syncInfo = new SyncInfo(syncing, networkBest, chainBest, 7 /*not used*/, 1 /* not used */);
         msg.set(syncInfo, ApiMsg.cast.OTHERS);
-<<<<<<< HEAD
-        unit = new SyncInfoDto(kernelConnection, null /*IApiMsgErrorHandler*/);
-=======
-        unit = new SyncInfoDto(kernelConnection, null);
->>>>>>> d46e8ce4
+        when(api.isConnected()).thenReturn(true);
+        unit = new SyncInfoDto(kernelConnection);
 
         unit.loadFromApiInternal();
         assertThat(unit.getChainBestBlkNumber(), is(chainBest));
@@ -85,11 +78,7 @@
         when(chain.blockNumber()).thenReturn(secondMsg);
         secondMsg.set(Long.valueOf(blockNum), ApiMsg.cast.LONG);
 
-<<<<<<< HEAD
         unit = new SyncInfoDto(kernelConnection, null /*IApiMsgErrorHandler*/);
-=======
-        unit = new SyncInfoDto(kernelConnection, null);
->>>>>>> d46e8ce4
         unit.loadFromApiInternal();
 
         assertThat(unit.getNetworkBestBlkNumber(), is(blockNum));
