package org.aion.gui.controller;

import com.google.common.eventbus.Subscribe;
import javafx.application.Application;
import javafx.application.Platform;
import javafx.event.Event;
import javafx.fxml.FXMLLoader;
import javafx.scene.Node;
import javafx.scene.Parent;
import javafx.scene.Scene;
import javafx.scene.image.Image;
import javafx.scene.input.MouseEvent;
import javafx.scene.paint.Color;
import javafx.stage.Stage;
import javafx.stage.StageStyle;
import javafx.util.Duration;
import org.aion.gui.events.EventBusRegistry;
import org.aion.gui.events.HeaderPaneButtonEvent;
import org.aion.gui.events.WindowControlsEvent;
import org.aion.gui.model.AccountChangeHandlers;
import org.aion.gui.model.BalanceRetriever;
import org.aion.gui.model.TransactionProcessor;
import org.aion.gui.model.ConfigManipulator;
import org.aion.gui.model.GeneralKernelInfoRetriever;
import org.aion.gui.model.IApiMsgErrorHandler;
import org.aion.gui.model.KernelConnection;
import org.aion.gui.model.KernelUpdateTimer;
<<<<<<< HEAD
import org.aion.gui.model.dto.BalanceDto;
=======
import org.aion.gui.model.SimpleApiMsgErrorHandler;
>>>>>>> 4d730052
import org.aion.gui.model.dto.SyncInfoDto;
import org.aion.gui.util.AionConstants;
import org.aion.log.AionLoggerFactory;
import org.aion.log.LogEnum;
import org.aion.os.KernelLauncher;
<<<<<<< HEAD
import org.aion.wallet.account.AccountManager;
import org.aion.wallet.console.ConsoleManager;
import org.aion.wallet.events.IdleMonitor;
import org.aion.wallet.storage.WalletStorage;
=======
import org.aion.os.UnixKernelProcessHealthChecker;
import org.aion.os.UnixProcessTerminator;
>>>>>>> 4d730052
import org.aion.zero.impl.config.CfgAion;
import org.slf4j.Logger;

import java.io.IOException;
import java.util.HashMap;
import java.util.Map;
import java.util.ServiceLoader;
import java.util.concurrent.Executors;

/**
 * Top-level class of the JavaFX Application.
 */
public class MainWindow extends Application {
    /*
     * Implementation/design notes:
     *
     * The GUI application code uses a variation of MVC.  For us, we'll divide up the
     * responsibilities into the following layers:
     *
     * 1) Model: any class that interfaces with components outside of the GUI; i.e. KernelLauncher
     *    for interface with the OS to launch processes; KernelConnection provides interface to
     *    Aion API.  The state of Aion API lives in the model layer.  The model does not know about
     *    Controller or View, it just publishes events into the EventBus.
     *
     * 2) View: the layer that contains the UI elements; i.e. all of the JavaFX .fxml files.  The
     *    elements in the View (i.e. a Button) have associated handler methods, which are part of
     *    Controller.  Through these associated methods, View knows about Controller and
     *    delegates control to classes/methods in Controller.  The View is very "dumb" and doesn't
     *    have logic to modify itself.
     *
     * 3) Controller: this layer mediates interaction between Model and View by serving two purposes:
     *      (a) Contains handlers to which the View is registered (through the view's FXML).
     *          Usually these handlers manipulate Model through some method call.  The heavy
     *          lifting of the logic should live in Model.
     *      (b) Subscribe to events published by Model and update View accordingly.  Events that it
     *          may need to handle include kernel state change (e.g. # of peers).  EventBus is the
     *          mechanism used to facilitate PubSub pattern.
     *    Generally, each View component has one or zero accompanying classes that are part of the
     *    Controller layer (usually a class name ending with "Controller").  Within it are the
     *    handlers for its corresponding View and also handlers for Model events that would cause a
     *    change in that View component.
     *
     * Depending on how the code develops we can revisit this.  The fact that Controller layer has
     * two purposes may end up getting unwieldy; if so, maybe move (a) into the responsibility of
     * View or call it out as something else ("View controller"?).
     */

    private double xOffset;
    private double yOffset;
    private Stage stage;
    private Scene scene;

    private final UnixKernelProcessHealthChecker unixKernelProcessHealthChecker;
    private final KernelUpdateTimer timer;
    private final KernelLauncher kernelLauncher;
    private final AccountManager accountManager;
    private final KernelConnection kc;
    private final TransactionProcessor transactionProcessor;
    private final AccountChangeHandlers accountChangeHandlers;
    private final ConsoleManager consoleManager;
    private final WalletStorage walletStorage;

    private final Map<HeaderPaneButtonEvent.Type, Node> panes = new HashMap<>();

    private static final String TITLE = "Aion Kernel";
    private static final String MAIN_WINDOW_FXML = "MainWindow.fxml";
    private static final String AION_LOGO = "components/icons/aion_logo.png";

    private static final Logger LOG = AionLoggerFactory.getLogger(LogEnum.GUI.name());
    private Duration lockDelayDuration = Duration.seconds(60);
    private IdleMonitor idleMonitor;


    public MainWindow() {
        consoleManager = new ConsoleManager();
        timer = new KernelUpdateTimer(Executors.newSingleThreadScheduledExecutor());
<<<<<<< HEAD
        kernelLauncher = new KernelLauncher(CfgAion.inst().getGui().getCfgGuiLauncher(),
                EventBusRegistry.INSTANCE);
        kc = new KernelConnection(
                CfgAion.inst().getApi(),
                EventBusRegistry.INSTANCE.getBus(EventBusRegistry.KERNEL_BUS),
                consoleManager);
        try {
            walletStorage = new WalletStorage();
        } catch (IOException ioe) {
            // XXX Handle it properly
            throw new RuntimeException(ioe);
        }

        accountManager = new AccountManager(new BalanceDto(kc), () -> AionConstants.CCY, consoleManager, walletStorage);
        transactionProcessor = new TransactionProcessor(kc, accountManager, new BalanceRetriever(kc));
        accountChangeHandlers = new AccountChangeHandlers(accountManager, transactionProcessor);
=======
        unixKernelProcessHealthChecker = new UnixKernelProcessHealthChecker();
        kernelLauncher = new KernelLauncher(
                CfgAion.inst().getGui().getCfgGuiLauncher(),
                EventBusRegistry.INSTANCE,
                new UnixProcessTerminator(),
                unixKernelProcessHealthChecker);
>>>>>>> 4d730052
    }


    /** This impl contains start-up code to make the GUI more fancy.  Lifted from aion_ui.  */
    @Override
    public void start(Stage stage) throws Exception {
        // Set up Cfg and Logger
//        CfgAion cfg = CfgAion.inst();
//        initLogger(cfg);
        LOG.info("Starting UI");

        // Set up JavaFX stage and root
        this.stage = stage;
        stage.initStyle(StageStyle.TRANSPARENT);
        stage.getIcons().add(new Image(getClass().getResourceAsStream(AION_LOGO)));

        // Set up root window and stage and register basic UI event handlers
        Parent root = loader().load();
        root.setOnMousePressed(this::handleMousePressed);
        root.setOnMouseDragged(this::handleMouseDragged);

        this.scene = new Scene(root);
        this.scene.setFill(Color.TRANSPARENT);

        stage.setOnCloseRequest(t -> shutDown());

        stage.setTitle(TITLE);
        stage.setScene(scene);
        stage.show();

        panes.put(HeaderPaneButtonEvent.Type.DASHBOARD, scene.lookup("#overviewPane"));
        panes.put(HeaderPaneButtonEvent.Type.ACCOUNTS, scene.lookup("#accountsPane"));
        panes.put(HeaderPaneButtonEvent.Type.SEND, scene.lookup("#sendPane"));
        panes.put(HeaderPaneButtonEvent.Type.RECEIVE, scene.lookup("#receivePane"));
        panes.put(HeaderPaneButtonEvent.Type.HISTORY, scene.lookup("#historyPane"));
        panes.put(HeaderPaneButtonEvent.Type.SETTINGS, scene.lookup("#settingsPane"));

        registerIdleMonitor(accountManager);

        // Set up event bus
        registerEventBusConsumer();
        kernelLauncher.tryResume();
    }

<<<<<<< HEAD
    private FXMLLoader loader() throws IOException {
=======
    private FXMLLoader loader() {
        IApiMsgErrorHandler errorHandler = new SimpleApiMsgErrorHandler();
        KernelConnection kc = new KernelConnection(
                CfgAion.inst().getApi(),
                EventBusRegistry.INSTANCE.getBus(EventBusRegistry.KERNEL_BUS));
>>>>>>> 4d730052
        FXMLLoader loader = new FXMLLoader((getClass().getResource(MAIN_WINDOW_FXML)));
        loader.setControllerFactory(new ControllerFactory()
                .withKernelConnection(kc)
                .withKernelLauncher(kernelLauncher)
                .withTimer(timer)
<<<<<<< HEAD
                .withGeneralKernelInfoRetriever(new GeneralKernelInfoRetriever(kc))
                .withSyncInfoDto(new SyncInfoDto(kc))
                .withConfigManipulator(new ConfigManipulator(CfgAion.inst(), kernelLauncher))
                .withAccountManager(accountManager)
                .withWalletStorage(new WalletStorage())
                .withBlockTransactionProcessor(transactionProcessor)
                .withConsoleManager(consoleManager)
        );
        loader.setBuilderFactory(new MyBuilderFactory()
                .withAccountManager(accountManager)
                .withConsoleManager(consoleManager)
=======
                .withGeneralKernelInfoRetriever(new GeneralKernelInfoRetriever(kc, errorHandler))
                .withSyncInfoDto(new SyncInfoDto(kc, errorHandler))
>>>>>>> 4d730052
        );
        return loader;
    }

    private void initLogger(CfgAion cfg) {
        // Initialize logging.  Borrowed from Aion CLI program.
        ServiceLoader.load(AionLoggerFactory.class);
        // Outputs relevant logger configuration
        // TODO the info/error println messages should be presented via GUI
        if (!cfg.getLog().getLogFile()) {
            System.out.println("Logger disabled; to enable please check log settings in config.xml\n");
        } else if (!cfg.getLog().isValidPath() && cfg.getLog().getLogFile()) {
            System.out.println("File path is invalid; please check log setting in config.xml\n");
            System.exit(1);
        } else if (cfg.getLog().isValidPath() && cfg.getLog().getLogFile()) {
            System.out.println("Logger file path: '" + cfg.getLog().getLogPath() + "'\n");
        }
        AionLoggerFactory.init(cfg.getLog().getModules(), cfg.getLog().getLogFile(), cfg.getLog().getLogPath());
    }

    private void registerEventBusConsumer() {
        EventBusRegistry.INSTANCE.getBus(WindowControlsEvent.ID).register(this);
        EventBusRegistry.INSTANCE.getBus(HeaderPaneButtonEvent.ID).register(this);
    }

    private void handleMouseDragged(final MouseEvent event) {
        stage.setX(event.getScreenX() - xOffset);
        stage.setY(event.getScreenY() - yOffset);
    }

    public void shutDown() {
        LOG.info("Shutting down.");
        Platform.exit();
        //BlockchainConnector.getInstance().close();
        Executors.newSingleThreadExecutor().submit(() -> System.exit(0));
        timer.stop();
    }

    void handleMousePressed(final MouseEvent event) {
        xOffset = event.getSceneX();
        yOffset = event.getSceneY();
    }

    @Subscribe
    private void handleWindowControlsEvent(final WindowControlsEvent event) {
        switch (event.getType()) {
            case MINIMIZE:
                minimize(event);
                break;
            case CLOSE:
                shutDown();
                break;
        }
    }

    @Subscribe
    private void handleHeaderPaneButtonEvent(final org.aion.gui.events.HeaderPaneButtonEvent event) {
        if(stage.getScene() == null) {
            return;
        }
//        log.debug(event.getType().toString());
        // todo: refactor by adding a view controller
        for(Map.Entry<HeaderPaneButtonEvent.Type, Node> entry: panes.entrySet()) {
            if(event.getType().equals(entry.getKey())) {
                System.out.println(entry.getValue() + " -> visible");
                entry.getValue().setVisible(true);
            } else {
                System.out.println(entry.getValue() + " -> not visible");
                entry.getValue().setVisible(false);
            }
        }
    }

    private void minimize(final WindowControlsEvent event) {
        ((Stage) event.getSource().getScene().getWindow()).setIconified(true);
    }

    public Scene getScene() {
        return stage.getScene();
    }

    private void registerIdleMonitor(AccountManager accountManager) {
        if (scene == null || lockDelayDuration == null) {
            return;
        }
        if (idleMonitor != null) {
            idleMonitor.stopMonitoring();
            idleMonitor = null;
        }
        idleMonitor = new IdleMonitor(lockDelayDuration, accountManager::lockAll);
        idleMonitor.register(scene, Event.ANY);
    }

}<|MERGE_RESOLUTION|>--- conflicted
+++ resolved
@@ -25,25 +25,19 @@
 import org.aion.gui.model.IApiMsgErrorHandler;
 import org.aion.gui.model.KernelConnection;
 import org.aion.gui.model.KernelUpdateTimer;
-<<<<<<< HEAD
 import org.aion.gui.model.dto.BalanceDto;
-=======
 import org.aion.gui.model.SimpleApiMsgErrorHandler;
->>>>>>> 4d730052
 import org.aion.gui.model.dto.SyncInfoDto;
 import org.aion.gui.util.AionConstants;
 import org.aion.log.AionLoggerFactory;
 import org.aion.log.LogEnum;
 import org.aion.os.KernelLauncher;
-<<<<<<< HEAD
 import org.aion.wallet.account.AccountManager;
 import org.aion.wallet.console.ConsoleManager;
 import org.aion.wallet.events.IdleMonitor;
 import org.aion.wallet.storage.WalletStorage;
-=======
 import org.aion.os.UnixKernelProcessHealthChecker;
 import org.aion.os.UnixProcessTerminator;
->>>>>>> 4d730052
 import org.aion.zero.impl.config.CfgAion;
 import org.slf4j.Logger;
 
@@ -120,9 +114,12 @@
     public MainWindow() {
         consoleManager = new ConsoleManager();
         timer = new KernelUpdateTimer(Executors.newSingleThreadScheduledExecutor());
-<<<<<<< HEAD
-        kernelLauncher = new KernelLauncher(CfgAion.inst().getGui().getCfgGuiLauncher(),
-                EventBusRegistry.INSTANCE);
+        unixKernelProcessHealthChecker = new UnixKernelProcessHealthChecker();
+        kernelLauncher = new KernelLauncher(
+                CfgAion.inst().getGui().getCfgGuiLauncher(),
+                EventBusRegistry.INSTANCE,
+                new UnixProcessTerminator(),
+                unixKernelProcessHealthChecker);
         kc = new KernelConnection(
                 CfgAion.inst().getApi(),
                 EventBusRegistry.INSTANCE.getBus(EventBusRegistry.KERNEL_BUS),
@@ -136,16 +133,7 @@
 
         accountManager = new AccountManager(new BalanceDto(kc), () -> AionConstants.CCY, consoleManager, walletStorage);
         transactionProcessor = new TransactionProcessor(kc, accountManager, new BalanceRetriever(kc));
-        accountChangeHandlers = new AccountChangeHandlers(accountManager, transactionProcessor);
-=======
-        unixKernelProcessHealthChecker = new UnixKernelProcessHealthChecker();
-        kernelLauncher = new KernelLauncher(
-                CfgAion.inst().getGui().getCfgGuiLauncher(),
-                EventBusRegistry.INSTANCE,
-                new UnixProcessTerminator(),
-                unixKernelProcessHealthChecker);
->>>>>>> 4d730052
-    }
+        accountChangeHandlers = new AccountChangeHandlers(accountManager, transactionProcessor);    }
 
 
     /** This impl contains start-up code to make the GUI more fancy.  Lifted from aion_ui.  */
@@ -189,21 +177,13 @@
         kernelLauncher.tryResume();
     }
 
-<<<<<<< HEAD
     private FXMLLoader loader() throws IOException {
-=======
-    private FXMLLoader loader() {
         IApiMsgErrorHandler errorHandler = new SimpleApiMsgErrorHandler();
-        KernelConnection kc = new KernelConnection(
-                CfgAion.inst().getApi(),
-                EventBusRegistry.INSTANCE.getBus(EventBusRegistry.KERNEL_BUS));
->>>>>>> 4d730052
         FXMLLoader loader = new FXMLLoader((getClass().getResource(MAIN_WINDOW_FXML)));
         loader.setControllerFactory(new ControllerFactory()
                 .withKernelConnection(kc)
                 .withKernelLauncher(kernelLauncher)
                 .withTimer(timer)
-<<<<<<< HEAD
                 .withGeneralKernelInfoRetriever(new GeneralKernelInfoRetriever(kc))
                 .withSyncInfoDto(new SyncInfoDto(kc))
                 .withConfigManipulator(new ConfigManipulator(CfgAion.inst(), kernelLauncher))
@@ -215,10 +195,6 @@
         loader.setBuilderFactory(new MyBuilderFactory()
                 .withAccountManager(accountManager)
                 .withConsoleManager(consoleManager)
-=======
-                .withGeneralKernelInfoRetriever(new GeneralKernelInfoRetriever(kc, errorHandler))
-                .withSyncInfoDto(new SyncInfoDto(kc, errorHandler))
->>>>>>> 4d730052
         );
         return loader;
     }
