package org.aion.gui.events;

<<<<<<< HEAD
import org.aion.log.AionLoggerFactory;
import org.aion.wallet.connector.dto.SendTransactionDTO;
import org.aion.wallet.dto.AccountDTO;
import org.aion.wallet.events.AbstractAccountEvent;
import org.aion.wallet.events.AccountEvent;
import org.aion.wallet.events.AccountListEvent;
import org.aion.wallet.events.ErrorEvent;
import org.aion.wallet.events.TransactionEvent;
import org.aion.wallet.events.UiMessageEvent;
=======
import org.aion.gui.model.KernelConnection;
import org.aion.gui.util.DataUpdater;
import org.aion.log.AionLoggerFactory;
import org.aion.os.KernelLauncher;
>>>>>>> 4d730052
import org.slf4j.Logger;

import java.util.Set;

public class EventPublisher {
    public static final String ACCOUNT_CHANGE_EVENT_ID = "account.changed";
//    public static final String ACCOUNT_UNLOCK_EVENT_ID = "account.unlock";
//    public static final String SETTINGS_CHANGED_ID = "settings.changed";

    private static final Logger LOG = AionLoggerFactory.getLogger(org.aion.log.LogEnum.GUI.name());

    public static void fireAccountChanged(final AccountDTO account) {
        if (account != null) {
            System.out.println("EventPublisher#fireAccountChanged");
            EventBusRegistry.INSTANCE.getBus(AccountEvent.ID).post(new AccountEvent(AccountEvent.Type.CHANGED, account));
        }
    }

    public static void fireAccountUnlocked(final AccountDTO account) {
        if (account != null) {
            EventBusRegistry.INSTANCE.getBus(AccountEvent.ID).post(new AccountEvent(AccountEvent.Type.UNLOCKED, account));
        }
    }

//    public static void fireOperationFinished(){
//        LOG.trace("EventPublisher#fireOperationFinished");
//        EventBusRegistry.INSTANCE.getBus(DataUpdater.UI_DATA_REFRESH).post(new RefreshEvent(RefreshEvent.Type.OPERATION_FINISHED));
//    }

<<<<<<< HEAD
    public static void fireAccountExport(final AccountDTO account) {
        if (account != null) {
            EventBusRegistry.INSTANCE.getBus(AccountEvent.ID).post(new AccountEvent(AccountEvent.Type.EXPORT, account));
        }
    }

    public static void fireAccountLocked(final AccountDTO account) {
        if (account != null) {
            EventBusRegistry.INSTANCE.getBus(AbstractAccountEvent.ID).post(new AccountEvent(AbstractAccountEvent.Type.LOCKED, account));
        }
    }

    public static void fireAccountAdded(final AccountDTO account) {
        if (account != null) {
            EventBusRegistry.INSTANCE.getBus(AccountEvent.ID).post(new AccountEvent(AccountEvent.Type.ADDED, account));
        }
    }

    public static void fireAccountsRecovered(final Set<String> addresses) {
        if (addresses != null && !addresses.isEmpty()) {
            EventBusRegistry.INSTANCE.getBus(AbstractAccountEvent.ID).post(new AccountListEvent(AbstractAccountEvent.Type.RECOVERED, addresses));
        }
    }

    public static void fireMnemonicCreated(final String mnemonic) {
        if (mnemonic != null) {
            EventBusRegistry.INSTANCE.getBus(UiMessageEvent.ID)
                    .post(new UiMessageEvent(UiMessageEvent.Type.MNEMONIC_CREATED, mnemonic));
        }
    }

    public static void fireConnectionEstablished() {
        EventBusRegistry.INSTANCE.getBus(RefreshEvent.ID).post(new RefreshEvent(RefreshEvent.Type.CONNECTED));
    }

    public static void fireFatalErrorEncountered(final String message) {
        EventBusRegistry.INSTANCE.getBus(ErrorEvent.ID).post(new ErrorEvent(ErrorEvent.Type.FATAL, message));
    }

    public static void fireTransactionFinished() {
        EventBusRegistry.INSTANCE.getBus(RefreshEvent.ID).post(new RefreshEvent(RefreshEvent.Type.TRANSACTION_FINISHED));
    }

    public static void fireTransactionResubmited(final SendTransactionDTO transaction) {
        EventBusRegistry.INSTANCE.getBus(TransactionEvent.ID).post(new TransactionEvent(TransactionEvent.Type.RESUBMIT, transaction));
    }

    public static void fireConsoleLogged(final String message) {
        EventBusRegistry.INSTANCE.getBus(UiMessageEvent.ID)
                .post(new UiMessageEvent(UiMessageEvent.Type.CONSOLE_LOG, message));
=======
    public static void fireUnexpectedApiDisconnection(){
        EventBusRegistry.INSTANCE.getBus(EventBusRegistry.KERNEL_BUS)
                .post(new UnexpectedApiDisconnectedEvent());
>>>>>>> 4d730052
    }
}<|MERGE_RESOLUTION|>--- conflicted
+++ resolved
@@ -1,6 +1,5 @@
 package org.aion.gui.events;
 
-<<<<<<< HEAD
 import org.aion.log.AionLoggerFactory;
 import org.aion.wallet.connector.dto.SendTransactionDTO;
 import org.aion.wallet.dto.AccountDTO;
@@ -10,12 +9,6 @@
 import org.aion.wallet.events.ErrorEvent;
 import org.aion.wallet.events.TransactionEvent;
 import org.aion.wallet.events.UiMessageEvent;
-=======
-import org.aion.gui.model.KernelConnection;
-import org.aion.gui.util.DataUpdater;
-import org.aion.log.AionLoggerFactory;
-import org.aion.os.KernelLauncher;
->>>>>>> 4d730052
 import org.slf4j.Logger;
 
 import java.util.Set;
@@ -45,7 +38,6 @@
 //        EventBusRegistry.INSTANCE.getBus(DataUpdater.UI_DATA_REFRESH).post(new RefreshEvent(RefreshEvent.Type.OPERATION_FINISHED));
 //    }
 
-<<<<<<< HEAD
     public static void fireAccountExport(final AccountDTO account) {
         if (account != null) {
             EventBusRegistry.INSTANCE.getBus(AccountEvent.ID).post(new AccountEvent(AccountEvent.Type.EXPORT, account));
@@ -96,10 +88,14 @@
     public static void fireConsoleLogged(final String message) {
         EventBusRegistry.INSTANCE.getBus(UiMessageEvent.ID)
                 .post(new UiMessageEvent(UiMessageEvent.Type.CONSOLE_LOG, message));
-=======
-    public static void fireUnexpectedApiDisconnection(){
+    }
+
+    public static void fireUnexpectedApiDisconnection() {
         EventBusRegistry.INSTANCE.getBus(EventBusRegistry.KERNEL_BUS)
                 .post(new UnexpectedApiDisconnectedEvent());
->>>>>>> 4d730052
+    }
+
+    public static void fireDisconnected() {
+        EventBusRegistry.INSTANCE.getBus(RefreshEvent.ID).post(new RefreshEvent(RefreshEvent.Type.DISCONNECTED));
     }
 }