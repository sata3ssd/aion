/*
 * Copyright (c) 2017-2018 Aion foundation.
 *
 *     This file is part of the aion network project.
 *
 *     The aion network project is free software: you can redistribute it
 *     and/or modify it under the terms of the GNU General Public License
 *     as published by the Free Software Foundation, either version 3 of
 *     the License, or any later version.
 *
 *     The aion network project is distributed in the hope that it will
 *     be useful, but WITHOUT ANY WARRANTY; without even the implied
 *     warranty of MERCHANTABILITY or FITNESS FOR A PARTICULAR PURPOSE.
 *     See the GNU General Public License for more details.
 *
 *     You should have received a copy of the GNU General Public License
 *     along with the aion network project source files.
 *     If not, see <https://www.gnu.org/licenses/>.
 *
 * Contributors:
 *     Aion foundation.
 */

package org.aion.db.impl;

<<<<<<< HEAD
import java.io.IOException;
import java.net.ServerSocket;
import org.aion.db.impl.leveldb.LevelDBConstants;
=======
import static org.aion.db.impl.DatabaseFactory.Props;
import static org.junit.Assert.assertTrue;
>>>>>>> a8d16f3e

import java.io.File;
import java.util.ArrayList;
import java.util.Collections;
import java.util.List;
import java.util.Properties;
import java.util.Random;
import java.util.Set;
import java.util.concurrent.CountDownLatch;
import java.util.concurrent.ExecutorService;
import java.util.concurrent.Executors;
import java.util.concurrent.TimeUnit;
<<<<<<< HEAD
import org.aion.db.utils.MongoTestRunner;

import static org.aion.db.impl.DatabaseFactory.Props;
import static org.junit.Assert.assertTrue;
=======
import org.aion.db.impl.leveldb.LevelDBConstants;
>>>>>>> a8d16f3e

public class DatabaseTestUtils {

    static final String dbName = "TestDB-";
    static final File testDir = new File(System.getProperty("user.dir"), "tmp");
    private static final String dbPath = testDir.getAbsolutePath();
    private static final Set<String> sizeHeapCache = Set.of("0", "256");
    private static final Set<DBVendor> vendors =
<<<<<<< HEAD
        Set.of(DBVendor.MOCKDB, DBVendor.H2, DBVendor.LEVELDB, DBVendor.ROCKSDB, DBVendor.MONGODB);
=======
            Set.of(DBVendor.MOCKDB, DBVendor.H2, DBVendor.LEVELDB, DBVendor.ROCKSDB);
>>>>>>> a8d16f3e
    private static final String enabled = String.valueOf(Boolean.TRUE);
    private static final String disabled = String.valueOf(Boolean.FALSE);
    private static final Set<String> options = Set.of(enabled, disabled);

    private static int count = 0;

    public static synchronized int getNext() {
        count++;
        return count;
    }

    public static Object unlockedDatabaseInstanceDefinitions() {
        return unlockedDatabaseInstanceDefinitionsInternal().toArray();
    }

    public static List<Object> unlockedDatabaseInstanceDefinitionsInternal() {

        Properties sharedProps = new Properties();
        sharedProps.setProperty(Props.DB_PATH, dbPath);

        List<Object> parameters = new ArrayList<>();

        sharedProps.setProperty(Props.ENABLE_LOCKING, disabled);
        // adding database variations without heap caching
        sharedProps.setProperty(Props.ENABLE_HEAP_CACHE, disabled);
        // the following parameters are irrelevant
        sharedProps.setProperty(Props.ENABLE_AUTO_COMMIT, enabled);
        sharedProps.setProperty(Props.MAX_HEAP_CACHE_SIZE, "0");
        sharedProps.setProperty(Props.ENABLE_HEAP_CACHE_STATS, disabled);
        sharedProps.setProperty(
                Props.MAX_FD_ALLOC, String.valueOf(LevelDBConstants.MAX_OPEN_FILES));
        sharedProps.setProperty(Props.BLOCK_SIZE, String.valueOf(LevelDBConstants.BLOCK_SIZE));
        sharedProps.setProperty(
                Props.WRITE_BUFFER_SIZE, String.valueOf(LevelDBConstants.WRITE_BUFFER_SIZE));
        sharedProps.setProperty(Props.DB_CACHE_SIZE, String.valueOf(LevelDBConstants.CACHE_SIZE));

        // all vendor options
        for (DBVendor vendor : vendors) {
            sharedProps.setProperty(Props.DB_TYPE, vendor.toValue());

            addDatabaseWithCacheAndCompression(vendor, sharedProps, parameters);
        }

        // adding database variations with heap caching
        sharedProps.setProperty(Props.ENABLE_HEAP_CACHE, enabled);

        // all vendor options
        for (DBVendor vendor : vendors) {
            sharedProps.setProperty(Props.DB_TYPE, vendor.toValue());
            // enable/disable auto_commit
            for (String auto_commit : options) {
                sharedProps.setProperty(Props.ENABLE_AUTO_COMMIT, auto_commit);
                // unbounded/bounded max_heap_cache_size
                for (String max_heap_cache_size : sizeHeapCache) {
                    sharedProps.setProperty(Props.MAX_HEAP_CACHE_SIZE, max_heap_cache_size);
                    // enable/disable heap_cache_stats
                    for (String heap_cache_stats : options) {
                        sharedProps.setProperty(Props.ENABLE_HEAP_CACHE_STATS, heap_cache_stats);

                        addDatabaseWithCacheAndCompression(vendor, sharedProps, parameters);
                    }
                }
            }
        }

        return parameters;
    }

    public static Object databaseInstanceDefinitions() {

        List<Object> parameters = new ArrayList<>();
        List<Object> parametersUnlocked = unlockedDatabaseInstanceDefinitionsInternal();

        for (Object prop : parametersUnlocked) {
            Properties p = (Properties) ((Properties) prop).clone();
            p.setProperty(Props.ENABLE_LOCKING, enabled);

            parameters.add(p);
        }

        parameters.addAll(parametersUnlocked);

        return parameters.toArray();
    }

<<<<<<< HEAD
    private static void addDatabaseWithCacheAndCompression(DBVendor vendor,
                                                           Properties sharedProps,
                                                           List<Object> parameters) {
        if (vendor == DBVendor.MONGODB) {
            sharedProps = (Properties)sharedProps.clone();
            sharedProps.setProperty(Props.DB_PATH, MongoTestRunner.inst().getConnectionString());
        }

=======
    private static void addDatabaseWithCacheAndCompression(
            DBVendor vendor, Properties sharedProps, List<Object> parameters) {
>>>>>>> a8d16f3e
        if (vendor != DBVendor.MOCKDB) {
            // enable/disable db_cache
            for (String db_cache : options) {
                sharedProps.setProperty(Props.ENABLE_DB_CACHE, db_cache);
                // enable/disable db_compression
                for (String db_compression : options) {
                    sharedProps.setProperty(Props.ENABLE_DB_COMPRESSION, db_compression);

                    // generating new database configuration
                    parameters.add(sharedProps.clone());
                }
            }
        } else {
            // generating new database configuration for MOCKDB
            parameters.add(sharedProps.clone());
        }
    }

    public static byte[] randomBytes(int length) {
        byte[] result = new byte[length];
        new Random().nextBytes(result);
        return result;
    }

    /**
     * From <a
     * href="https://github.com/junit-team/junit4/wiki/multithreaded-code-and-concurrency">JUnit
     * Wiki on multithreaded code and concurrency</a>
     */
    public static void assertConcurrent(
            final String message,
            final List<? extends Runnable> runnables,
            final int maxTimeoutSeconds)
            throws InterruptedException {
        final int numThreads = runnables.size();
        final List<Exception> exceptions = Collections.synchronizedList(new ArrayList<>());
        final ExecutorService threadPool = Executors.newFixedThreadPool(numThreads);
        try {
            final CountDownLatch allExecutorThreadsReady = new CountDownLatch(numThreads);
            final CountDownLatch afterInitBlocker = new CountDownLatch(1);
            final CountDownLatch allDone = new CountDownLatch(numThreads);
            for (final Runnable submittedTestRunnable : runnables) {
                threadPool.submit(
                        () -> {
                            allExecutorThreadsReady.countDown();
                            try {
                                afterInitBlocker.await();
                                submittedTestRunnable.run();
                            } catch (final Exception e) {
                                exceptions.add(e);
                            } finally {
                                allDone.countDown();
                            }
                        });
            }
            // wait until all threads are ready
            assertTrue(
                    "Timeout initializing threads! Perform long lasting initializations before passing runnables to assertConcurrent",
                    allExecutorThreadsReady.await(runnables.size() * 10, TimeUnit.MILLISECONDS));
            // start all test runners
            afterInitBlocker.countDown();
            assertTrue(
                    message + " timeout! More than" + maxTimeoutSeconds + "seconds",
                    allDone.await(maxTimeoutSeconds, TimeUnit.SECONDS));
        } finally {
            threadPool.shutdownNow();
        }
        if (!exceptions.isEmpty()) {
            for (Throwable e : exceptions) {
                e.printStackTrace();
            }
        }
        assertTrue(
                message + "failed with " + exceptions.size() + " exception(s):" + exceptions,
                exceptions.isEmpty());
    }

    /**
     * Helper method to find an unused port of the local machine
     * @return An unused port
     */
    public static int findOpenPort() {
        try (ServerSocket socket = new ServerSocket(0);) {
            return socket.getLocalPort();
        } catch (Exception ex) {
            assertTrue("Exception thrown finding open port: " + ex  .getMessage(), false);
        }

        return -1;
    }
}<|MERGE_RESOLUTION|>--- conflicted
+++ resolved
@@ -23,16 +23,12 @@
 
 package org.aion.db.impl;
 
-<<<<<<< HEAD
+import static org.aion.db.impl.DatabaseFactory.Props;
+import static org.junit.Assert.assertTrue;
+
+import java.io.File;
 import java.io.IOException;
 import java.net.ServerSocket;
-import org.aion.db.impl.leveldb.LevelDBConstants;
-=======
-import static org.aion.db.impl.DatabaseFactory.Props;
-import static org.junit.Assert.assertTrue;
->>>>>>> a8d16f3e
-
-import java.io.File;
 import java.util.ArrayList;
 import java.util.Collections;
 import java.util.List;
@@ -43,14 +39,9 @@
 import java.util.concurrent.ExecutorService;
 import java.util.concurrent.Executors;
 import java.util.concurrent.TimeUnit;
-<<<<<<< HEAD
+
 import org.aion.db.utils.MongoTestRunner;
-
-import static org.aion.db.impl.DatabaseFactory.Props;
-import static org.junit.Assert.assertTrue;
-=======
 import org.aion.db.impl.leveldb.LevelDBConstants;
->>>>>>> a8d16f3e
 
 public class DatabaseTestUtils {
 
@@ -59,11 +50,7 @@
     private static final String dbPath = testDir.getAbsolutePath();
     private static final Set<String> sizeHeapCache = Set.of("0", "256");
     private static final Set<DBVendor> vendors =
-<<<<<<< HEAD
-        Set.of(DBVendor.MOCKDB, DBVendor.H2, DBVendor.LEVELDB, DBVendor.ROCKSDB, DBVendor.MONGODB);
-=======
-            Set.of(DBVendor.MOCKDB, DBVendor.H2, DBVendor.LEVELDB, DBVendor.ROCKSDB);
->>>>>>> a8d16f3e
+            Set.of(DBVendor.MOCKDB, DBVendor.H2, DBVendor.LEVELDB, DBVendor.ROCKSDB, DBVendor.MONGODB);
     private static final String enabled = String.valueOf(Boolean.TRUE);
     private static final String disabled = String.valueOf(Boolean.FALSE);
     private static final Set<String> options = Set.of(enabled, disabled);
@@ -149,19 +136,14 @@
         return parameters.toArray();
     }
 
-<<<<<<< HEAD
-    private static void addDatabaseWithCacheAndCompression(DBVendor vendor,
-                                                           Properties sharedProps,
-                                                           List<Object> parameters) {
+    private static void addDatabaseWithCacheAndCompression(
+            DBVendor vendor, Properties sharedProps, List<Object> parameters) {
+
         if (vendor == DBVendor.MONGODB) {
             sharedProps = (Properties)sharedProps.clone();
             sharedProps.setProperty(Props.DB_PATH, MongoTestRunner.inst().getConnectionString());
         }
 
-=======
-    private static void addDatabaseWithCacheAndCompression(
-            DBVendor vendor, Properties sharedProps, List<Object> parameters) {
->>>>>>> a8d16f3e
         if (vendor != DBVendor.MOCKDB) {
             // enable/disable db_cache
             for (String db_cache : options) {
