/*******************************************************************************
 * Copyright (c) 2017-2018 Aion foundation.
 *
 *     This file is part of the aion network project.
 *
 *     The aion network project is free software: you can redistribute it
 *     and/or modify it under the terms of the GNU General Public License
 *     as published by the Free Software Foundation, either version 3 of
 *     the License, or any later version.
 *
 *     The aion network project is distributed in the hope that it will
 *     be useful, but WITHOUT ANY WARRANTY; without even the implied
 *     warranty of MERCHANTABILITY or FITNESS FOR A PARTICULAR PURPOSE.
 *     See the GNU General Public License for more details.
 *
 *     You should have received a copy of the GNU General Public License
 *     along with the aion network project source files.
 *     If not, see <https://www.gnu.org/licenses/>.
 *
 *     The aion network project leverages useful source code from other
 *     open source projects. We greatly appreciate the effort that was
 *     invested in these projects and we thank the individual contributors
 *     for their work. For provenance information and contributors
 *     please see <https://github.com/aionnetwork/aion/wiki/Contributors>.
 *
 * Contributors to the aion source files in decreasing order of code volume:
 *     Aion foundation.
 *     <ether.camp> team through the ethereumJ library.
 *     Ether.Camp Inc. (US) team through Ethereum Harmony.
 *     John Tromp through the Equihash solver.
 *     Samuel Neves through the BLAKE2 implementation.
 *     Zcash project team.
 *     Bitcoinj team.
 ******************************************************************************/
package org.aion.db.impl;

import org.aion.base.db.IBytesKVDB;
import org.aion.base.util.ByteArrayWrapper;
import org.aion.log.AionLoggerFactory;
import org.aion.log.LogEnum;
import org.slf4j.Logger;

import java.io.File;
import java.util.Collection;
import java.util.Map;
import java.util.Objects;
import java.util.Optional;
import java.util.concurrent.locks.ReadWriteLock;
import java.util.concurrent.locks.ReentrantReadWriteLock;

/**
 * Common functionality for database implementations.
 *
 * @author Alexandra Roatis
 * @implNote Assumes persistent database. Overwrite method if this is not the
 *           case.
 */
public abstract class AbstractDB implements IBytesKVDB {

    protected static final Logger LOG = AionLoggerFactory.getLogger(LogEnum.DB.name());

    protected final ReadWriteLock lock = new ReentrantReadWriteLock();

<<<<<<< HEAD
    
    protected static final int DEFAULT_CACHE_SIZE_BYTES = 16 * 1024 * 1024; // 128mb

    protected static final int DEFAULT_WRITE_BUFFER_SIZE_BYTES = 8 * 1024 * 1024; // 8mb
=======
    protected static final int DEFAULT_CACHE_SIZE_BYTES = 128 * 1024 * 1024; // 128mb
    protected static final int DEFAULT_WRITE_BUFFER_SIZE_BYTES = 16 * 1024 * 1024; // 16mb
>>>>>>> afd5c752

    protected final String name;
    protected String path = null;
    protected boolean enableDbCache = false;
    protected boolean enableDbCompression = false;

    protected AbstractDB(String name) {
        Objects.requireNonNull(name, "The database name cannot be null.");
        this.name = name;
    }

    protected AbstractDB(String name, String path, boolean enableDbCache, boolean enableDbCompression) {
        this(name);

        Objects.requireNonNull(path, "The database path cannot be null.");
        this.path = new File(path, name).getAbsolutePath();

        this.enableDbCache = enableDbCache;
        this.enableDbCompression = enableDbCompression;
    }

    protected String propertiesInfo() {
        return "<name=" + name + ",autocommit=ON,cache=" + (enableDbCache ? "ON" : "OFF") + //
                ",compression=" + (enableDbCompression ? "ON" : "OFF") + ">"; //
    }

    /**
     * @inheritDoc
     */
    @Override
    public boolean commit() {
        // not implemented since we always commit the changes to the database
        // for this implementation
        throw new UnsupportedOperationException("Only automatic commits are supported by " + this.toString());
    }

    @Override
    public void compact() {
        LOG.warn("Compact not supported by " + this.toString() + ".");
    }

    /**
     * @inheritDoc
     */
    @Override
    public Optional<String> getName() {
        return Optional.ofNullable(this.name);
    }

    /**
     * @inheritDoc
     */
    @Override
    public Optional<String> getPath() {
        return Optional.ofNullable(this.path);
    }

    /**
     * Checks that the database connection is open. Throws a
     * {@link RuntimeException} if the database connection is closed.
     *
     * @implNote Always do this check after acquiring a lock on the class/data.
     *           Otherwise it might produce inconsistent results due to lack of
     *           synchronization.
     */
    protected void check() {
        if (!isOpen()) {
            throw new RuntimeException("Database is not opened: " + this);
        }
    }

    /**
     * Checks that the given key is not null. Throws a
     * {@link IllegalArgumentException} if the key is null.
     */
    protected static void check(byte[] k) {
        if (k == null) {
            throw new IllegalArgumentException("The database does not accept null keys.");
        }
    }

    /**
     * Checks that the given collection of keys does not contain null values.
     * Throws a {@link IllegalArgumentException} if a null key is present.
     */
    protected static void check(Collection<byte[]> keys) {
        if (keys.contains(null)) {
            throw new IllegalArgumentException("The database does not accept null keys.");
        }
    }

    /**
     * @inheritDoc
     */
    @Override
    public boolean isClosed() {
        return !isOpen();
    }

    /**
     * @inheritDoc
     */
    @Override
    public boolean isAutoCommitEnabled() {
        // autocommit is always enabled when not overwritten by the class
        return true;
    }

    /**
     * @inheritDoc
     */
    @Override
    public boolean isPersistent() {
        // always persistent when not overwritten by the class
        return true;
    }

    /**
     * For testing the lock functionality of public methods. Helps ensure that
     * locks are released after normal or exceptional execution.
     *
     * @return {@code true} when the resource is locked, {@code false} otherwise
     */
    @Override
    public boolean isLocked() {
        // being able to acquire a write lock means that the resource is not
        // locked
        // only one write lock can be taken at a time, also excluding any
        // concurrent read locks
        if (lock.writeLock().tryLock()) {
            lock.writeLock().unlock();
            return false;
        } else {
            return true;
        }
    }

    /**
     * Functionality for directly interacting with the heap cache.
     */
    public abstract boolean commitCache(Map<ByteArrayWrapper, byte[]> cache);

    // IKeyValueStore functionality
    // ------------------------------------------------------------------------------------

    /**
     * @inheritDoc
     */
    @Override
    public Optional<byte[]> get(byte[] k) {
        check(k);

        // acquire read lock
        lock.readLock().lock();

        byte[] v;

        try {
            check();

            v = getInternal(k);
        } finally {
            // releasing read lock
            lock.readLock().unlock();
        }

        return Optional.ofNullable(v);
    }

    /**
     * Database specific get functionality, without locking required. Locking is
     * applied in {@link #get(byte[])}.
     *
     * @param k
     *            the key for which the method must return the associated value
     * @return the value stored in the database for the give key.
     */
    protected abstract byte[] getInternal(byte[] k);
}<|MERGE_RESOLUTION|>--- conflicted
+++ resolved
@@ -57,195 +57,189 @@
  */
 public abstract class AbstractDB implements IBytesKVDB {
 
-    protected static final Logger LOG = AionLoggerFactory.getLogger(LogEnum.DB.name());
-
-    protected final ReadWriteLock lock = new ReentrantReadWriteLock();
-
-<<<<<<< HEAD
-    
-    protected static final int DEFAULT_CACHE_SIZE_BYTES = 16 * 1024 * 1024; // 128mb
-
-    protected static final int DEFAULT_WRITE_BUFFER_SIZE_BYTES = 8 * 1024 * 1024; // 8mb
-=======
-    protected static final int DEFAULT_CACHE_SIZE_BYTES = 128 * 1024 * 1024; // 128mb
-    protected static final int DEFAULT_WRITE_BUFFER_SIZE_BYTES = 16 * 1024 * 1024; // 16mb
->>>>>>> afd5c752
-
-    protected final String name;
-    protected String path = null;
-    protected boolean enableDbCache = false;
-    protected boolean enableDbCompression = false;
-
-    protected AbstractDB(String name) {
-        Objects.requireNonNull(name, "The database name cannot be null.");
-        this.name = name;
-    }
-
-    protected AbstractDB(String name, String path, boolean enableDbCache, boolean enableDbCompression) {
-        this(name);
-
-        Objects.requireNonNull(path, "The database path cannot be null.");
-        this.path = new File(path, name).getAbsolutePath();
-
-        this.enableDbCache = enableDbCache;
-        this.enableDbCompression = enableDbCompression;
-    }
-
-    protected String propertiesInfo() {
-        return "<name=" + name + ",autocommit=ON,cache=" + (enableDbCache ? "ON" : "OFF") + //
-                ",compression=" + (enableDbCompression ? "ON" : "OFF") + ">"; //
-    }
-
-    /**
-     * @inheritDoc
-     */
-    @Override
-    public boolean commit() {
-        // not implemented since we always commit the changes to the database
-        // for this implementation
-        throw new UnsupportedOperationException("Only automatic commits are supported by " + this.toString());
-    }
-
-    @Override
-    public void compact() {
-        LOG.warn("Compact not supported by " + this.toString() + ".");
-    }
-
-    /**
-     * @inheritDoc
-     */
-    @Override
-    public Optional<String> getName() {
-        return Optional.ofNullable(this.name);
-    }
-
-    /**
-     * @inheritDoc
-     */
-    @Override
-    public Optional<String> getPath() {
-        return Optional.ofNullable(this.path);
-    }
-
-    /**
-     * Checks that the database connection is open. Throws a
-     * {@link RuntimeException} if the database connection is closed.
-     *
-     * @implNote Always do this check after acquiring a lock on the class/data.
-     *           Otherwise it might produce inconsistent results due to lack of
-     *           synchronization.
-     */
-    protected void check() {
-        if (!isOpen()) {
-            throw new RuntimeException("Database is not opened: " + this);
-        }
-    }
-
-    /**
-     * Checks that the given key is not null. Throws a
-     * {@link IllegalArgumentException} if the key is null.
-     */
-    protected static void check(byte[] k) {
-        if (k == null) {
-            throw new IllegalArgumentException("The database does not accept null keys.");
-        }
-    }
-
-    /**
-     * Checks that the given collection of keys does not contain null values.
-     * Throws a {@link IllegalArgumentException} if a null key is present.
-     */
-    protected static void check(Collection<byte[]> keys) {
-        if (keys.contains(null)) {
-            throw new IllegalArgumentException("The database does not accept null keys.");
-        }
-    }
-
-    /**
-     * @inheritDoc
-     */
-    @Override
-    public boolean isClosed() {
-        return !isOpen();
-    }
-
-    /**
-     * @inheritDoc
-     */
-    @Override
-    public boolean isAutoCommitEnabled() {
-        // autocommit is always enabled when not overwritten by the class
-        return true;
-    }
-
-    /**
-     * @inheritDoc
-     */
-    @Override
-    public boolean isPersistent() {
-        // always persistent when not overwritten by the class
-        return true;
-    }
-
-    /**
-     * For testing the lock functionality of public methods. Helps ensure that
-     * locks are released after normal or exceptional execution.
-     *
-     * @return {@code true} when the resource is locked, {@code false} otherwise
-     */
-    @Override
-    public boolean isLocked() {
-        // being able to acquire a write lock means that the resource is not
-        // locked
-        // only one write lock can be taken at a time, also excluding any
-        // concurrent read locks
-        if (lock.writeLock().tryLock()) {
-            lock.writeLock().unlock();
-            return false;
-        } else {
-            return true;
-        }
-    }
-
-    /**
-     * Functionality for directly interacting with the heap cache.
-     */
-    public abstract boolean commitCache(Map<ByteArrayWrapper, byte[]> cache);
-
-    // IKeyValueStore functionality
-    // ------------------------------------------------------------------------------------
-
-    /**
-     * @inheritDoc
-     */
-    @Override
-    public Optional<byte[]> get(byte[] k) {
-        check(k);
-
-        // acquire read lock
-        lock.readLock().lock();
-
-        byte[] v;
-
-        try {
-            check();
-
-            v = getInternal(k);
-        } finally {
-            // releasing read lock
-            lock.readLock().unlock();
-        }
-
-        return Optional.ofNullable(v);
-    }
-
-    /**
-     * Database specific get functionality, without locking required. Locking is
-     * applied in {@link #get(byte[])}.
-     *
-     * @param k
-     *            the key for which the method must return the associated value
-     * @return the value stored in the database for the give key.
-     */
-    protected abstract byte[] getInternal(byte[] k);
+	protected static final Logger LOG = AionLoggerFactory.getLogger(LogEnum.DB.name());
+
+	protected final ReadWriteLock lock = new ReentrantReadWriteLock();
+
+	protected static final int DEFAULT_CACHE_SIZE_BYTES = 16 * 1024 * 1024; // 128mb
+
+	protected static final int DEFAULT_WRITE_BUFFER_SIZE_BYTES = 8 * 1024 * 1024; // 8mb
+
+	protected final String name;
+	protected String path = null;
+	protected boolean enableDbCache = false;
+	protected boolean enableDbCompression = false;
+
+	protected AbstractDB(String name) {
+		Objects.requireNonNull(name, "The database name cannot be null.");
+		this.name = name;
+	}
+
+	protected AbstractDB(String name, String path, boolean enableDbCache, boolean enableDbCompression) {
+		this(name);
+
+		Objects.requireNonNull(path, "The database path cannot be null.");
+		this.path = new File(path, name).getAbsolutePath();
+
+		this.enableDbCache = enableDbCache;
+		this.enableDbCompression = enableDbCompression;
+	}
+
+	protected String propertiesInfo() {
+		return "<name=" + name + ",autocommit=ON,cache=" + (enableDbCache ? "ON" : "OFF") + //
+				",compression=" + (enableDbCompression ? "ON" : "OFF") + ">"; //
+	}
+
+	/**
+	 * @inheritDoc
+	 */
+	@Override
+	public boolean commit() {
+		// not implemented since we always commit the changes to the database
+		// for this implementation
+		throw new UnsupportedOperationException("Only automatic commits are supported by " + this.toString());
+	}
+
+	@Override
+	public void compact() {
+		LOG.warn("Compact not supported by " + this.toString() + ".");
+	}
+
+	/**
+	 * @inheritDoc
+	 */
+	@Override
+	public Optional<String> getName() {
+		return Optional.ofNullable(this.name);
+	}
+
+	/**
+	 * @inheritDoc
+	 */
+	@Override
+	public Optional<String> getPath() {
+		return Optional.ofNullable(this.path);
+	}
+
+	/**
+	 * Checks that the database connection is open. Throws a
+	 * {@link RuntimeException} if the database connection is closed.
+	 *
+	 * @implNote Always do this check after acquiring a lock on the class/data.
+	 *           Otherwise it might produce inconsistent results due to lack of
+	 *           synchronization.
+	 */
+	protected void check() {
+		if (!isOpen()) {
+			throw new RuntimeException("Database is not opened: " + this);
+		}
+	}
+
+	/**
+	 * Checks that the given key is not null. Throws a
+	 * {@link IllegalArgumentException} if the key is null.
+	 */
+	protected static void check(byte[] k) {
+		if (k == null) {
+			throw new IllegalArgumentException("The database does not accept null keys.");
+		}
+	}
+
+	/**
+	 * Checks that the given collection of keys does not contain null values. Throws
+	 * a {@link IllegalArgumentException} if a null key is present.
+	 */
+	protected static void check(Collection<byte[]> keys) {
+		if (keys.contains(null)) {
+			throw new IllegalArgumentException("The database does not accept null keys.");
+		}
+	}
+
+	/**
+	 * @inheritDoc
+	 */
+	@Override
+	public boolean isClosed() {
+		return !isOpen();
+	}
+
+	/**
+	 * @inheritDoc
+	 */
+	@Override
+	public boolean isAutoCommitEnabled() {
+		// autocommit is always enabled when not overwritten by the class
+		return true;
+	}
+
+	/**
+	 * @inheritDoc
+	 */
+	@Override
+	public boolean isPersistent() {
+		// always persistent when not overwritten by the class
+		return true;
+	}
+
+	/**
+	 * For testing the lock functionality of public methods. Helps ensure that locks
+	 * are released after normal or exceptional execution.
+	 *
+	 * @return {@code true} when the resource is locked, {@code false} otherwise
+	 */
+	@Override
+	public boolean isLocked() {
+		// being able to acquire a write lock means that the resource is not
+		// locked
+		// only one write lock can be taken at a time, also excluding any
+		// concurrent read locks
+		if (lock.writeLock().tryLock()) {
+			lock.writeLock().unlock();
+			return false;
+		} else {
+			return true;
+		}
+	}
+
+	/**
+	 * Functionality for directly interacting with the heap cache.
+	 */
+	public abstract boolean commitCache(Map<ByteArrayWrapper, byte[]> cache);
+
+	// IKeyValueStore functionality
+	// ------------------------------------------------------------------------------------
+
+	/**
+	 * @inheritDoc
+	 */
+	@Override
+	public Optional<byte[]> get(byte[] k) {
+		check(k);
+
+		// acquire read lock
+		lock.readLock().lock();
+
+		byte[] v;
+
+		try {
+			check();
+
+			v = getInternal(k);
+		} finally {
+			// releasing read lock
+			lock.readLock().unlock();
+		}
+
+		return Optional.ofNullable(v);
+	}
+
+	/**
+	 * Database specific get functionality, without locking required. Locking is
+	 * applied in {@link #get(byte[])}.
+	 *
+	 * @param k
+	 *            the key for which the method must return the associated value
+	 * @return the value stored in the database for the give key.
+	 */
+	protected abstract byte[] getInternal(byte[] k);
 }