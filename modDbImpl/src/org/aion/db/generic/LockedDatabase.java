/*******************************************************************************
 * Copyright (c) 2017-2018 Aion foundation.
 *
 *     This file is part of the aion network project.
 *
 *     The aion network project is free software: you can redistribute it
 *     and/or modify it under the terms of the GNU General Public License
 *     as published by the Free Software Foundation, either version 3 of
 *     the License, or any later version.
 *
 *     The aion network project is distributed in the hope that it will
 *     be useful, but WITHOUT ANY WARRANTY; without even the implied
 *     warranty of MERCHANTABILITY or FITNESS FOR A PARTICULAR PURPOSE.
 *     See the GNU General Public License for more details.
 *
 *     You should have received a copy of the GNU General Public License
 *     along with the aion network project source files.
 *     If not, see <https://www.gnu.org/licenses/>.
 *
 *     The aion network project leverages useful source code from other
 *     open source projects. We greatly appreciate the effort that was
 *     invested in these projects and we thank the individual contributors
 *     for their work. For provenance information and contributors
 *     please see <https://github.com/aionnetwork/aion/wiki/Contributors>.
 *
 * Contributors to the aion source files in decreasing order of code volume:
 *     Aion foundation.
 ******************************************************************************/
package org.aion.db.generic;

import org.aion.base.db.IByteArrayKeyValueDatabase;
import org.aion.log.AionLoggerFactory;
import org.aion.log.LogEnum;
import org.slf4j.Logger;

import java.util.Collection;
import java.util.Map;
import java.util.Optional;
import java.util.Set;
import java.util.concurrent.locks.ReadWriteLock;
import java.util.concurrent.locks.ReentrantReadWriteLock;

/**
 * Implements locking functionality for a generic database implementation.
 * <p>
 * Allows more flexibility in using the database implementations, by separating locking form database usage.
 *
 * @author Alexandra Roatis
 */
public class LockedDatabase implements IByteArrayKeyValueDatabase {

    /** Unlocked database. */
    protected final IByteArrayKeyValueDatabase database;

    /** Read-write lock allowing concurrent reads and single write operations. */
    protected final ReadWriteLock lock = new ReentrantReadWriteLock();

    protected static final Logger LOG = AionLoggerFactory.getLogger(LogEnum.DB.name());

    public LockedDatabase(IByteArrayKeyValueDatabase _unlockedDatabase) {
        this.database = _unlockedDatabase;
    }

    @Override
    public String toString() {
        return this.getClass().getSimpleName() + " over " + database.toString();
    }

    // IDatabase functionality -----------------------------------------------------------------------------------------

    @Override
    public boolean open() {
        // acquire write lock
        lock.writeLock().lock();

        try {
            return database.open();
        } finally {
            // releasing write lock
            lock.writeLock().unlock();
        }
    }

    @Override
    public void close() {
        // acquire write lock
        lock.writeLock().lock();

        try {
            database.close();
        } finally {
            // releasing write lock
            lock.writeLock().unlock();
        }
    }

    @Override
    public boolean commit() {
        // acquire write lock
        lock.writeLock().lock();

        try {
            return database.commit();
        } catch (Exception e) {
            throw e;
        } finally {
            // releasing write lock
            lock.writeLock().unlock();
        }
    }

    @Override
    public void compact() {
        // acquire write lock
        lock.writeLock().lock();

        try {
            database.compact();
        } finally {
            // releasing write lock
            lock.writeLock().unlock();
        }
    }

    @Override
    public Optional<String> getName() {
        // no locks because the name never changes
        return database.getName();
    }

    @Override
    public Optional<String> getPath() {
        // no locks because the path never changes
        return database.getPath();
    }

    @Override
    public boolean isOpen() {
        // acquire read lock
        lock.readLock().lock();

        try {
            return database.isOpen();
        } finally {
            // releasing read lock
            lock.readLock().unlock();
        }
    }

    @Override
    public boolean isClosed() {
        // isOpen also handles locking
        return !isOpen();
    }

    @Override
    public boolean isLocked() {
        // being able to acquire a write lock means that the resource is not locked
        // only one write lock can be taken at a time, also excluding any concurrent read locks
        if (lock.writeLock().tryLock()) {
            lock.writeLock().unlock();
            return false;
        } else {
            return true;
        }
    }

    @Override
    public boolean isAutoCommitEnabled() {
        // no locks because the autocommit flag never changes
        return database.isAutoCommitEnabled();
    }

    @Override
    public boolean isPersistent() {
        // no locks because the persistence flag never changes
        return database.isPersistent();
    }

    @Override
    public boolean isCreatedOnDisk() {
        // acquire read lock
        lock.readLock().lock();

        try {
            return database.isCreatedOnDisk();
        } finally {
            // releasing read lock
            lock.readLock().unlock();
        }
    }

    @Override
    public long approximateSize() {
        // acquire read lock
        lock.readLock().lock();

        try {
            return database.approximateSize();
        } catch (Exception e) {
            throw e;
        } finally {
            // releasing read lock
            lock.readLock().unlock();
        }
    }

    // IKeyValueStore functionality ------------------------------------------------------------------------------------

    @Override
    public boolean isEmpty() {
        // acquire read lock
        lock.readLock().lock();

        try {
            return database.isEmpty();
        } catch (Exception e) {
            throw e;
        } finally {
            // releasing read lock
            lock.readLock().unlock();
        }
    }

    @Override
    public Set<byte[]> keys() {
        // acquire read lock
        lock.readLock().lock();

        try {
            return database.keys();
        } catch (Exception e) {
            throw e;
        } finally {
            // releasing read lock
            lock.readLock().unlock();
        }
    }

    @Override
    public Optional<byte[]> get(byte[] key) {
        // acquire read lock
        lock.readLock().lock();

        try {
            return database.get(key);
        } catch (Exception e) {
            throw e;
        } finally {
            // releasing read lock
            lock.readLock().unlock();
        }
    }

    @Override
    public void put(byte[] key, byte[] value) {
        // acquire write lock
        lock.writeLock().lock();

        try {
            database.put(key, value);
        } catch (Exception e) {
            if (e instanceof RuntimeException) {
                throw e;
            } else {
                LOG.error("Could not put key-value pair due to ", e);
            }
        } finally {
            // releasing write lock
            lock.writeLock().unlock();
        }
    }

    @Override
    public void delete(byte[] key) {
        // acquire write lock
        lock.writeLock().lock();

        try {
            database.delete(key);
        } catch (Exception e) {
            if (e instanceof RuntimeException) {
                throw e;
            } else {
                LOG.error("Could not delete key due to ", e);
            }
        } finally {
            // releasing write lock
            lock.writeLock().unlock();
        }
    }

    @Override
    public void putBatch(Map<byte[], byte[]> keyValuePairs) {
        // acquire write lock
        lock.writeLock().lock();

        try {
            database.putBatch(keyValuePairs);
        } catch (Exception e) {
            if (e instanceof RuntimeException) {
                throw e;
            } else {
                LOG.error("Could not put batch due to ", e);
            }
        } finally {
            // releasing write lock
            lock.writeLock().unlock();
        }
    }

    @Override
    public void deleteBatch(Collection<byte[]> keys) {
        // acquire write lock
        lock.writeLock().lock();

        try {
            database.deleteBatch(keys);
        } catch (Exception e) {
            if (e instanceof RuntimeException) {
                throw e;
            } else {
                LOG.error("Could not delete batch due to ", e);
            }
        } finally {
            // releasing write lock
            lock.writeLock().unlock();
        }
    }

    @Override
<<<<<<< HEAD
    public void deleteAll() {
=======
    public void drop() {
>>>>>>> 02fdd8a4
        // acquire write lock
        lock.writeLock().lock();

        try {
<<<<<<< HEAD
            database.deleteAll();
=======
            database.drop();
>>>>>>> 02fdd8a4
        } catch (Exception e) {
            if (e instanceof RuntimeException) {
                throw e;
            } else {
<<<<<<< HEAD
                LOG.error("Could not delete batch due to ", e);
=======
                LOG.error("Could not drop database due to ", e);
>>>>>>> 02fdd8a4
            }
        } finally {
            // releasing write lock
            lock.writeLock().unlock();
        }
    }
}<|MERGE_RESOLUTION|>--- conflicted
+++ resolved
@@ -329,29 +329,17 @@
     }
 
     @Override
-<<<<<<< HEAD
-    public void deleteAll() {
-=======
     public void drop() {
->>>>>>> 02fdd8a4
-        // acquire write lock
-        lock.writeLock().lock();
-
-        try {
-<<<<<<< HEAD
-            database.deleteAll();
-=======
+        // acquire write lock
+        lock.writeLock().lock();
+
+        try {
             database.drop();
->>>>>>> 02fdd8a4
-        } catch (Exception e) {
-            if (e instanceof RuntimeException) {
-                throw e;
-            } else {
-<<<<<<< HEAD
-                LOG.error("Could not delete batch due to ", e);
-=======
+        } catch (Exception e) {
+            if (e instanceof RuntimeException) {
+                throw e;
+            } else {
                 LOG.error("Could not drop database due to ", e);
->>>>>>> 02fdd8a4
             }
         } finally {
             // releasing write lock
