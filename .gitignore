# aion
/pack/
/reports/
/cache/
/ssl_keystore/
/rt/
/web3/
/zmq_keystore/
/jars/

# ide
/.idea/
/mod*/.idea/
/mod*/*.iml
ij-execution.out
/*/out

# build
/build/
/mod/
/mod*/build/
/mod*/native/
/native/linux/blake2b/libblake2b.so
/native/linux/equihash/equiMiner.so
bin/

# ci
/report/
/mod*/report/

# ant
.ant-targets-build.xml

# local network
/node1/
/node2/
/node3/
/node4/

# fastvm and solidity
fastvm_*.tar.gz
solidity_*.tar.gz
native/linux/fastvm
native/linux/solidity

# tests
modMcf/keystore
modAionImpl/keystore


# 3rd party
3rdParty/libJson/build/
3rdParty/libnsc/build/
3rdParty/libnzmq/build/
lib/libJson.jar
lib/libnsc.jar
lib/libnzmq.jar

# test folder
test_db/
tmp/

# gradle
.gradle/**

<<<<<<< HEAD
**/out/
=======
# network data
/mainnet/
/conquest/
/mastery/
/custom/

# openjdk artifacts
openjdk*.tar.gz
openjfx*.zip
>>>>>>> 26d7dabe
<|MERGE_RESOLUTION|>--- conflicted
+++ resolved
@@ -63,9 +63,6 @@
 # gradle
 .gradle/**
 
-<<<<<<< HEAD
-**/out/
-=======
 # network data
 /mainnet/
 /conquest/
@@ -75,4 +72,3 @@
 # openjdk artifacts
 openjdk*.tar.gz
 openjfx*.zip
->>>>>>> 26d7dabe
