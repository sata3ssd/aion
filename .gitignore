# aion
config/
database/
keystore/

# IntelliJ files
.idea/
mod*/.idea/
mod*/*.iml

<<<<<<< HEAD
# Build
*.jar
*.class

# Package
pack

# CI 
report
=======
# ant build
build/
mod/
*/build/
native/linux/blake2b/libblake2b.so
>>>>>>> 62c3f567
<|MERGE_RESOLUTION|>--- conflicted
+++ resolved
@@ -2,26 +2,18 @@
 config/
 database/
 keystore/
+pack/
 
-# IntelliJ files
+# ide
 .idea/
 mod*/.idea/
 mod*/*.iml
 
-<<<<<<< HEAD
-# Build
-*.jar
-*.class
-
-# Package
-pack
-
-# CI 
-report
-=======
-# ant build
+# build
 build/
 mod/
 */build/
 native/linux/blake2b/libblake2b.so
->>>>>>> 62c3f567
+
+# ci
+*/report