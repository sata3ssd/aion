--- conflicted
+++ resolved
@@ -125,13 +125,8 @@
 		lastBoot=$newBoot
 
 		# Execute Java kernel
-<<<<<<< HEAD
-		env EVMJIT="-cache=1" ./rt/bin/java -Xms4g \
-			-cp "./lib/*:./mod/*" org.aion.Aion "$@" &
-=======
 		env EVMJIT="-cache=1" ./rt/bin/java ${JAVA_OPTS} \
 			-cp "./lib/*:./lib/libminiupnp/*:./mod/*" org.aion.Aion "$@" &
->>>>>>> 5c4e0ac1
 		kPID=$!
 		running=true
 		watching=true
@@ -216,13 +211,8 @@
 
 	# if there's CLI args, we just run it and quit
 	if [ "$#" -gt 0 ]; then
-<<<<<<< HEAD
-		env EVMJIT="-cache=1" $JAVA_CMD -Xms4g \
-			-cp "./lib/*:./mod/*" org.aion.Aion "$@" 
-=======
 		env EVMJIT="-cache=1" $JAVA_CMD ${JAVA_OPTS} \
 			-cp "./lib/*:./lib/libminiupnp/*:./mod/*" org.aion.Aion "$@"
->>>>>>> 5c4e0ac1
 		exit
 	fi
 
