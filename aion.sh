--- conflicted
+++ resolved
@@ -37,26 +37,6 @@
 # add execute permission to rt
 chmod +x ./rt/bin/*
 
-<<<<<<< HEAD
-# this will append to the right of $JAVA_OPTS if it's already present on the server
-# the rightmost value of the heapsize parameters will be picked up by the jvm so we should be safe
-
-JAVA_OPTS=$JAVA_OPTS
-
-if [ ! -z "$CORE_XMX" ]; then
-    JAVA_OPTS="$JAVA_OPTS -Xmx$CORE_XMX"
-fi
-
-if [ ! -z "$CORE_XMS" ]; then
-    JAVA_OPTS="$JAVA_OPTS -Xms$CORE_XMS"
-else
-    JAVA_OPTS="$JAVA_OPTS -Xms4g"
-fi
-
-
-env EVMJIT="-cache=1" ./rt/bin/java $JAVA_OPTS \
-        -cp "./lib/*:./lib/libminiupnp/*:./mod/*" org.aion.Aion "$@"
-=======
 
 
 ####### WATCHGUARD IMPLEMENTATION #######
@@ -79,7 +59,7 @@
     if $first; then
       set --
       first=false
-    else		  
+    else
       set -- "$@" "$arg"
     fi
   done
@@ -179,7 +159,7 @@
 			  for ((i=0; i<${#threads[@]}; ++i)); do
 			    tTime=$(ps --pid $kPID | egrep -o "[0-9]{2}\.[0-9]{2} ${threads[i]}" | cut -d" " -f1)
 			    tState=$(./rt/bin/jstack -l $kPID | egrep -A1 "${threads[i]}" | egrep -o "State.*" | cut -d" " -f2)
-			    if [[ $tTime == ${tPrev[i]} ]] && [[ $tState == "BLOCKED" ]]; then 
+			    if [[ $tTime == ${tPrev[i]} ]] && [[ $tState == "BLOCKED" ]]; then
 			      echo "## ${threads[i]} THREAD DEAD ##"
 			      (./rt/bin/jstack -l $kPID | egrep -A1 "${threads[i]}") > threadDump_$countRebounce.txt
 			      watching=false
@@ -191,7 +171,7 @@
 			fi
 
 		done
-	
+
 		# Shutsdown Aion kernel
 		echo "## Killing Kernel ##"
 		kill $kPID
@@ -222,5 +202,4 @@
   	env EVMJIT="-cache=1" ./rt/bin/java -Xms4g \
   		-cp "./lib/*:./lib/libminiupnp/*:./mod/*" org.aion.Aion "$@"
 
-fi
->>>>>>> 767c92fb
+fi