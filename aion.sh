#!/bin/bash

cd "$(dirname $(realpath $0))"

KERVER=$(uname -r | grep -o "^4\.")

if [ "$KERVER" != "4." ]; then
  echo "Warning! The linux kernel must be greater than or equal to version 4."
fi

HW=$(uname -m)

if [ "$HW" != "x86_64" ]; then
  echo "Warning! Aion blockchain platform must be running on 64 bits architecture"
fi

DIST=$(lsb_release -i | grep -o "Ubuntu")

if [ "$DIST" != "Ubuntu" ]; then
  echo "Warning! Aion blockchain is fully compatible with Ubuntu distribution. Your current system is not Ubuntu distribution. It may have some issues."
fi

MAJVER=$(lsb_release -r | grep -o "[0-9][0-9]" | sed -n 1p)
if [ "$MAJVER" -lt "16" ]; then
  echo "Warning! Aion blockchain is fully compatible with Ubuntu version 16.04. Your current system is older than Ubuntu 16.04. It may have some issues."
fi

ARG=$@

#if [ "$ARG" == "--close" ]; then
#    PID=$(<./tmp/aion.pid)
#    kill -2 $PID
#    rm -r ./tmp
#    exit 0
#fi

# add execute permission to rt
chmod +x ./rt/bin/*

<<<<<<< HEAD
JAVA_CMD=java
if [ -d "$JAVA_HOME" ]; then
        JAVA_CMD="$JAVA_HOME/bin/java"
fi

trap "exit" INT TERM
trap "exit_kernel" EXIT

exit_kernel() { 
    if [ ! -z "$kernel_pid" ]; then
        kill "$kernel_pid" &> /dev/null 
    fi
    exit 1
}


env EVMJIT="-cache=1" $JAVA_CMD -Xms2g -Dcom.sun.management.jmxremote=true  -Dcom.sun.management.jmxremote.port=11234  -Dcom.sun.management.jmxremote.authenticate=false -Dcom.sun.management.jmxremote.ssl=false \
        -cp "./lib/*:./lib/libminiupnp/*:./mod/*" org.aion.Aion "$@" &
kernel_pid=$!
wait
=======


####### WATCHGUARD IMPLEMENTATION #######
#				    	#
#   To kill: ps aux | egrep "aion.sh" 	#
#					#
#   Wait - reboot timer condition	#
#   Sample - kernel checking rate	#
#   Tolerance - kernel dead condition	#
#   ThreadRate - thread checking rate	#
#		(threadRate * sample)	#
#					#
#########################################

# Enable "watch" as first command line argument
guard=false
if [[ $1 == "watch" ]]; then
  first=true
  for arg in $@; do
    if $first; then
      set --
      first=false
    else		  
      set -- "$@" "$arg"
    fi
  done
  guard=true
fi

if $guard; then

	echo "######################"
	echo "  Watchguard Enabled  "
	echo "######################"
	echo

	wait=300	# sec
	sample=30	# sec
	tolerance=60 	# sec
	threadRate=2 	# rate

	noInterrupt=true
	countRebounce=0
	running=false
	watching=false
	lastBoot=0

	trap "exit" SIGINT SIGTERM
	trap "interrupt" EXIT
	function interrupt() {

		# Interrupts the Aion kernel and awaits shutdown complete
		if $running; then
		  kill $kPID
		  temp=$(ps --pid $kPID | egrep -o "$kPID")
		  while [[ $temp -eq $kPID ]] ; do
		    sleep 2s
		    temp=$(ps --pid $kPID | egrep -o "$kPID")
		  done
		  running=false
		  watching=false
		  noInterrupt=false
		fi

		# Interrupts the watchguard (current process)
		kill -9 $$

	}

	# Keep executing aion kernel until interrupted
	while $noInterrupt; do

		# Reboot timer
		newBoot=$(date +"%s")
		let "duration=$newBoot-$lastBoot"
		if [[ $duration -lt $wait ]]; then
		  let "sleep=$wait-$duration"
		  echo "[Reboot Timer: $sleep]"
		  sleep $sleep
		fi
		lastBoot=$newBoot

		# Execute Java kernel
		env EVMJIT="-cache=1" ./rt/bin/java -Xms4g \
			-cp "./lib/*:./lib/libminiupnp/*:./mod/*" org.aion.Aion "$@" &
		kPID=$!
		running=true
		watching=true
		checkRate=0
		tPrev=0

		# Locate logger detail
		config=config/config.xml
		logging=$(egrep -o "log-file.*log-file" $config | cut -d">" -f2 | cut -d"<" -f1)
		logpath=$(egrep -o "log-path.*log-path" $config | cut -d">" -f2 | cut -d"<" -f1)
		file=$logpath/aionCurrentLog.dat

		# Watchguard
		while $watching; do

			sleep $sample

			# [1] Log timestamp (last 60 sec) OR [2] PID process state ZOMBIE/DEAD
			if $logging; then
			  last=$(stat $file | egrep "Modify\:" | cut -d" " -f3 | cut -d"." -f1)
			  lastUTC=$(date --date="$last" +"%s")
			  nowUTC=$(date +"%s")
			  if [[ $lastUTC -lt $((nowUTC-$tolerance)) ]] || (ps $kPID | cut -c 16-22 | egrep -v "STAT" | egrep -q "Z"); then
			    echo "## KERNEL DEAD FOR $tolerance SEC ##"
			    watching=false
			  fi
			fi

			# [1] Thread runtime (last 60 sec) AND [2] PID thread state BLOCKED
			if [ $checkRate -eq $threadRate ]; then
			  let "duration=$sample*$threadRate"
			  temp='p2p-in sync-ib'
			  threads=($temp)
			  checkRate=0
			  for ((i=0; i<${#threads[@]}; ++i)); do
			    tTime=$(ps --pid $kPID | egrep -o "[0-9]{2}\.[0-9]{2} ${threads[i]}" | cut -d" " -f1)
			    tState=$(./rt/bin/jstack -l $kPID | egrep -A1 "${threads[i]}" | egrep -o "State.*" | cut -d" " -f2)
			    if [[ $tTime == ${tPrev[i]} ]] && [[ $tState == "BLOCKED" ]]; then 
			      echo "## ${threads[i]} THREAD DEAD ##"
			      (./rt/bin/jstack -l $kPID | egrep -A1 "${threads[i]}") > threadDump_$countRebounce.txt
			      watching=false
			    fi
			    tPrev[i]=$tTime
			  done
			else
			  ((checkRate++))
			fi

		done
	
		# Shutsdown Aion kernel
		echo "## Killing Kernel ##"
		kill $kPID
		timer=0
		temp=$(ps --pid $kPID | egrep -o "$kPID")
		while [[ $temp -eq $kPID ]] ; do

		  # If shutdown exceeds 1 minute
		  ((timer+=2))
		  if [[ $timer -ge 60 ]]; then
		    kill -9 $kPID
		  fi

		  sleep 2s
		  temp=$(ps --pid $kPID | egrep -o "$kPID")

		done
		running=false

		((countRebounce++))
		echo
		echo "############################## REBOUNCE COUNT [$countRebounce] ##############################"

	done

else

  	env EVMJIT="-cache=1" ./rt/bin/java -Xms4g \
  		-cp "./lib/*:./lib/libminiupnp/*:./mod/*" org.aion.Aion "$@"

fi
>>>>>>> 79f9c578
<|MERGE_RESOLUTION|>--- conflicted
+++ resolved
@@ -36,30 +36,6 @@
 
 # add execute permission to rt
 chmod +x ./rt/bin/*
-
-<<<<<<< HEAD
-JAVA_CMD=java
-if [ -d "$JAVA_HOME" ]; then
-        JAVA_CMD="$JAVA_HOME/bin/java"
-fi
-
-trap "exit" INT TERM
-trap "exit_kernel" EXIT
-
-exit_kernel() { 
-    if [ ! -z "$kernel_pid" ]; then
-        kill "$kernel_pid" &> /dev/null 
-    fi
-    exit 1
-}
-
-
-env EVMJIT="-cache=1" $JAVA_CMD -Xms2g -Dcom.sun.management.jmxremote=true  -Dcom.sun.management.jmxremote.port=11234  -Dcom.sun.management.jmxremote.authenticate=false -Dcom.sun.management.jmxremote.ssl=false \
-        -cp "./lib/*:./lib/libminiupnp/*:./mod/*" org.aion.Aion "$@" &
-kernel_pid=$!
-wait
-=======
-
 
 ####### WATCHGUARD IMPLEMENTATION #######
 #				    	#
@@ -224,5 +200,4 @@
   	env EVMJIT="-cache=1" ./rt/bin/java -Xms4g \
   		-cp "./lib/*:./lib/libminiupnp/*:./mod/*" org.aion.Aion "$@"
 
-fi
->>>>>>> 79f9c578
+fi