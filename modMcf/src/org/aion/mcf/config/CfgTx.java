--- conflicted
+++ resolved
@@ -37,20 +37,15 @@
 
     public CfgTx() {
         this.cacheMax = 256;   // by MB;
-<<<<<<< HEAD
         this.buffer = false;
-=======
         this.poolDump =false;
->>>>>>> 8dfa2401
     }
 
     private int cacheMax;
 
-<<<<<<< HEAD
     private boolean buffer;
-=======
+
     private boolean poolDump;
->>>>>>> 8dfa2401
 
     public void fromXML(final XMLStreamReader sr) throws XMLStreamException {
         loop:
@@ -68,13 +63,11 @@
                         this.cacheMax = 16384;
                     }
                     break;
-<<<<<<< HEAD
                 case "buffer":
                     this.buffer = Boolean.parseBoolean(Cfg.readValue(sr));
-=======
+                    break;
                 case "pooldump":
                     this.poolDump = Boolean.parseBoolean(Cfg.readValue(sr));
->>>>>>> 8dfa2401
                     break;
                 default:
                     Cfg.skipElement(sr);
@@ -120,13 +113,12 @@
         return this.cacheMax;
     }
 
-<<<<<<< HEAD
     public boolean getBuffer() {
         return this.buffer;
-=======
-    public boolean isPoolDump() {
+    }
+
+    public boolean getPoolDump() {
         return poolDump;
->>>>>>> 8dfa2401
     }
 }
 
