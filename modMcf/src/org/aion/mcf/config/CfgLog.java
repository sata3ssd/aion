--- conflicted
+++ resolved
@@ -152,15 +152,11 @@
         return this.modules;
     }
 
-<<<<<<< HEAD
     public void setLogPath(String value) {
         logPath = value;
     }
 
     /** Method checks whether LOGGER is enabled/disabled */
-=======
-    /** Method checks whether logger is enabled/disabled */
->>>>>>> 63237caa
     public boolean getLogFile() {
         return this.logFile;
     }
