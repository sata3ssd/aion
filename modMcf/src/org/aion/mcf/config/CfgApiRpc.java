/*******************************************************************************
 * Copyright (c) 2017-2018 Aion foundation.
 *
 *     This file is part of the aion network project.
 *
 *     The aion network project is free software: you can redistribute it
 *     and/or modify it under the terms of the GNU General Public License
 *     as published by the Free Software Foundation, either version 3 of
 *     the License, or any later version.
 *
 *     The aion network project is distributed in the hope that it will
 *     be useful, but WITHOUT ANY WARRANTY; without even the implied
 *     warranty of MERCHANTABILITY or FITNESS FOR A PARTICULAR PURPOSE.
 *     See the GNU General Public License for more details.
 *
 *     You should have received a copy of the GNU General Public License
 *     along with the aion network project source files.
 *     If not, see <https://www.gnu.org/licenses/>.
 *
 * Contributors:
 *     Aion foundation.
 *
 ******************************************************************************/
package org.aion.mcf.config;

import javax.xml.stream.XMLOutputFactory;
import javax.xml.stream.XMLStreamException;
import javax.xml.stream.XMLStreamReader;
import javax.xml.stream.XMLStreamWriter;
import java.io.IOException;
import java.io.StringWriter;
import java.io.Writer;
import java.util.ArrayList;
import java.util.Arrays;
import java.util.Collections;
import java.util.List;
import java.util.stream.Collectors;
import java.util.stream.Stream;

/**
 * @author chris lin, ali sharif
 */
public final class CfgApiRpc {

    CfgApiRpc() {
        this.active = true;
        this.ip = "127.0.0.1";
        this.port = 8545;
        this.enabled = new ArrayList<>(Arrays.asList("web3", "eth", "personal"));
        this.allowedOrigins = Collections.emptyList();
        this.maxthread = 1;
        this.filtersEnabled = true;
    }

    private boolean active;
    private String ip;
    private int port;
    private List<String> enabled;
    private List<String> allowedOrigins;
    private int maxthread;
    private boolean filtersEnabled;

    public void fromXML(final XMLStreamReader sr) throws XMLStreamException {
        // get the attributes
        this.active = Boolean.parseBoolean(sr.getAttributeValue(null, "active"));
        this.ip = sr.getAttributeValue(null, "ip");
        this.port = Integer.parseInt(sr.getAttributeValue(null, "port"));

        // get the nested elements
        loop:
        while (sr.hasNext()) {
            int eventType = sr.next();
            switch (eventType) {
                case XMLStreamReader.START_ELEMENT:
                    String elementName = sr.getLocalName().toLowerCase();
                    switch (elementName) {
                        case "corsdomain":
                            String cors = Cfg.readValue(sr).trim();
<<<<<<< HEAD
                            this.allowedOrigins = new ArrayList<>(
                                    Stream.of(cors.split(","))
                                            .map(String::trim)
                                            .collect(Collectors.toList())
                            );

=======
                            if (cors.equals("null") || cors.equals("") || cors.equals("false"))
                                this.allowedOrigins = Collections.emptyList();
                            else {
                                this.allowedOrigins = new ArrayList<>(
                                        Stream.of(cors.split(","))
                                                .map(String::trim)
                                                .collect(Collectors.toList())
                                );
                            }
>>>>>>> e3103ebf
                            break;
                        case "apis-enabled":
                            String cs = Cfg.readValue(sr).trim();
                            this.enabled = new ArrayList<>(
                                    Stream.of(cs.split(","))
                                    .map(String::trim)
                                    .collect(Collectors.toList())
                            );
                            break;
                        case "threads":
                            int t = 0;
                            try {
                                t = Integer.parseInt(Cfg.readValue(sr));
                            } catch (Exception e) {
                                e.printStackTrace();
                            }
                            // filter out negative thread counts
                            if (t > 0)
                                this.maxthread = t;
                            break;
                        case "filters-enabled":
                            try {
                                filtersEnabled = Boolean.parseBoolean(Cfg.readValue(sr));
                            } catch (Exception e) {
                                System.out.println("failed to read config node: aion.api.rpc.filters-enabled; using preset: " + this.filtersEnabled);
                                e.printStackTrace();
                            }
                            break;
                        default:
                            Cfg.skipElement(sr);
                            break;
                    }
                    break;
                case XMLStreamReader.END_ELEMENT:
                    break loop;
            }
        }

        sr.next();
    }

    String toXML() {
        final XMLOutputFactory output = XMLOutputFactory.newInstance();
        output.setProperty("escapeCharacters", false);
        XMLStreamWriter xmlWriter;
        String xml;
        try {
            // <rpc active="false" ip="127.0.0.1" port="8545"/>

            Writer strWriter = new StringWriter();
            xmlWriter = output.createXMLStreamWriter(strWriter);
            xmlWriter.writeCharacters("\r\n\t\t");
            xmlWriter.writeStartElement("rpc");

            xmlWriter.writeAttribute("active", this.active ? "true" : "false");
            xmlWriter.writeAttribute("ip", this.ip);
            xmlWriter.writeAttribute("port", this.port + "");

            xmlWriter.writeCharacters("\r\n\t\t\t");
            xmlWriter.writeComment("comma separated list, domains from which to accept cross origin requests (browser enforced)");
            xmlWriter.writeCharacters("\r\n\t\t\t");
            xmlWriter.writeStartElement("corsdomain");
            xmlWriter.writeCharacters(String.join(",", this.getAllowedOrigins()));
            xmlWriter.writeEndElement();

            xmlWriter.writeCharacters("\r\n\t\t\t");
            xmlWriter.writeComment("comma-separated list, APIs available: web3,net,debug,personal,eth,stratum");
            xmlWriter.writeCharacters("\r\n\t\t\t");
            xmlWriter.writeStartElement("apis-enabled");
            xmlWriter.writeCharacters(String.join(",", this.getEnabled()));
            xmlWriter.writeEndElement();

            xmlWriter.writeCharacters("\r\n\t\t\t");
            xmlWriter.writeComment("size of thread pool allocated for rpc requests");
            xmlWriter.writeCharacters("\r\n\t\t\t");
            xmlWriter.writeStartElement("threads");
            xmlWriter.writeCharacters(this.maxthread + "");
            xmlWriter.writeEndElement();

            xmlWriter.writeCharacters("\r\n\t\t\t");
            xmlWriter.writeComment("enable web3 filters. some web3 clients depend on this and wont work as expected if turned off");
            xmlWriter.writeCharacters("\r\n\t\t\t");
            xmlWriter.writeStartElement("filters-enabled");
            xmlWriter.writeCharacters(String.valueOf(this.filtersEnabled));
            xmlWriter.writeEndElement();

            xmlWriter.writeCharacters("\r\n\t\t");
            xmlWriter.writeEndElement();
            xml = strWriter.toString();
            strWriter.flush();
            strWriter.close();
            xmlWriter.flush();
            xmlWriter.close();
            return xml;
        } catch (IOException | XMLStreamException e) {
            e.printStackTrace();
            return "";
        }
    }

    public boolean getActive() {
        return this.active;
    }
    public String getIp() {
        return this.ip;
    }
    public int getPort() {
        return this.port;
    }
    public List<String> getAllowedOrigins() {
        return allowedOrigins;
    }
    public List<String> getEnabled() {
        return enabled;
    }
    public int getMaxthread() { return maxthread; }
    public boolean isFiltersEnabled() {
        return filtersEnabled;
    }
}<|MERGE_RESOLUTION|>--- conflicted
+++ resolved
@@ -47,7 +47,7 @@
         this.ip = "127.0.0.1";
         this.port = 8545;
         this.enabled = new ArrayList<>(Arrays.asList("web3", "eth", "personal"));
-        this.allowedOrigins = Collections.emptyList();
+        this.allowedOrigins = new ArrayList<>(Arrays.asList("false"));
         this.maxthread = 1;
         this.filtersEnabled = true;
     }
@@ -76,24 +76,11 @@
                     switch (elementName) {
                         case "corsdomain":
                             String cors = Cfg.readValue(sr).trim();
-<<<<<<< HEAD
                             this.allowedOrigins = new ArrayList<>(
                                     Stream.of(cors.split(","))
                                             .map(String::trim)
                                             .collect(Collectors.toList())
                             );
-
-=======
-                            if (cors.equals("null") || cors.equals("") || cors.equals("false"))
-                                this.allowedOrigins = Collections.emptyList();
-                            else {
-                                this.allowedOrigins = new ArrayList<>(
-                                        Stream.of(cors.split(","))
-                                                .map(String::trim)
-                                                .collect(Collectors.toList())
-                                );
-                            }
->>>>>>> e3103ebf
                             break;
                         case "apis-enabled":
                             String cs = Cfg.readValue(sr).trim();
