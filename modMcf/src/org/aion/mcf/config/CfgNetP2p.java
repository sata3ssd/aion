--- conflicted
+++ resolved
@@ -44,11 +44,7 @@
         this.maxTempNodes = 128;
         this.maxActiveNodes = 128;
         this.errorTolerance = 50;
-<<<<<<< HEAD
-=======
-        this.txBroadcastbuffer = true;
         this.isSyncOnlyNode = false;
->>>>>>> 953cf6c2
     }
 
     private String ip;
@@ -215,14 +211,7 @@
         return errorTolerance;
     }
 
-<<<<<<< HEAD
-=======
-    public boolean getTxBroadcastbuffer() {
-        return txBroadcastbuffer;
-    }
-
     public boolean isSyncOnlyNode() {
         return isSyncOnlyNode;
     }
->>>>>>> 953cf6c2
 }