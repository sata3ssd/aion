--- conflicted
+++ resolved
@@ -38,12 +38,7 @@
         this.ip = "127.0.0.1";
         this.port = 30303;
         this.discover = false;
-<<<<<<< HEAD
-        this.showStatus = false;
-        this.showLog = false;
-=======
         this.bootlistSyncOnly = false;
->>>>>>> 1e5880b7
         this.maxTempNodes = 128;
         this.maxActiveNodes = 128;
         this.errorTolerance = 50;
@@ -59,7 +54,7 @@
 
     private boolean clusterNodeMode;
 
-    private boolean clusterNodeMode;
+    private boolean bootlistSyncOnly;
 
     private boolean syncOnlyMode;
 
@@ -89,8 +84,8 @@
                 case "cluster-node-mode":
                     this.clusterNodeMode = Boolean.parseBoolean(Cfg.readValue(sr));
                     break;
-                case "cluster-node-mode":
-                    this.clusterNodeMode = Boolean.parseBoolean(Cfg.readValue(sr));
+                case "bootlist-sync-only":
+                    this.bootlistSyncOnly = Boolean.parseBoolean(Cfg.readValue(sr));
                     break;
                 case "sync-only-mode":
                     this.syncOnlyMode = Boolean.parseBoolean(Cfg.readValue(sr));
@@ -183,17 +178,7 @@
         return this.discover;
     }
 
-<<<<<<< HEAD
-    public boolean getShowStatus() {
-        return this.showStatus;
-    }
-
-    public boolean getShowLog() {
-        return this.showLog;
-    }
-=======
     public boolean getBootlistSyncOnly() { return bootlistSyncOnly; }
->>>>>>> 1e5880b7
 
     public int getMaxTempNodes() {
         return maxTempNodes;
