--- conflicted
+++ resolved
@@ -173,12 +173,4 @@
         return Hex.toHexString(data);
     }
 
-<<<<<<< HEAD
-    @Override
-    public WordType getType() {
-        return wType;
-    }
-
-=======
->>>>>>> 9c1d6c87
 }