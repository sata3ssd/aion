/*******************************************************************************
 *
 * Copyright (c) 2017, 2018 Aion foundation.
 *
 * 	This program is free software: you can redistribute it and/or modify
 *     it under the terms of the GNU General Public License as published by
 *     the Free Software Foundation, either version 3 of the License, or
 *     (at your option) any later version.
 *
 *     This program is distributed in the hope that it will be useful,
 *     but WITHOUT ANY WARRANTY; without even the implied warranty of
 *     MERCHANTABILITY or FITNESS FOR A PARTICULAR PURPOSE.  See the
 *     GNU General Public License for more details.
 *
 *     You should have received a copy of the GNU General Public License
 *     along with this program.  If not, see <https://www.gnu.org/licenses/>
 *
 * Contributors:
 *     Aion foundation.
 *******************************************************************************/
package org.aion.mcf.blockchain;

import org.aion.base.type.IBlock;
import org.aion.base.type.ITransaction;
import org.aion.mcf.types.AbstractTxReceipt;

import java.util.List;

/**
 * Internal pending state interface.
 *
 * @param <BLK>
 * @param <Tx>
 */

public interface IPendingStateInternal<BLK extends IBlock<?, ?>, Tx extends ITransaction> extends IPendingState<Tx> {

    // called by onBest
    void processBest(BLK block, List<? extends AbstractTxReceipt<Tx>> receipts);

<<<<<<< HEAD
    List<Tx> addToTxCache(Tx tx);

    List<Tx> getSeqCacheTx(Map<BigInteger, Tx> txmap, Address addr, BigInteger bn);

    Map<BigInteger,Tx> getCacheTx(Address from);

    void shutDown();
=======
>>>>>>> 481a8859
}<|MERGE_RESOLUTION|>--- conflicted
+++ resolved
@@ -38,14 +38,5 @@
     // called by onBest
     void processBest(BLK block, List<? extends AbstractTxReceipt<Tx>> receipts);
 
-<<<<<<< HEAD
-    List<Tx> addToTxCache(Tx tx);
-
-    List<Tx> getSeqCacheTx(Map<BigInteger, Tx> txmap, Address addr, BigInteger bn);
-
-    Map<BigInteger,Tx> getCacheTx(Address from);
-
     void shutDown();
-=======
->>>>>>> 481a8859
 }