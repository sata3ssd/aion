/*
 * Copyright (c) 2017-2018 Aion foundation.
 *
 *     This file is part of the aion network project.
 *
 *     The aion network project is free software: you can redistribute it
 *     and/or modify it under the terms of the GNU General Public License
 *     as published by the Free Software Foundation, either version 3 of
 *     the License, or any later version.
 *
 *     The aion network project is distributed in the hope that it will
 *     be useful, but WITHOUT ANY WARRANTY; without even the implied
 *     warranty of MERCHANTABILITY or FITNESS FOR A PARTICULAR PURPOSE.
 *     See the GNU General Public License for more details.
 *
 *     You should have received a copy of the GNU General Public License
 *     along with the aion network project source files.
 *     If not, see <https://www.gnu.org/licenses/>.
 *
 * Contributors:
 *     Aion foundation.
 */
package org.aion.mcf.types;

import java.math.BigInteger;
import org.aion.base.type.Address;
<<<<<<< HEAD
import org.aion.base.type.IBlockHeader;
=======
import org.aion.log.AionLoggerFactory;
>>>>>>> 26d7dabe
import org.spongycastle.util.BigIntegers;

/** Abstract BlockHeader. */
public abstract class AbstractBlockHeader implements IBlockHeader {

    public static final int NONCE_LENGTH = 32;
    public static final int SOLUTIONSIZE = 1408;
    private static final int MAX_DIFFICULTY_LENGTH = 16;

    protected byte version;

    /* The SHA3 256-bit hash of the parent block, in its entirety */
    protected byte[] parentHash;

    /*
     * The 256-bit address to which all fees collected from the successful
     * mining of this block be transferred; formally
     */
    protected Address coinbase;
    /*
     * The SHA3 256-bit hash of the root node of the state trie, after all
     * transactions are executed and finalisations applied
     */
    protected byte[] stateRoot;
    /*
     * The SHA3 256-bit hash of the root node of the trie structure populated
     * with each transaction in the transaction list portion, the trie is
     * populate by [key, val] --> [rlp(index), rlp(tx_recipe)] of the block
     */
    protected byte[] txTrieRoot;
    /*
     * The SHA3 256-bit hash of the root node of the trie structure populated
     * with each transaction recipe in the transaction recipes list portion, the
     * trie is populate by [key, val] --> [rlp(index), rlp(tx_recipe)] of the
     * block
     */
    protected byte[] receiptTrieRoot;

    /* todo: comment it when you know what the fuck it is */
    protected byte[] logsBloom;


    /*
     * A scalar value equal to the reasonable output of Unix's time() at this
     * block's inception
     */
    protected long timestamp;

    /*
     * A scalar value equal to the number of ancestor blocks. The genesis block
     * has a number of zero
     */
    protected long number;

    /*
     * An arbitrary byte array containing data relevant to this block. With the
     * exception of the genesis block, this must be 32 bytes or fewer
     */
    protected byte[] extraData;


    /////////////////////////////////////////////////////////////////
    // (1344 in 200-9, 1408 in 210,9)
    protected byte[] solution; // The equihash solution in compressed format

    /*
     * A long value containing energy consumed within this block
     */
    protected long energyConsumed;

    /*
     * A long value containing energy limit of this block
     */
    protected long energyLimit;

    public byte[] getSolution() {
        return solution;
    }

    public void setSolution(byte[] solution) {
        this.solution = solution;
    }

    public AbstractBlockHeader() {}

    public byte[] getParentHash() {
        return parentHash;
    }

    public Address getCoinbase() {
        return coinbase;
    }

    public void setCoinbase(Address coinbase) {
        this.coinbase = coinbase;
    }

    public byte[] getStateRoot() {
        return this.stateRoot;
    }

    public void setStateRoot(byte[] stateRoot) {
        this.stateRoot = stateRoot;
    }

    public byte[] getTxTrieRoot() {
        return txTrieRoot;
    }

    public void setTxTrieRoot(byte[] txTrieRoot) {
        this.txTrieRoot = txTrieRoot;
    }

    public void setReceiptsRoot(byte[] receiptTrieRoot) {
        this.receiptTrieRoot = receiptTrieRoot;
    }

    public byte[] getReceiptsRoot() {
        return receiptTrieRoot;
    }

    public void setTransactionsRoot(byte[] stateRoot) {
        this.txTrieRoot = stateRoot;
    }

    public byte[] getLogsBloom() {
        return logsBloom;
    }

<<<<<<< HEAD
=======
    public byte[] getDifficulty() {
        return difficulty;
    }

    /**
     * @implNote when the difficulty data field exceed the system limit(16 bytes), this method will
     *     return BigInteger.ZERO for the letting the validate() in the AionDifficultyRule return false.
     *     The difficulty in the PoW blockchain should be always a positive value.
     * @see org.aion.zero.impl.valid.AionDifficultyRule.validate;
     * @return the difficulty as the BigInteger format.
     */
    @SuppressWarnings("JavadocReference")
    public BigInteger getDifficultyBI() {
        if (difficulty == null || difficulty.length > MAX_DIFFICULTY_LENGTH) {
            AionLoggerFactory.getLogger("CONS").error("Invalid difficulty length!");
            return BigInteger.ZERO;
        }
        return new BigInteger(1, difficulty);
    }

    public void setDifficulty(byte[] difficulty) {
        this.difficulty = difficulty;
    }

>>>>>>> 26d7dabe
    public long getTimestamp() {
        return timestamp;
    }

    public void setTimestamp(long timestamp) {
        this.timestamp = timestamp;
    }

    public long getNumber() {
        return number;
    }

    public void setNumber(long number) {
        this.number = number;
    }

    public byte[] getExtraData() {
        return extraData;
    }

    public void setLogsBloom(byte[] logsBloom) {
        this.logsBloom = logsBloom;
    }

    public void setExtraData(byte[] extraData) {
        this.extraData = extraData;
    }

    public boolean isGenesis() {
        return this.number == 0;
    }

    public byte getVersion() {
        return this.version;
    }

    public void setVersion(byte version) {
        this.version = version;
    }
}<|MERGE_RESOLUTION|>--- conflicted
+++ resolved
@@ -24,11 +24,8 @@
 
 import java.math.BigInteger;
 import org.aion.base.type.Address;
-<<<<<<< HEAD
 import org.aion.base.type.IBlockHeader;
-=======
 import org.aion.log.AionLoggerFactory;
->>>>>>> 26d7dabe
 import org.spongycastle.util.BigIntegers;
 
 /** Abstract BlockHeader. */
@@ -158,33 +155,6 @@
         return logsBloom;
     }
 
-<<<<<<< HEAD
-=======
-    public byte[] getDifficulty() {
-        return difficulty;
-    }
-
-    /**
-     * @implNote when the difficulty data field exceed the system limit(16 bytes), this method will
-     *     return BigInteger.ZERO for the letting the validate() in the AionDifficultyRule return false.
-     *     The difficulty in the PoW blockchain should be always a positive value.
-     * @see org.aion.zero.impl.valid.AionDifficultyRule.validate;
-     * @return the difficulty as the BigInteger format.
-     */
-    @SuppressWarnings("JavadocReference")
-    public BigInteger getDifficultyBI() {
-        if (difficulty == null || difficulty.length > MAX_DIFFICULTY_LENGTH) {
-            AionLoggerFactory.getLogger("CONS").error("Invalid difficulty length!");
-            return BigInteger.ZERO;
-        }
-        return new BigInteger(1, difficulty);
-    }
-
-    public void setDifficulty(byte[] difficulty) {
-        this.difficulty = difficulty;
-    }
-
->>>>>>> 26d7dabe
     public long getTimestamp() {
         return timestamp;
     }
