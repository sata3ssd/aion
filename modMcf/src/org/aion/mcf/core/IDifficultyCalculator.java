--- conflicted
+++ resolved
@@ -23,12 +23,8 @@
 package org.aion.mcf.core;
 
 import java.math.BigInteger;
-<<<<<<< HEAD
 
 import org.aion.mcf.types.IPowBlockHeader;
-=======
-import org.aion.mcf.types.AbstractBlockHeader;
->>>>>>> 6984ff68
 
 /**
  * Interface for retrieving difficulty calculations for a particular chain configuration, note that
