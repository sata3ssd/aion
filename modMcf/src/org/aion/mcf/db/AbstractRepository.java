/*
 * Copyright (c) 2017-2018 Aion foundation.
 *
 *     This file is part of the aion network project.
 *
 *     The aion network project is free software: you can redistribute it
 *     and/or modify it under the terms of the GNU General Public License
 *     as published by the Free Software Foundation, either version 3 of
 *     the License, or any later version.
 *
 *     The aion network project is distributed in the hope that it will
 *     be useful, but WITHOUT ANY WARRANTY; without even the implied
 *     warranty of MERCHANTABILITY or FITNESS FOR A PARTICULAR PURPOSE.
 *     See the GNU General Public License for more details.
 *
 *     You should have received a copy of the GNU General Public License
 *     along with the aion network project source files.
 *     If not, see <https://www.gnu.org/licenses/>.
 *
 * Contributors:
 *     Aion foundation.
 */
package org.aion.mcf.db;

import static org.aion.db.impl.DatabaseFactory.Props;
import static org.aion.mcf.db.DatabaseUtils.connectAndOpen;
import static org.aion.mcf.db.DatabaseUtils.verifyAndBuildPath;

import java.io.File;
import java.net.URI;
import java.util.ArrayList;
import java.util.Collection;
import java.util.Objects;
import java.util.Properties;
import java.util.concurrent.locks.ReadWriteLock;
import java.util.concurrent.locks.ReentrantReadWriteLock;
import org.aion.base.db.IByteArrayKeyValueDatabase;
import org.aion.base.db.IRepository;
import org.aion.base.db.IRepositoryConfig;
import org.aion.base.type.IBlockHeader;
import org.aion.base.type.ITransaction;
import org.aion.base.vm.IDataWord;
import org.aion.log.AionLoggerFactory;
import org.aion.log.LogEnum;
import org.aion.mcf.config.CfgDb.Names;
import org.aion.mcf.core.AccountState;
import org.aion.mcf.db.exception.InvalidFilePathException;
import org.aion.mcf.ds.ArchivedDataSource;
import org.aion.mcf.trie.JournalPruneDataSource;
import org.aion.mcf.trie.Trie;
import org.aion.mcf.types.AbstractBlock;
import org.slf4j.Logger;

// import org.aion.dbmgr.exception.DriverManagerNoSuitableDriverRegisteredException;

/** Abstract Repository class. */
public abstract class AbstractRepository<
                BLK extends AbstractBlock<BH, ? extends ITransaction>,
                BH extends IBlockHeader,
                BSB extends IBlockStoreBase<?, ?>>
        implements IRepository<AccountState, IDataWord, BSB> {

    // Logger
    protected static final Logger LOG = AionLoggerFactory.getLogger(LogEnum.DB.name());
    protected static final Logger LOGGEN = AionLoggerFactory.getLogger(LogEnum.GEN.name());

    // Configuration parameter
    protected IRepositoryConfig cfg;

    /** ********* Database Name Constants ********** */
    protected static final String TRANSACTION_DB = Names.TRANSACTION;

    protected static final String INDEX_DB = Names.INDEX;
    protected static final String BLOCK_DB = Names.BLOCK;
    protected static final String PENDING_BLOCK_DB = Names.PENDING_BLOCK;
    protected static final String DETAILS_DB = Names.DETAILS;
    protected static final String STORAGE_DB = Names.STORAGE;
    protected static final String STATE_DB = Names.STATE;
    protected static final String STATE_ARCHIVE_DB = Names.STATE_ARCHIVE;
    protected static final String PENDING_TX_POOL_DB = Names.TX_POOL;
    protected static final String PENDING_TX_CACHE_DB = Names.TX_CACHE;

    // State trie.
    protected Trie worldState;

    // DB Path
    // protected final static String DB_PATH = new
    // File(System.getProperty("user.dir"), "database").getAbsolutePath();

    /** ******** Database and Cache parameters ************* */
    protected IByteArrayKeyValueDatabase transactionDatabase;

    protected IByteArrayKeyValueDatabase detailsDatabase;
    protected IByteArrayKeyValueDatabase storageDatabase;
    protected IByteArrayKeyValueDatabase indexDatabase;
    protected IByteArrayKeyValueDatabase blockDatabase;
    protected IByteArrayKeyValueDatabase stateDatabase;
    protected IByteArrayKeyValueDatabase stateArchiveDatabase;
    protected IByteArrayKeyValueDatabase txPoolDatabase;
    protected IByteArrayKeyValueDatabase pendingTxCacheDatabase;

    protected Collection<IByteArrayKeyValueDatabase> databaseGroup;

    protected ArchivedDataSource stateWithArchive;
    protected JournalPruneDataSource stateDSPrune;
    protected DetailsDataStore<BLK, BH> detailsDS;

    // Read Write Lock
    protected ReadWriteLock rwLock = new ReentrantReadWriteLock();

    // Block related parameters.
    protected long bestBlockNumber = 0;
    protected long pruneBlockCount;
    protected long archiveRate;
    protected boolean pruneEnabled = true;

    // Current blockstore.
    public BSB blockStore;

    // pending block store
    protected Properties pendingStoreProperties;

    // Flag to see if the current instance is a snapshot.
    protected boolean isSnapshot = false;

    protected boolean checkIntegrity = true;

    /**
     * Initializes all necessary databases and caches.
     *
     * @throws InvalidFilePathException when called with a persistent database vendor for which the
     *     data store cannot be created or opened.
     * @implNote This function is not locked. Locking must be done from calling function.
     */
    protected void initializeDatabasesAndCaches() throws InvalidFilePathException {
        /*
         * Given that this function is not in the critical path and only called
         * on startup, enforce conditions here for safety
         */
        Objects.requireNonNull(this.cfg);
        //        Objects.requireNonNull(this.cfg.getVendorList());
        //        Objects.requireNonNull(this.cfg.getActiveVendor());

        //        /**
        //         * TODO: this is hack There should be some information on the
        //         * persistence of the DB so that we do not have to manually check.
        //         * Currently this information exists within
        //         * {@link DBVendor#getPersistenceMethod()}, but is not utilized.
        //         */
        //        if (this.cfg.getActiveVendor().equals(DBVendor.MOCKDB.toValue())) {
        //            LOG.warn("WARNING: Active vendor is set to MockDB, data will not persist");
        //        } else {
<<<<<<< HEAD
        // verify user-provided path

        URI dbPathUri = new URI(this.cfg.getDbPath());

        if (dbPathUri.getScheme() == null || dbPathUri.getScheme().equalsIgnoreCase("file")) {
            File f = new File(this.cfg.getDbPath());
            try {
                // ask the OS if the path is valid
                f.getCanonicalPath();

                // try to create the directory
                if (!f.exists()) {
                    f.mkdirs();
                }
            } catch (Exception e) {
                throw new InvalidFilePathException(
                    "Resolved file path \""
                        + this.cfg.getDbPath()
                        + "\" not valid as reported by the OS or a read/write permissions error occurred. Please provide an alternative DB file path in /config/config.xml.");
            }
=======

        // if persistence is required
        if (Boolean.valueOf(cfg.getDatabaseConfig(Names.DEFAULT).getProperty(Props.PERSISTENT))) {
            // verify user-provided path
            File f = new File(this.cfg.getDbPath());
            verifyAndBuildPath(f);
>>>>>>> a8d16f3e
        }

        //        }
        //
        //        if (!Arrays.asList(this.cfg.getVendorList()).contains(this.cfg.getActiveVendor()))
        // {
        //
        //            ArrayList<String> vendorListString = new ArrayList<>();
        //            for (String v : this.cfg.getVendorList()) {
        //                vendorListString.add("\"" + v + "\"");
        //            }
        //            throw new DriverManagerNoSuitableDriverRegisteredException(
        //                    "Please check the vendor name field in /config/config.xml.\n"
        //                            + "No suitable driver found with name \"" +
        // this.cfg.getActiveVendor()
        //                            + "\".\nPlease select a driver from the following vendor list:
        // " + vendorListString);
        //        }

        Properties sharedProps;

        // Setup data stores
        try {
            databaseGroup = new ArrayList<>();

            checkIntegrity =
                    Boolean.valueOf(
                            cfg.getDatabaseConfig(Names.DEFAULT)
                                    .getProperty(Props.CHECK_INTEGRITY));

            // getting state specific properties
            sharedProps = cfg.getDatabaseConfig(STATE_DB);
            // locking enabled for state when JournalPrune not used
            sharedProps.setProperty(Props.ENABLE_LOCKING, "false");
            sharedProps.setProperty(Props.DB_PATH, cfg.getDbPath());
            sharedProps.setProperty(Props.DB_NAME, STATE_DB);
            this.stateDatabase = connectAndOpen(sharedProps, LOG);
            if (stateDatabase == null || stateDatabase.isClosed()) {
                throw newException(STATE_DB, sharedProps);
            }
            databaseGroup.add(stateDatabase);

            // getting transaction specific properties
            sharedProps = cfg.getDatabaseConfig(TRANSACTION_DB);
            sharedProps.setProperty(Props.ENABLE_LOCKING, "false");
            sharedProps.setProperty(Props.DB_PATH, cfg.getDbPath());
            sharedProps.setProperty(Props.DB_NAME, TRANSACTION_DB);
            this.transactionDatabase = connectAndOpen(sharedProps, LOG);
            if (transactionDatabase == null || transactionDatabase.isClosed()) {
                throw newException(TRANSACTION_DB, sharedProps);
            }
            databaseGroup.add(transactionDatabase);

            // getting details specific properties
            sharedProps = cfg.getDatabaseConfig(DETAILS_DB);
            sharedProps.setProperty(Props.ENABLE_LOCKING, "false");
            sharedProps.setProperty(Props.DB_PATH, cfg.getDbPath());
            sharedProps.setProperty(Props.DB_NAME, DETAILS_DB);
            this.detailsDatabase = connectAndOpen(sharedProps, LOG);
            if (detailsDatabase == null || detailsDatabase.isClosed()) {
                throw newException(DETAILS_DB, sharedProps);
            }
            databaseGroup.add(detailsDatabase);

            // getting storage specific properties
            sharedProps = cfg.getDatabaseConfig(STORAGE_DB);
            sharedProps.setProperty(Props.ENABLE_LOCKING, "false");
            sharedProps.setProperty(Props.DB_PATH, cfg.getDbPath());
            sharedProps.setProperty(Props.DB_NAME, STORAGE_DB);
            this.storageDatabase = connectAndOpen(sharedProps, LOG);
            if (storageDatabase == null || storageDatabase.isClosed()) {
                throw newException(STORAGE_DB, sharedProps);
            }
            databaseGroup.add(storageDatabase);

            // getting index specific properties
            sharedProps = cfg.getDatabaseConfig(INDEX_DB);
            sharedProps.setProperty(Props.ENABLE_LOCKING, "false");
            sharedProps.setProperty(Props.DB_PATH, cfg.getDbPath());
            sharedProps.setProperty(Props.DB_NAME, INDEX_DB);
            this.indexDatabase = connectAndOpen(sharedProps, LOG);
            if (indexDatabase == null || indexDatabase.isClosed()) {
                throw newException(INDEX_DB, sharedProps);
            }
            databaseGroup.add(indexDatabase);

            // getting block specific properties
            sharedProps = cfg.getDatabaseConfig(BLOCK_DB);
            sharedProps.setProperty(Props.ENABLE_LOCKING, "false");
            sharedProps.setProperty(Props.DB_PATH, cfg.getDbPath());
            sharedProps.setProperty(Props.DB_NAME, BLOCK_DB);
            this.blockDatabase = connectAndOpen(sharedProps, LOG);
            if (blockDatabase == null || blockDatabase.isClosed()) {
                throw newException(BLOCK_DB, sharedProps);
            }
            databaseGroup.add(blockDatabase);

            // using block specific properties
            sharedProps.setProperty(Props.DB_NAME, PENDING_BLOCK_DB);
            this.pendingStoreProperties = sharedProps;

            // getting pending tx pool specific properties
            sharedProps = cfg.getDatabaseConfig(PENDING_TX_POOL_DB);
            sharedProps.setProperty(Props.ENABLE_LOCKING, "false");
            sharedProps.setProperty(Props.DB_PATH, cfg.getDbPath());
            sharedProps.setProperty(Props.DB_NAME, PENDING_TX_POOL_DB);
            this.txPoolDatabase = connectAndOpen(sharedProps, LOG);
            if (txPoolDatabase == null || txPoolDatabase.isClosed()) {
                throw newException(PENDING_TX_POOL_DB, sharedProps);
            }
            databaseGroup.add(txPoolDatabase);

            // getting pending tx cache specific properties
            sharedProps = cfg.getDatabaseConfig(PENDING_TX_CACHE_DB);
            sharedProps.setProperty(Props.ENABLE_LOCKING, "false");
            sharedProps.setProperty(Props.DB_PATH, cfg.getDbPath());
            sharedProps.setProperty(Props.DB_NAME, PENDING_TX_CACHE_DB);
            this.pendingTxCacheDatabase = connectAndOpen(sharedProps, LOG);
            if (pendingTxCacheDatabase == null || pendingTxCacheDatabase.isClosed()) {
                throw newException(PENDING_TX_CACHE_DB, sharedProps);
            }
            databaseGroup.add(pendingTxCacheDatabase);

            // Setup the cache for transaction data source.
            this.detailsDS = new DetailsDataStore<>(detailsDatabase, storageDatabase, this.cfg);

            // pruning config
            pruneEnabled = this.cfg.getPruneConfig().isEnabled();
            pruneBlockCount = this.cfg.getPruneConfig().getCurrentCount();
            archiveRate = this.cfg.getPruneConfig().getArchiveRate();

            if (pruneEnabled && this.cfg.getPruneConfig().isArchived()) {
                // using state config for state_archive
                sharedProps = cfg.getDatabaseConfig(STATE_DB);
                sharedProps.setProperty(Props.ENABLE_LOCKING, "false");
                sharedProps.setProperty(Props.DB_PATH, cfg.getDbPath());
                sharedProps.setProperty(Props.DB_NAME, STATE_ARCHIVE_DB);
                this.stateArchiveDatabase = connectAndOpen(sharedProps, LOG);
                databaseGroup.add(stateArchiveDatabase);

                stateWithArchive = new ArchivedDataSource(stateDatabase, stateArchiveDatabase);
                stateDSPrune = new JournalPruneDataSource(stateWithArchive);

                LOGGEN.info(
                        "Pruning and archiving ENABLED. Top block count set to {} and archive rate set to {}.",
                        pruneBlockCount,
                        archiveRate);
            } else {
                stateArchiveDatabase = null;
                stateWithArchive = null;
                stateDSPrune = new JournalPruneDataSource(stateDatabase);

                if (pruneEnabled) {
                    LOGGEN.info("Pruning ENABLED. Top block count set to {}.", pruneBlockCount);
                }
            }

            stateDSPrune.setPruneEnabled(pruneEnabled);
        } catch (Exception e) { // Setting up databases and caches went wrong.
            throw e;
        }
    }

    private InvalidFilePathException newException(String dbName, Properties props) {
        return new InvalidFilePathException(
                "The «"
                        + dbName
                        + "» database from the repository could not be initialized with the given parameters: "
                        + props);
    }

    @Override
    public BSB getBlockStore() {
        return this.blockStore;
    }

    @Override
    public boolean isClosed() {
        return stateDatabase == null;
    }

    @Override
    public boolean isSnapshot() {
        return isSnapshot;
    }
}<|MERGE_RESOLUTION|>--- conflicted
+++ resolved
@@ -150,35 +150,16 @@
         //        if (this.cfg.getActiveVendor().equals(DBVendor.MOCKDB.toValue())) {
         //            LOG.warn("WARNING: Active vendor is set to MockDB, data will not persist");
         //        } else {
-<<<<<<< HEAD
-        // verify user-provided path
-
+
+        // if persistence is required
         URI dbPathUri = new URI(this.cfg.getDbPath());
 
         if (dbPathUri.getScheme() == null || dbPathUri.getScheme().equalsIgnoreCase("file")) {
-            File f = new File(this.cfg.getDbPath());
-            try {
-                // ask the OS if the path is valid
-                f.getCanonicalPath();
-
-                // try to create the directory
-                if (!f.exists()) {
-                    f.mkdirs();
-                }
-            } catch (Exception e) {
-                throw new InvalidFilePathException(
-                    "Resolved file path \""
-                        + this.cfg.getDbPath()
-                        + "\" not valid as reported by the OS or a read/write permissions error occurred. Please provide an alternative DB file path in /config/config.xml.");
-            }
-=======
-
-        // if persistence is required
-        if (Boolean.valueOf(cfg.getDatabaseConfig(Names.DEFAULT).getProperty(Props.PERSISTENT))) {
-            // verify user-provided path
-            File f = new File(this.cfg.getDbPath());
-            verifyAndBuildPath(f);
->>>>>>> a8d16f3e
+            if (Boolean.valueOf(cfg.getDatabaseConfig(Names.DEFAULT).getProperty(Props.PERSISTENT))) {
+                // verify user-provided path
+                File f = new File(this.cfg.getDbPath());
+                verifyAndBuildPath(f);
+            }
         }
 
         //        }
